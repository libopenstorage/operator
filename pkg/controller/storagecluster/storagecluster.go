--- conflicted
+++ resolved
@@ -510,49 +510,11 @@
 	}
 	// TODO: validate cloud permission for other providers as well
 
-<<<<<<< HEAD
 	// Skip over driver Validate() if an error has occurred
 	if err == nil {
 		err = c.driverValidate(toUpdate)
 	} else {
 		toUpdate.Annotations[pxutil.AnnotationPreflightCheck] = "false"
-=======
-	// Skip of over driver Validate() if an error has occurred
-	if err == nil {
-		// Create StorageNodes to return pre-flight checks used by c.Driver.Validate()
-		k8sNodeList := &v1.NodeList{}
-		err = c.client.List(context.TODO(), k8sNodeList)
-		if err == nil {
-			for _, node := range k8sNodeList.Items {
-				logrus.Infof("Create pre-flight storage node entry for node: %s", node.Name)
-				c.createStorageNode(cluster, node.Name)
-			}
-		} else {
-			logrus.WithError(err).Errorf("Failed to get cluster nodes")
-		}
-
-		// Run driver specific pre-flights
-		err = c.Driver.Validate(toUpdate)
-		if err != nil {
-			logrus.WithError(err).Errorf("pre-flight validate failed")
-		}
-
-		// Delete StorageNodes created for c.Driver.Validate() checks.
-		storageNodes := &corev1.StorageNodeList{}
-		serr := c.client.List(context.TODO(), storageNodes,
-			&client.ListOptions{Namespace: toUpdate.Namespace})
-		if serr == nil {
-			for _, storageNode := range storageNodes.Items {
-				logrus.Infof("Delete validate() storage node entry for node: %s", storageNode.Name)
-				serr = c.client.Delete(context.TODO(), storageNode.DeepCopy())
-				if serr != nil {
-					logrus.WithError(serr).Errorf("failed to delete storage node entry %s: %v", storageNode.Name, serr)
-				}
-			}
-		} else {
-			logrus.WithError(serr).Errorf("Failed to get StorageNodes used for validate.")
-		}
->>>>>>> 89764e82
 	}
 
 	condition := &corev1.ClusterCondition{
