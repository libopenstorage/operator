/*
Copyright 2015 The Kubernetes Authors.
Modifications Copyright 2019 The Libopenstorage Authors.

Licensed under the Apache License, Version 2.0 (the "License");
you may not use this file except in compliance with the License.
You may obtain a copy of the License at

    http://www.apache.org/licenses/LICENSE-2.0

Unless required by applicable law or agreed to in writing, software
distributed under the License is distributed on an "AS IS" BASIS,
WITHOUT WARRANTIES OR CONDITIONS OF ANY KIND, either express or implied.
See the License for the specific language governing permissions and
limitations under the License.
*/

package storagecluster

import (
	"context"
	"encoding/json"
	errorsgo "errors"
	"fmt"
	"math"
	"reflect"
	"regexp"
	"sort"
	"strconv"
	"strings"
	"sync"
	"time"

	"github.com/hashicorp/go-version"
	apiextensionsops "github.com/portworx/sched-ops/k8s/apiextensions"
	operatorops "github.com/portworx/sched-ops/k8s/operator"
	"github.com/sirupsen/logrus"
	apps "k8s.io/api/apps/v1"
	v1 "k8s.io/api/core/v1"
	"k8s.io/apimachinery/pkg/api/errors"
	metav1 "k8s.io/apimachinery/pkg/apis/meta/v1"
	"k8s.io/apimachinery/pkg/labels"
	"k8s.io/apimachinery/pkg/runtime"
	utilerrors "k8s.io/apimachinery/pkg/util/errors"
	"k8s.io/apimachinery/pkg/util/intstr"
	"k8s.io/client-go/kubernetes"
	"k8s.io/client-go/tools/record"
	k8scontroller "k8s.io/kubernetes/pkg/controller"
	daemonutil "k8s.io/kubernetes/pkg/controller/daemon/util"
	"k8s.io/utils/integer"
	"sigs.k8s.io/controller-runtime/pkg/client"
	"sigs.k8s.io/controller-runtime/pkg/controller"
	"sigs.k8s.io/controller-runtime/pkg/handler"
	"sigs.k8s.io/controller-runtime/pkg/manager"
	"sigs.k8s.io/controller-runtime/pkg/reconcile"
	"sigs.k8s.io/controller-runtime/pkg/source"

	storageapi "github.com/libopenstorage/openstorage/api"
	"github.com/libopenstorage/operator/drivers/storage"
	pxutil "github.com/libopenstorage/operator/drivers/storage/portworx/util"
	corev1 "github.com/libopenstorage/operator/pkg/apis/core/v1"
	"github.com/libopenstorage/operator/pkg/cloudprovider"
	"github.com/libopenstorage/operator/pkg/constants"
	"github.com/libopenstorage/operator/pkg/preflight"
	"github.com/libopenstorage/operator/pkg/util"
	"github.com/libopenstorage/operator/pkg/util/k8s"
)

const (
	// ControllerName is the name of the controller
	ControllerName = "storagecluster-controller"
	// ComponentName is the component name of the storage cluster
	ComponentName               = "storage"
	slowStartInitialBatchSize   = 1
	validateCRDInterval         = 5 * time.Second
	validateCRDTimeout          = 1 * time.Minute
	deleteFinalizerName         = constants.OperatorPrefix + "/delete"
	nodeNameIndex               = "nodeName"
	defaultRevisionHistoryLimit = 10
	defaultMaxUnavailablePods   = 1
	failureDomainZoneKey        = v1.LabelZoneFailureDomainStable
	crdBasePath                 = "/crds"
	deprecatedCRDBasePath       = "/crds/deprecated"
	storageClusterCRDFile       = "core_v1_storagecluster_crd.yaml"
	minSupportedK8sVersion      = "1.21.0"
)

var _ reconcile.Reconciler = &Controller{}

var (
	controllerKind        = corev1.SchemeGroupVersion.WithKind("StorageCluster")
	crdBaseDir            = getCRDBasePath
	deprecatedCRDBaseDir  = getDeprecatedCRDBasePath
	ErrNodeListEmpty      = errorsgo.New("no nodes were available for px installation")
	dmThinRexp            = regexp.MustCompile(`-T *dmthin`)
	containersAppArmorOff = map[string]bool{
		"portworx": true,
	}
)

// Controller reconciles a StorageCluster object
type Controller struct {
	// This client, initialized using mgr.Client() above, is a split client
	// that reads objects from the cache and writes to the apiserver
	client                        client.Client
	scheme                        *runtime.Scheme
	recorder                      record.EventRecorder
	podControl                    k8scontroller.PodControlInterface
	crControl                     k8scontroller.ControllerRevisionControlInterface
	Driver                        storage.Driver
	kubernetesVersion             *version.Version
	isStorkDeploymentCreated      bool
	isStorkSchedDeploymentCreated bool
	ctrl                          controller.Controller
	// Node to NodeInfo map
	nodeInfoMap map[string]*k8s.NodeInfo
}

// Init initialize the storage cluster controller
func (c *Controller) Init(mgr manager.Manager) error {
	var err error
	c.client = mgr.GetClient()
	c.scheme = mgr.GetScheme()
	c.recorder = mgr.GetEventRecorderFor(ControllerName)
	c.nodeInfoMap = make(map[string]*k8s.NodeInfo)

	// Create a new controller
	c.ctrl, err = controller.New(ControllerName, mgr, controller.Options{Reconciler: c})
	if err != nil {
		return err
	}

	clientset, err := kubernetes.NewForConfig(mgr.GetConfig())
	if err != nil {
		return fmt.Errorf("error getting kubernetes client: %v", err)
	}
	// Create pod control interface object to manage pods under storage cluster
	c.podControl = k8scontroller.RealPodControl{
		KubeClient: clientset,
		Recorder:   c.recorder,
	}
	// Create controller revision control interface object to manage histories
	// for storage cluster objects
	c.crControl = k8scontroller.RealControllerRevisionControl{
		KubeClient: clientset,
	}

	// Add nodeName field index to the cache indexer
	err = mgr.GetCache().IndexField(context.TODO(), &v1.Pod{}, nodeNameIndex, indexByPodNodeName)
	if err != nil {
		return fmt.Errorf("error setting node name index on pod cache: %v", err)
	}

	return nil
}

// StartWatch starts the watch on the StorageCluster
func (c *Controller) StartWatch() error {
	err := c.ctrl.Watch(
		&source.Kind{Type: &corev1.StorageCluster{}},
		&handler.EnqueueRequestForObject{},
	)
	if err != nil {
		return err
	}

	// Watch for changes to Pods that belong to StorageCluster object
	err = c.ctrl.Watch(
		&source.Kind{Type: &v1.Pod{}},
		&handler.EnqueueRequestForOwner{
			IsController: true,
			OwnerType:    &corev1.StorageCluster{},
		},
	)
	if err != nil {
		return err
	}

	// Watch for changes to ControllerRevisions that belong to StorageCluster object
	err = c.ctrl.Watch(
		&source.Kind{Type: &apps.ControllerRevision{}},
		&handler.EnqueueRequestForOwner{
			IsController: true,
			OwnerType:    &corev1.StorageCluster{},
		},
	)
	if err != nil {
		return err
	}

	return nil
}

// GetKubernetesClient returns the kubernetes client used by the controller
func (c *Controller) GetKubernetesClient() client.Client {
	return c.client
}

// SetKubernetesClient sets the kubernetes client to be used by the controller.
// This method is only used for testing.
func (c *Controller) SetKubernetesClient(client client.Client) {
	c.client = client
}

// GetEventRecorder returns the event recorder.
func (c *Controller) GetEventRecorder() record.EventRecorder {
	return c.recorder
}

// SetEventRecorder sets event recorder for test.
func (c *Controller) SetEventRecorder(r record.EventRecorder) {
	c.recorder = r
}

// Reconcile reads that state of the cluster for a StorageCluster object and makes changes based on
// the state read and what is in the StorageCluster.Spec
// Note:
// The Controller will requeue the Request to be processed again if the returned error is non-nil or
// Result.Requeue is true, otherwise upon completion it will remove the work from the queue.
func (c *Controller) Reconcile(ctx context.Context, request reconcile.Request) (reconcile.Result, error) {
	log := logrus.WithFields(map[string]interface{}{
		"Request.Namespace": request.Namespace,
		"Request.Name":      request.Name,
	})
	log.Infof("Reconciling StorageCluster")

	// Fetch the StorageCluster instance
	cluster := &corev1.StorageCluster{}
	err := c.client.Get(context.TODO(), request.NamespacedName, cluster)
	if err != nil {
		if errors.IsNotFound(err) {
			// Request object not found, could have been deleted after reconcile request.
			// Owned objects are automatically garbage collected.
			return reconcile.Result{}, nil
		}
		// Error reading the object - requeue the request.
		return reconcile.Result{}, err
	}

	if err := c.validate(cluster); err != nil {
		k8s.WarningEvent(c.recorder, cluster, util.FailedValidationReason, err.Error())
		if updateErr := util.UpdateLiveStorageClusterLifecycle(c.client, cluster, corev1.ClusterStateDegraded); updateErr != nil {
			logrus.Errorf("Failed to update StorageCluster status. %v", updateErr)
		}
		return reconcile.Result{}, err
	}

	if c.waitingForMigrationApproval(cluster) {
		k8s.InfoEvent(
			c.recorder, cluster, util.MigrationPendingReason,
			fmt.Sprintf("To proceed with the migration, set the %s annotation on the "+
				"StorageCluster to 'true'", constants.AnnotationMigrationApproved),
		)
		return reconcile.Result{}, nil
	}

	if err := c.syncStorageCluster(cluster); err != nil {
		// Ignore object revision conflict errors, as StorageCluster can be edited in different places,
		// the next reconcile loop should be able to resolve the issue
		if strings.Contains(err.Error(), k8s.UpdateRevisionConflictErr) {
			logrus.Warnf("failed to sync StorageCluster %s/%s: %v", cluster.Namespace, cluster.Name, err)
			return reconcile.Result{}, nil
		}
		k8s.WarningEvent(c.recorder, cluster, util.FailedSyncReason, err.Error())
		if updateErr := util.UpdateLiveStorageClusterLifecycle(c.client, cluster, corev1.ClusterStateDegraded); updateErr != nil {
			logrus.Errorf("Failed to update StorageCluster status. %v", updateErr)
		}
		return reconcile.Result{}, err
	}

	return reconcile.Result{}, nil
}

func (c *Controller) waitingForMigrationApproval(cluster *corev1.StorageCluster) bool {
	label, migrationLabelPresent := cluster.Annotations[constants.AnnotationMigrationApproved]
	if !migrationLabelPresent {
		return false
	}

	approved, err := strconv.ParseBool(label)
	if err != nil {
		// Wait until valid boolean value is provided
		return true
	}

	// Even if the migration is approved, wait for the status to come out of initial
	// or waiting migration approval state. This gives time to the migration routine,
	// to prepare the cluster for migration after the approval.
	condition := util.GetStorageClusterCondition(cluster, pxutil.PortworxComponentName, corev1.ClusterConditionTypeMigration)
	return !approved || condition == nil || condition.Status == corev1.ClusterConditionStatusPending
}

func (c *Controller) validate(cluster *corev1.StorageCluster) error {
	if err := c.validateK8sVersion(); err != nil {
		return err
	}
	if err := c.validateSingleCluster(cluster); err != nil {
		return err
	}
	if err := c.validateCustomAnnotations(cluster); err != nil {
		return err
	}
	if err := c.validateCloudStorageLabelKey(cluster); err != nil {
		return err
	}
	return nil
}

func (c *Controller) validateK8sVersion() error {
	var err error
	if c.kubernetesVersion == nil {
		c.kubernetesVersion, err = k8s.GetVersion()
		if err != nil {
			return err
		}
	}
	minVersion, err := version.NewVersion(minSupportedK8sVersion)
	if err != nil {
		return err
	}
	if c.kubernetesVersion.LessThan(minVersion) {
		return fmt.Errorf("minimum supported kubernetes version by the operator is %s",
			minSupportedK8sVersion)
	}
	return nil
}

func (c *Controller) validateSingleCluster(current *corev1.StorageCluster) error {
	// If the current cluster has the delete finalizer then it has been already reconciled
	for _, finalizer := range current.Finalizers {
		if finalizer == deleteFinalizerName {
			return nil
		}
	}

	// If the cluster current cluster does not have the finalizer, check if any existing
	// StorageClusters have the finalizer. If none of them have it, then current just got
	// lucky and is the only StorageCluster that will get reconciled; else if a cluster
	// is found with the finalizer then we cannot process current as we support only 1.
	clusterList := &corev1.StorageClusterList{}
	err := c.client.List(context.TODO(), clusterList, &client.ListOptions{})
	if err != nil {
		return fmt.Errorf("failed to list storage clusters. %v", err)
	}
	for _, cluster := range clusterList.Items {
		if cluster.Name == current.Name && cluster.Namespace == current.Namespace {
			continue
		}
		for _, finalizer := range cluster.Finalizers {
			if finalizer == deleteFinalizerName {
				return fmt.Errorf("only one StorageCluster is allowed in a Kubernetes cluster. "+
					"StorageCluster %s/%s already exists", cluster.Namespace, cluster.Name)
			}
		}
	}

	return nil
}

// validateCustomAnnotations validate all custom annotations in the spec
func (c *Controller) validateCustomAnnotations(current *corev1.StorageCluster) error {
	if current.Spec.Metadata == nil || current.Spec.Metadata.Annotations == nil {
		return nil
	}
	for mapKey := range current.Spec.Metadata.Annotations {
		split := strings.Split(mapKey, "/")
		if len(split) != 2 {
			return fmt.Errorf("malformed custom annotation locator: %s", mapKey)
		}
	}

	return nil
}

func getKeysFromNodeSelector(ns *corev1.NodeSelector) map[string]bool {
	keys := make(map[string]bool)

	if ns.LabelSelector != nil {
		for k := range ns.LabelSelector.MatchLabels {
			keys[k] = true
		}

		for _, r := range ns.LabelSelector.MatchExpressions {
			keys[r.Key] = true
		}
	}

	return keys
}

func (c *Controller) validateCloudStorageLabelKey(cluster *corev1.StorageCluster) error {
	storagePods, err := c.getStoragePods(cluster)
	if err != nil {
		return err
	}

	// This is to prevent an existing cluster from running into failure due to the validation.
	if len(storagePods) > 0 {
		logrus.Debug("existing storage pod found, skipping cloud storage node selector validation")
		return nil
	}

	key, err := c.getCloudStorageLabelKey(cluster)
	if err != nil {
		return err
	}

	if cluster.Spec.CloudStorage != nil &&
		cluster.Spec.CloudStorage.NodePoolLabel != "" &&
		key != "" &&
		cluster.Spec.CloudStorage.NodePoolLabel != key {
		return fmt.Errorf("node pool label key incorrect, expected %s, actual %s", key, cluster.Spec.CloudStorage.NodePoolLabel)
	}

	return nil
}

func isPreflightComplete(cluster *corev1.StorageCluster) bool {
	// Check pre-check status
	check, ok := cluster.Annotations[pxutil.AnnotationPreflightCheck]
	check = strings.TrimSpace(strings.ToLower(check))
	if !ok || check == "skip" {
		return true
	} else if check == "false" {
		condition := util.GetStorageClusterCondition(cluster, pxutil.PortworxComponentName, corev1.ClusterConditionTypePreflight)
		if condition != nil {
			if condition.Status == corev1.ClusterConditionStatusCompleted {
				return true
			}
		} else {
			return true
		}
	}
	return false
}

func (c *Controller) createPreFlightStorageNodes(toUpdate *corev1.StorageCluster) error {
	k8sNodeList := &v1.NodeList{}
	err := c.client.List(context.TODO(), k8sNodeList)
	if err != nil {
		return fmt.Errorf("failed to get cluster nodes for preflight storag node creation: %v", err)
	}

	// Create StorageNodes to return pre-flight checks used by c.Driver.Validate().
	for _, node := range k8sNodeList.Items {
		shouldRun, _, err := c.nodeShouldRunStoragePod(&node, toUpdate)
		if err != nil {
			logrus.Warnf("Skipping pre-flight storage node entry for %s node. Error: %v", node.Name, err)
			continue
		}

		if shouldRun {
			logrus.Infof("Create pre-flight storage node entry for node: %s", node.Name)
			c.createStorageNode(toUpdate, node.Name)
		} else {
			logrus.Warnf("Skipping pre-flight storage node entry for node: %s", node.Name)
		}
	}
	return nil
}

func (c *Controller) deletePreFlightStorageNodes(toUpdate *corev1.StorageCluster) error {
	storageNodes := &corev1.StorageNodeList{}
	err := c.client.List(context.TODO(), storageNodes,
		&client.ListOptions{Namespace: toUpdate.Namespace})
	if err != nil {
		return fmt.Errorf("failed to get StorageNodes used for preflight validation: %v", err)
	}

	for _, storageNode := range storageNodes.Items {
		logrus.Infof("Delete validate() storage node entry for node: %s", storageNode.Name)
		err = c.client.Delete(context.TODO(), storageNode.DeepCopy())
		if err != nil {
			logrus.WithError(err).Errorf("failed to delete storage node entry %s: %v", storageNode.Name, err)
		}
	}
	return nil
}

func (c *Controller) driverValidate(toUpdate *corev1.StorageCluster) (*corev1.ClusterCondition, error) {
	storageNodes := &corev1.StorageNodeList{}
	serr := c.client.List(context.TODO(), storageNodes,
		&client.ListOptions{Namespace: toUpdate.Namespace})
	if serr == nil && len(storageNodes.Items) == 0 { // Only do if storageNodes don't exist
		serr = c.createPreFlightStorageNodes(toUpdate)
		if serr != nil {
			logrus.WithError(serr).Errorf("Failed to create preflight storage nodes")
		}
	}

	defCondition := &corev1.ClusterCondition{ // set default InProgress condition
		Source:  pxutil.PortworxComponentName,
		Type:    corev1.ClusterConditionTypePreflight,
		Message: "pre-flight: In progress",
		Status:  corev1.ClusterConditionStatusInProgress,
	}

	// Run driver specific pre-flights
	err := c.Driver.Validate(toUpdate)
	if err != nil {
		defCondition.Status = corev1.ClusterConditionStatusFailed // Update default condition on error
		defCondition.Message = fmt.Sprintf("pre-flight: validate failed %v", err)
		logrus.WithError(err).Errorf(defCondition.Message)
	}

	// Get condition set from Validate()
	condition := util.GetStorageClusterCondition(toUpdate, pxutil.PortworxComponentName, corev1.ClusterConditionTypePreflight)
	if condition == nil { // Set condition status set if was not in Validate()
		condition = defCondition
	}

	if condition.Status != corev1.ClusterConditionStatusInProgress { // Status not in progress must be done or an issue occurred
		// Delete StorageNodes created for c.Driver.Validate() checks.
		serr = c.deletePreFlightStorageNodes(toUpdate)
		if serr != nil {
			logrus.WithError(serr).Errorf("Failed to get StorageNodes used for validate.")
		}
	}

	return condition, err
}

func (c *Controller) runPreflightCheck(cluster *corev1.StorageCluster) error {
	check, ok := cluster.Annotations[pxutil.AnnotationPreflightCheck]
	check = strings.TrimSpace(strings.ToLower(check))
	if !ok || check == "skip" {
		_ = c.Driver.Validate(cluster.DeepCopy())
		return nil
	} else if check == "false" {
		condition := util.GetStorageClusterCondition(cluster, pxutil.PortworxComponentName, corev1.ClusterConditionTypePreflight)
		if condition != nil && (condition.Status == corev1.ClusterConditionStatusFailed || condition.Status == corev1.ClusterConditionStatusTimeout) {
			return fmt.Errorf("FATAL: preflight checks have failed on your cluster.  " +
				"Check events, logs and contact support to help make sure your cluster meets all prerequisites")
		}
		// preflight passed or not required
		logrus.Infof("preflight check not required")
		return nil
	}

	// Only do the preflight check on demand once a time

	var (
		condition *corev1.ClusterCondition
		err       error
	)

	defCondition := &corev1.ClusterCondition{ // set default InProgress condition
		Source:  pxutil.PortworxComponentName,
		Type:    corev1.ClusterConditionTypePreflight,
		Message: "pre-flight: In progress",
		Status:  corev1.ClusterConditionStatusInProgress,
	}

	// Do the preflight check for eks only for now to check the cloud drive permission
	if preflight.IsEKS() {
		//  Only executed once in 1st pre-flight loop cycle.  If preflight condition is not set its 1st time through  pre-flight loop
		condition = util.GetStorageClusterCondition(cluster, pxutil.PortworxComponentName, corev1.ClusterConditionTypePreflight)
		if condition == nil {
			if err = preflight.Instance().CheckCloudDrivePermission(cluster); err != nil {
				condition = defCondition
				condition.Status = corev1.ClusterConditionStatusFailed
				condition.Message = "permission check for eks cloud drive failed"
				logrus.WithError(err).Errorf(condition.Message)
			}
		}
	}

	// TODO: validate cloud permission for other providers as well

	toUpdate := cluster.DeepCopy()

	// Skip over driver Validate() if an error has occurred
	if err == nil {
		condition, err = c.driverValidate(toUpdate)
	}

	if condition == nil {
		condition = defCondition
	}

	if err != nil {
		logrus.Errorf("storage cluster preflight check failed")
		toUpdate.Annotations[pxutil.AnnotationPreflightCheck] = "false"
	} else {
		if condition.Status != corev1.ClusterConditionStatusInProgress {
			toUpdate.Annotations[pxutil.AnnotationPreflightCheck] = "false"
		}
	}

	util.UpdateStorageClusterCondition(toUpdate, condition)

	// Update the cluster only if anything has changed
	if !reflect.DeepEqual(cluster, toUpdate) {
		toUpdate.DeepCopyInto(cluster)
		if err := k8s.UpdateStorageCluster(c.client, cluster); err != nil {
			return err
		}

		cluster.Status = *toUpdate.Status.DeepCopy()
		if err := k8s.UpdateStorageClusterStatus(c.client, cluster); err != nil {
			logrus.Errorf("preflight updateStorageClusterStatus failed trying again...")
			if err := k8s.UpdateStorageClusterStatus(c.client, cluster); err != nil {
				k8s.WarningEvent(c.recorder, cluster, util.FailedPreFlight,
					"preflight check failed to update storage cluster status. Need to rerun preflight or skip it")
				return fmt.Errorf("update storage cluster status failure, %v", err)
			}
		}
	}
	return err
}

func (c *Controller) getCloudStorageLabelKey(cluster *corev1.StorageCluster) (string, error) {
	if len(cluster.Spec.Nodes) == 0 {
		return "", nil
	}

	key := ""
	for _, node := range cluster.Spec.Nodes {
		if node.CloudStorage == nil {
			continue
		}

		if node.Selector.NodeName != "" {
			return "", fmt.Errorf("should not use nodeName as cloud storage node selector")
		}

		keys := getKeysFromNodeSelector(&node.Selector)
		if len(keys) != 1 {
			return "", fmt.Errorf("it's required to have only 1 key in cloud storage node label selector, key(s) %v, node %+v", keys, node)
		}

		keyTemp := ""
		for k := range keys {
			keyTemp = k
		}

		if key == "" {
			key = keyTemp
		} else if key != keyTemp {
			return "", fmt.Errorf("can not have different key in cloud storage node label selector: %s and %s", key, keyTemp)
		}
	}

	return key, nil
}

// RegisterCRD registers and validates CRDs
func (c *Controller) RegisterCRD() error {
	k8sVersion, err := k8s.GetVersion()
	if err != nil {
		return fmt.Errorf("error parsing Kubernetes version '%s'. %v", k8sVersion, err)
	}

	k8s1_16, err := version.NewVersion("1.16")
	if err != nil {
		return fmt.Errorf("error parsing version '1.16': %v", err)
	}

	if k8sVersion.GreaterThanOrEqual(k8s1_16) {
		return c.createOrUpdateCRD()
	}
	return c.createOrUpdateDeprecatedCRD()
}

func (c *Controller) createOrUpdateCRD() error {
	// Create and validate StorageCluster CRD
	crd, err := k8s.GetCRDFromFile(storageClusterCRDFile, crdBaseDir())
	if err != nil {
		return err
	}
	latestCRD, err := apiextensionsops.Instance().GetCRD(crd.Name, metav1.GetOptions{})
	if errors.IsNotFound(err) {
		if err = apiextensionsops.Instance().RegisterCRD(crd); err != nil {
			return err
		}
	} else if err != nil {
		return err
	} else {
		crd.ResourceVersion = latestCRD.ResourceVersion
		if _, err := apiextensionsops.Instance().UpdateCRD(crd); err != nil {
			return err
		}
	}

	resource := fmt.Sprintf("%s.%s", corev1.StorageClusterResourcePlural, corev1.SchemeGroupVersion.Group)
	err = apiextensionsops.Instance().ValidateCRD(resource, validateCRDTimeout, validateCRDInterval)
	if err != nil {
		return err
	}

	return nil
}

func (c *Controller) createOrUpdateDeprecatedCRD() error {
	// Create and validate StorageCluster CRD
	crd, err := k8s.GetV1beta1CRDFromFile(storageClusterCRDFile, deprecatedCRDBaseDir())
	if err != nil {
		return err
	}
	latestCRD, err := apiextensionsops.Instance().GetCRDV1beta1(crd.Name, metav1.GetOptions{})
	if errors.IsNotFound(err) {
		if err = apiextensionsops.Instance().RegisterCRDV1beta1(crd); err != nil {
			return err
		}
	} else if err != nil {
		return err
	} else {
		crd.ResourceVersion = latestCRD.ResourceVersion
		if _, err := apiextensionsops.Instance().UpdateCRDV1beta1(crd); err != nil {
			return err
		}
	}

	resource := apiextensionsops.CustomResource{
		Plural: corev1.StorageClusterResourcePlural,
		Group:  corev1.SchemeGroupVersion.Group,
	}
	err = apiextensionsops.Instance().ValidateCRDV1beta1(resource, validateCRDTimeout, validateCRDInterval)
	if err != nil {
		return err
	}

	return nil
}

func (c *Controller) miscCleanUp(cluster *corev1.StorageCluster) error {
	// cleanup  depricated -T dmthin
	if _, miscExists := cluster.Annotations[pxutil.AnnotationMiscArgs]; miscExists {
		// remove '-T dmthin' from misc args if it exists.  It would have been added due to a bug
		miscAnnotations := cluster.Annotations[pxutil.AnnotationMiscArgs]
		dmMatched := dmThinRexp.FindStringSubmatch(miscAnnotations)
		if len(dmMatched) > 0 {
			cluster.Annotations[pxutil.AnnotationMiscArgs] = dmThinRexp.ReplaceAllString(miscAnnotations, "")
			if err := c.client.Update(context.TODO(), cluster); err != nil {
				return err
			}
		}
	}
	return nil
}

func (c *Controller) syncStorageCluster(
	cluster *corev1.StorageCluster,
) error {
	if cluster.DeletionTimestamp != nil {
		logrus.Infof("Storage cluster %v/%v has been marked for deletion",
			cluster.Namespace, cluster.Name)
		if err := util.UpdateLiveStorageClusterLifecycle(c.client, cluster, corev1.ClusterStateUninstall); err != nil {
			logrus.Errorf("Failed to update StorageCluster status. %v", err)
			return err
		}
		return c.deleteStorageCluster(cluster)
	}

	// Set defaults in the storage cluster object if not set
	if err := c.setStorageClusterDefaults(cluster); err != nil {
		return fmt.Errorf("failed to update StorageCluster %v/%v with default values: %v",
			cluster.Namespace, cluster.Name, err)
	}

<<<<<<< HEAD
	// If preflight failed, or previous check failed, reconcile would stop here until issues got resolved
	if err := c.runPreflightCheck(cluster); err != nil {
		return fmt.Errorf("preflight check failed for StorageCluster %v/%v: %v", cluster.Namespace, cluster.Name, err)
=======
	if preflightShouldRun(cluster) {
		// If preflight failed, or previous check failed, reconcile would stop here until issues got resolved
		if err := c.runPreflightCheck(cluster); err != nil {
			if updateErr := util.UpdateLiveStorageClusterLifecycle(c.client, cluster, corev1.ClusterStateDegraded); updateErr != nil {
				logrus.Errorf("failed to update StorageCluster status. %v", updateErr)
			}
			return fmt.Errorf("preflight check failed for StorageCluster %v/%v: %v", cluster.Namespace, cluster.Name, err)
		}
	} else {
		// Always disable preflight if not supported.
		if cluster.Annotations == nil {
			cluster.Annotations = make(map[string]string)
		}
		cluster.Annotations[pxutil.AnnotationPreflightCheck] = "false"
>>>>>>> 33a96d0c
	}

	if err := c.miscCleanUp(cluster); err != nil {
		return fmt.Errorf("misc cleanup failed: %s", err)
	}

	if !isPreflightComplete(cluster) {
		return nil // not ready yet, continue
	}

	// Ensure Stork is deployed with right configuration
	if err := c.syncStork(cluster); err != nil {
		return fmt.Errorf("stork sync failed: %s", err)
	}

	// Construct histories of the StorageCluster, and get the hash of current history
	cur, old, err := c.constructHistory(cluster)
	if err != nil {
		return fmt.Errorf("failed to construct revisions of StorageCluster %v/%v: %v",
			cluster.Namespace, cluster.Name, err)
	}
	hash := cur.Labels[util.DefaultStorageClusterUniqueLabelKey]

	// TODO: Don't process a storage cluster until all its previous creations and
	// deletions have been processed.
	err = c.manage(cluster, hash)
	if err != nil {
		return fmt.Errorf("manage failed: %s", err)
	}

	switch cluster.Spec.UpdateStrategy.Type {
	case corev1.OnDeleteStorageClusterStrategyType:
	case corev1.RollingUpdateStorageClusterStrategyType:
		if err := c.rollingUpdate(cluster, hash); err != nil {
			return fmt.Errorf("rolling update failed: %s", err)
		}
	}

	err = c.cleanupHistory(cluster, old)
	if err != nil {
		return fmt.Errorf("failed to clean up revisions of StorageCluster %v/%v: %v",
			cluster.Namespace, cluster.Name, err)
	}

	// Update status of the cluster
	return c.updateStorageClusterStatus(cluster, hash)
}

func (c *Controller) deleteStorageCluster(
	cluster *corev1.StorageCluster,
) error {
	// get all the storage pods
	nodeToStoragePods, err := c.getNodeToStoragePods(cluster)
	if err != nil {
		return fmt.Errorf("couldn't get node to storage cluster pods mapping for storage cluster %v: %v",
			cluster.Name, err)
	}

	podsToDelete := make([]string, 0)
	for _, storagePods := range nodeToStoragePods {
		for _, storagePod := range storagePods {
			podsToDelete = append(podsToDelete, storagePod.Name)
		}
	}

	// Hash param can be empty as we are only deleting pods
	if err := c.syncNodes(cluster, podsToDelete, nil, ""); err != nil {
		return err
	}

	if deleteFinalizerExists(cluster) {
		toDelete := cluster.DeepCopy()
		deleteCondition, driverErr := c.Driver.DeleteStorage(toDelete)
		if driverErr != nil {
			msg := fmt.Sprintf("Driver failed to delete storage. %v", driverErr)
			k8s.WarningEvent(c.recorder, toDelete, util.FailedSyncReason, msg)
		}

		if deleteCondition == nil {
			deleteCondition = &corev1.ClusterCondition{
				Source: pxutil.PortworxComponentName,
				Type:   corev1.ClusterConditionTypeDelete,
				Status: corev1.ClusterConditionStatusInProgress,
			}
			if driverErr != nil {
				deleteCondition.Message = driverErr.Error()
			}
		}

		if toDelete.Status.Phase != string(corev1.ClusterStateUninstall) {
			toDelete.Status.Phase = string(corev1.ClusterStateUninstall)
		}
		util.UpdateStorageClusterCondition(toDelete, deleteCondition)
		if err := k8s.UpdateStorageClusterStatus(c.client, toDelete); err != nil && !errors.IsNotFound(err) {
			return fmt.Errorf("error updating delete status for StorageCluster %v/%v: %v",
				toDelete.Namespace, toDelete.Name, err)
		}

		if deleteCondition.Status == corev1.ClusterConditionStatusCompleted {
			if err := c.removeMigrationLabels(); err != nil {
				return fmt.Errorf("failed to remove migration labels from nodes: %v", err)
			}

			if err := c.removeResources(toDelete.Namespace); err != nil {
				return fmt.Errorf("failed to remove resources: %v", err)
			}

			if err := c.removeResources("kube-system"); err != nil {
				return fmt.Errorf("failed to remove resources: %v", err)
			}

			newFinalizers := removeDeleteFinalizer(toDelete.Finalizers)
			toDelete.Finalizers = newFinalizers
			if err := k8s.UpdateStorageCluster(c.client, toDelete); err != nil && !errors.IsNotFound(err) {
				return err
			}
		}
	}

	if err := c.removeStork(cluster); err != nil {
		msg := fmt.Sprintf("Failed to cleanup Stork. %v", err)
		k8s.WarningEvent(c.recorder, cluster, util.FailedComponentReason, msg)
	}
	return nil
}

func (c *Controller) removeResources(namespace string) error {
	objs, err := k8s.GetAllObjects(c.client, namespace)
	if err != nil {
		return err
	}

	for _, obj := range objs {
		gcAnnotated := false
		if obj.GetAnnotations() != nil {
			gcAnnotated, _ = strconv.ParseBool(obj.GetAnnotations()[constants.AnnotationGarbageCollection])
		}

		if gcAnnotated || c.gcNeeded(obj) {
			logrus.Infof("Garbage collect object %s %s", obj.GetObjectKind().GroupVersionKind().Kind, obj.GetName())
			if err := c.client.Delete(context.TODO(), obj); err != nil {
				return err
			}
		}
	}
	return nil
}

// All external object should use the GC annotation for operator to delete them.
// For backward compatibility, we still delete some objects without the annotation.
func (c *Controller) gcNeeded(obj client.Object) bool {
	if obj == nil {
		return false
	}

	if obj.GetObjectKind().GroupVersionKind().Kind == "ConfigMap" {
		if obj.GetName() == "px-attach-driveset-lock" ||
			strings.HasPrefix(obj.GetName(), "px-bringup-queue-lock") {
			return true
		}
	}

	return false
}

func (c *Controller) removeMigrationLabels() error {
	nodeList := &v1.NodeList{}
	if err := c.client.List(context.TODO(), nodeList, &client.ListOptions{}); err != nil {
		return err
	}
	for _, node := range nodeList.Items {
		if _, ok := node.Labels[constants.LabelPortworxDaemonsetMigration]; ok {
			delete(node.Labels, constants.LabelPortworxDaemonsetMigration)
			if err := c.client.Update(context.TODO(), &node, &client.UpdateOptions{}); err != nil {
				return err
			}
		}
	}
	return nil
}

func (c *Controller) updateStorageClusterStatus(
	cluster *corev1.StorageCluster,
	clusterHash string,
) error {
	toUpdate := cluster.DeepCopy()
	if err := c.Driver.UpdateStorageClusterStatus(toUpdate, clusterHash); err != nil {
		k8s.WarningEvent(c.recorder, cluster, util.FailedSyncReason, err.Error())
	}
	return k8s.UpdateStorageClusterStatus(c.client, toUpdate)
}

func (c *Controller) manage(
	cluster *corev1.StorageCluster,
	hash string,
) error {
	// Run the pre install hook for the driver to ensure we are ready to create storage pods
	if err := c.Driver.PreInstall(cluster); err != nil {
		return fmt.Errorf("pre-install hook failed: %v", err)
	}

	// Find out the pods which are created for the nodes by StorageCluster
	nodeToStoragePods, err := c.getNodeToStoragePods(cluster)
	if err != nil {
		return fmt.Errorf("couldn't get node to storage cluster pods mapping for storage cluster %v: %v",
			cluster.Name, err)
	}
	var nodesNeedingStoragePods, podsToDelete []string

	nodeList := &v1.NodeList{}
	err = c.client.List(context.TODO(), nodeList, &client.ListOptions{})
	if err != nil {
		return fmt.Errorf("couldn't get list of nodes when syncing storage cluster %#v: %v",
			cluster, err)
	}

	// For each node, if the node is running the storage pod but isn't supposed to, kill the storage pod.
	// If the node is supposed to run the storage pod, but isn't, create the storage pod on the node.
	for _, node := range nodeList.Items {
		nodesNeedingStoragePodsOnNode, podsToDeleteOnNode, err := c.podsShouldBeOnNode(&node, nodeToStoragePods, cluster)
		if err != nil {
			continue
		}

		nodesNeedingStoragePods = append(nodesNeedingStoragePods, nodesNeedingStoragePodsOnNode...)
		podsToDelete = append(podsToDelete, podsToDeleteOnNode...)
	}

	if err := c.syncNodes(cluster, podsToDelete, nodesNeedingStoragePods, hash); err != nil {
		return err
	}

	return nil
}

// syncNodes deletes given pods and creates new storage pods on the given nodes
func (c *Controller) syncNodes(
	cluster *corev1.StorageCluster,
	podsToDelete, nodesNeedingStoragePods []string,
	hash string,
) error {
	nodesNeedingStoragePods, podTemplates, err := c.podTemplatesForNodes(cluster, nodesNeedingStoragePods, hash)
	if err != nil {
		return err
	}

	createDiff := len(nodesNeedingStoragePods)
	deleteDiff := len(podsToDelete)

	// Error channel to communicate back failures
	// Make the buffer big enough to avoid any blocking
	errCh := make(chan error, createDiff+deleteDiff)
	createWait := sync.WaitGroup{}

	msg := fmt.Sprintf("Nodes needing storage pods for storage cluster %v: %+v, creating %d",
		cluster.Name, nodesNeedingStoragePods, createDiff)
	if createDiff > 0 {
		logrus.Infof(msg)
	} else {
		logrus.Debugf(msg)
	}

	// Batch the pod creates. Batch sizes start at slowStartInitialBatchSize
	// and double with each successful iteration in a kind of "slow start".
	// This handles attempts to start large numbers of pods that would
	// likely all fail with the same error. For example a project with a
	// low quota that attempts to create a large number of pods will be
	// prevented from spamming the API service with the pod create requests
	// after one of its pods fails.  Conveniently, this also prevents the
	// event spam that those failures would generate.
	batchSize := integer.IntMin(createDiff, slowStartInitialBatchSize)
	for pos := 0; pos < createDiff; batchSize, pos = integer.IntMin(2*batchSize, createDiff-(pos+batchSize)), pos+batchSize {
		errorCount := len(errCh)
		createWait.Add(batchSize)
		for i := pos; i < pos+batchSize; i++ {
			go func(idx int) {
				defer createWait.Done()
				nodeName := nodesNeedingStoragePods[idx]
				err := c.podControl.CreatePods(
					context.TODO(),
					cluster.Namespace,
					podTemplates[idx],
					cluster,
					metav1.NewControllerRef(cluster, controllerKind),
				)
				if err != nil && !errors.IsTimeout(err) {
					logrus.Warnf("Failed creation of storage pod on node %s: %v", nodeName, err)
					errCh <- err
				} else {
					// Pod created, store nodeInfo into the map, reset creation time if exists
					nodeInfo, ok := c.nodeInfoMap[nodeName]
					if ok {
						nodeInfo.LastPodCreationTime = time.Now()
					} else {
						c.nodeInfoMap[nodeName] = &k8s.NodeInfo{
							NodeName:             nodeName,
							LastPodCreationTime:  time.Now(),
							CordonedRestartDelay: constants.DefaultCordonedRestartDelay,
						}
					}
					if errors.IsTimeout(err) {
						// TODO
						// Pod is created but its initialization has timed out. If the initialization
						// is successful eventually, the controller will observe the creation via the
						// informer. If the initialization fails, or if the pod keeps uninitialized
						// for a long time, the informer will not receive any update, and the controller
						// will create a new pod.
						return
					}
					c.createStorageNode(cluster, nodesNeedingStoragePods[idx])
				}
			}(i)
		}
		createWait.Wait()
		skippedPods := createDiff - batchSize
		if errorCount < len(errCh) && skippedPods > 0 {
			logrus.Infof("Slow-start failure. Skipping creation of %d pods", skippedPods)
			// The skipped pods will be retried later. The next controller resync will
			// retry the slow start process.
			break
		}
	}

	msg = fmt.Sprintf("Pods to delete for storage cluster %s: %+v, deleting %d",
		cluster.Name, podsToDelete, deleteDiff)
	if deleteDiff > 0 {
		logrus.Infof(msg)
	} else {
		logrus.Debugf(msg)
	}

	deleteWait := sync.WaitGroup{}
	deleteWait.Add(deleteDiff)
	for i := 0; i < deleteDiff; i++ {
		go func(idx int) {
			defer deleteWait.Done()
			err := c.podControl.DeletePod(
				context.TODO(),
				cluster.Namespace,
				podsToDelete[idx],
				cluster,
			)
			if err != nil {
				logrus.Warnf("Failed deletion of storage pod %v: %v", podsToDelete[idx], err)
				errCh <- err
			}
		}(i)
	}
	deleteWait.Wait()

	errors := []error{}
	close(errCh)
	for err := range errCh {
		errors = append(errors, err)
	}
	return utilerrors.NewAggregate(errors)
}

// podTemplatesForNodes returns a list storage pod templates for given list of
// nodes where a storage pod needs to be created.
func (c *Controller) podTemplatesForNodes(
	cluster *corev1.StorageCluster,
	nodesNeedingStoragePods []string,
	hash string,
) ([]string, []*v1.PodTemplateSpec, error) {
	nodeList := &v1.NodeList{}
	err := c.client.List(context.TODO(), nodeList, &client.ListOptions{})
	if err != nil {
		return nil, nil, err
	}

	remainingNodes := make(map[string]*v1.Node)
	for _, nodeName := range nodesNeedingStoragePods {
		for _, node := range nodeList.Items {
			if node.Name == nodeName {
				remainingNodes[nodeName] = node.DeepCopy()
				break
			}
		}
	}

	podTemplates := make([]*v1.PodTemplateSpec, 0)
	nodesNeedingStoragePods = make([]string, 0)

	for _, nodeSpec := range cluster.Spec.Nodes {
		if len(remainingNodes) == 0 {
			break
		}

		nodeGroup := make([]*v1.Node, 0)
		// Group all nodes that match the current node spec
		if nodeSpec.Selector.NodeName != "" {
			if node, exists := remainingNodes[nodeSpec.Selector.NodeName]; exists {
				nodeGroup = append(nodeGroup, node)
			} else {
				continue
			}
		} else {
			nodeSelector, err := metav1.LabelSelectorAsSelector(nodeSpec.Selector.LabelSelector)
			if err != nil {
				logrus.Warnf("Failed to parse label selector %#v: %v", nodeSpec.Selector.LabelSelector, err)
				continue
			}
			for _, node := range remainingNodes {
				if nodeSelector.Matches(labels.Set(node.Labels)) {
					nodeGroup = append(nodeGroup, node)
				}
			}
		}

		if len(nodeGroup) > 0 {
			// Create a cluster spec where all node configuration is copied at the cluster
			// level. As a result, the storage driver can just use the cluster spec to create
			// a pod template for this node group. All nodes in a group will have the same
			// configuration as they come from the same matching node spec.
			clusterForNodeGroup := cluster.DeepCopy()
			overwriteClusterSpecWithNodeSpec(&clusterForNodeGroup.Spec, nodeSpec.DeepCopy())

			if err := c.createPodTemplateForNodeGroup(
				clusterForNodeGroup, nodeGroup,
				&nodesNeedingStoragePods, &podTemplates,
				remainingNodes, hash,
			); err != nil {
				return nil, nil, err
			}
		}
	}

	// If there are nodes that do not match any of the node specs, then create pod
	// templates for those using just the cluster level configuration.
	if len(remainingNodes) > 0 {
		nodeGroup := make([]*v1.Node, 0)
		for _, node := range remainingNodes {
			nodeGroup = append(nodeGroup, node)
		}

		if err := c.createPodTemplateForNodeGroup(
			cluster, nodeGroup,
			&nodesNeedingStoragePods, &podTemplates,
			remainingNodes, hash,
		); err != nil {
			return nil, nil, err
		}
	}

	return nodesNeedingStoragePods, podTemplates, nil
}

// createPodTemplateForNodeGroup creates pod templates for the given list of nodes.
// It makes a deep copy for each pod so it is easier during pod creation.
func (c *Controller) createPodTemplateForNodeGroup(
	cluster *corev1.StorageCluster,
	nodeGroup []*v1.Node,
	nodesNeedingStoragePods *[]string,
	podTemplates *[]*v1.PodTemplateSpec,
	remainingNodes map[string]*v1.Node,
	hash string,
) error {
	for _, node := range nodeGroup {
		podTemplate, err := c.CreatePodTemplate(cluster, node, hash)
		if err != nil {
			return err
		}

		*nodesNeedingStoragePods = append(*nodesNeedingStoragePods, node.Name)
		*podTemplates = append(*podTemplates, podTemplate.DeepCopy())
		delete(remainingNodes, node.Name)
	}
	return nil
}

func (c *Controller) podsShouldBeOnNode(
	node *v1.Node,
	nodeToStoragePods map[string][]*v1.Pod,
	cluster *corev1.StorageCluster,
) (nodesNeedingStoragePods, podsToDelete []string, err error) {
	shouldRun, shouldContinueRunning, err := c.nodeShouldRunStoragePod(node, cluster)
	logrus.WithFields(logrus.Fields{
		"node":                  node.Name,
		"shouldRun":             shouldRun,
		"shouldContinueRunning": shouldContinueRunning,
	}).WithError(err).Debug("check node should run storage pod")
	if err != nil {
		return
	}

	storagePods, exists := nodeToStoragePods[node.Name]

	switch {
	case shouldRun && !exists:
		nodesNeedingStoragePods = append(nodesNeedingStoragePods, node.Name)
	case shouldContinueRunning:
		// If a storage pod failed, delete it.
		// If there's no storage pod left on this node, we will create it in the next sync loop
		var storagePodsRunning []*v1.Pod
		for _, pod := range storagePods {
			if pod.DeletionTimestamp != nil {
				continue
			}
			if pod.Status.Phase == v1.PodFailed {
				msg := fmt.Sprintf("Found failed storage pod %s on node %s, will try to kill it", pod.Name, node.Name)
				k8s.WarningEvent(c.recorder, cluster, util.FailedStoragePodReason, msg)
				podsToDelete = append(podsToDelete, pod.Name)
			} else {
				storagePodsRunning = append(storagePodsRunning, pod)
			}
		}
		// If storage pod is supposed to be running on node, but more that 1 storage pods
		// are running; delete the excess storage pods. Sort the storage pods by creation
		// time, so the oldest is preserved.
		if len(storagePodsRunning) > 1 {
			sort.Sort(podByCreationTimestampAndPhase(storagePodsRunning))
			for i := 1; i < len(storagePodsRunning); i++ {
				podsToDelete = append(podsToDelete, storagePodsRunning[i].Name)
			}
		}
	case !shouldContinueRunning && exists:
		// If storage pod isn't supposed to run on node, but it is, delete all storage pods on node.
		for _, pod := range storagePods {
			if pod.DeletionTimestamp != nil {
				continue
			}
			podsToDelete = append(podsToDelete, pod.Name)
		}
	}

	return nodesNeedingStoragePods, podsToDelete, nil
}

// nodeShouldRunStoragePod checks a set of preconditions against a (node, storagecluster) and
// returns a summary. Returned booleans are:
//   - shouldRun:
//     Returns true when a pod should run on the node if a storage pod is not already
//     running on that node.
//   - shouldContinueRunning:
//     Returns true when the pod should continue running on a node if a storage pod is
//     already running on that node.
func (c *Controller) nodeShouldRunStoragePod(
	node *v1.Node,
	cluster *corev1.StorageCluster,
) (bool, bool, error) {
	if !storagePodsEnabled(cluster) {
		return false, false, nil
	}

	// If node is being deleted, don't need to schedule new storage pods
	isBeingDeleted, err := k8s.IsNodeBeingDeleted(node, c.client)
	if err != nil {
		c.log(cluster).Warnf("failed to check if node: %s is being deleted due to: %v", node.Name, err)
	}

	if isBeingDeleted {
		logrus.Infof("node: %s is in the process of being deleted. Will not create new pods here.", node.Name)
		return false, true, nil
	}

	if k8s.IsPodRecentlyCreatedAfterNodeCordoned(node, c.nodeInfoMap, cluster) {
		// Storage pod is created recently, should let the pod continue running without creating a new pod.
		return false, true, nil
	}

	return k8s.CheckPredicatesForStoragePod(node, cluster, c.StorageClusterSelectorLabels(cluster))
}

// CreatePodTemplate creates a Portworx pod template spec.
func (c *Controller) CreatePodTemplate(
	cluster *corev1.StorageCluster,
	node *v1.Node,
	hash string,
) (v1.PodTemplateSpec, error) {
	podSpec, err := c.Driver.GetStoragePodSpec(cluster, node.Name)
	if err != nil {
		return v1.PodTemplateSpec{}, fmt.Errorf("failed to create pod template: %v", err)
	}
	k8s.AddOrUpdateStoragePodTolerations(&podSpec)

	podSpec.NodeName = node.Name
	labels := c.StorageClusterSelectorLabels(cluster)
	labels[constants.OperatorLabelManagedByKey] = constants.OperatorLabelManagedByValue
	newTemplate := v1.PodTemplateSpec{
		ObjectMeta: metav1.ObjectMeta{
			Namespace:   cluster.Namespace,
			Labels:      labels,
			Annotations: make(map[string]string),
		},
		Spec: podSpec,
	}

	if !pxutil.IsPrivileged(cluster) {
		// turn off AppArmor?
		for _, c := range newTemplate.Spec.Containers {
			if containersAppArmorOff[c.Name] {
				newTemplate.Annotations[pxutil.AnnotationAppArmorPrefix+c.Name] = "unconfined"
			}
		}
	}

	if len(node.Labels) > 0 {
		encodedNodeLabels, err := json.Marshal(node.Labels)
		if err != nil {
			return v1.PodTemplateSpec{}, fmt.Errorf("failed to encode node labels")
		}
		newTemplate.Annotations[constants.AnnotationNodeLabels] = string(encodedNodeLabels)
	}
	if customAnnotations := util.GetCustomAnnotations(cluster, k8s.Pod, ComponentName); customAnnotations != nil {
		for k, v := range customAnnotations {
			newTemplate.Annotations[k] = v
		}
	}
	if len(newTemplate.Annotations) <= 0 {
		newTemplate.Annotations = nil
	}
	if len(hash) > 0 {
		newTemplate.Labels[util.DefaultStorageClusterUniqueLabelKey] = hash
	}
	return newTemplate, nil
}
func (c *Controller) getCurrentMaxStorageNodesPerZone(
	cluster *corev1.StorageCluster,
	nodeList *v1.NodeList,
	cloudProvider cloudprovider.Ops,
) (uint32, error) {
	storageNodeMap := make(map[string]*storageapi.StorageNode)

	if storagePodsEnabled(cluster) {
		storageNodeList, err := c.Driver.GetStorageNodes(cluster)
		if err != nil {
			logrus.Errorf("Couldn't get storage node list %v", err)
			return 0, err
		}
		for _, storageNode := range storageNodeList {
			if len(storageNode.SchedulerNodeName) != 0 && len(storageNode.Pools) > 0 {
				storageNodeMap[storageNode.SchedulerNodeName] = storageNode
			}
		}
		zoneMap := make(map[string]uint32)
		for _, node := range nodeList.Items {
			if _, ok := storageNodeMap[node.Name]; ok {
				zone, err := cloudProvider.GetZone(&node)
				if err != nil {
					return 0, err
				}
				count := zoneMap[zone]
				zoneMap[zone] = count + 1
			}
		}
		maxValue := uint32(0)
		for _, value := range zoneMap {
			if value > maxValue {
				maxValue = value
			}
		}
		return maxValue, nil
	}
	return 0, fmt.Errorf("storage disabled")
}

func getDefaultStorageNodesDisaggregatedMode(
	nodeList *v1.NodeList,
	cluster *corev1.StorageCluster,
	recorder record.EventRecorder,
) (uint64, bool, error) {
	// Check if ENABLE_ASG_STORAGE_PARTITIONING is set to false. If not, we can look at the 'portworx.io/node-type' label
	for _, envVar := range cluster.Spec.Env {
		if envVar.Name == util.StoragePartitioningEnvKey {
			if envVar.Value == "false" {
				return 0, false, nil
			}
			break
		}
	}

	// This will return a zone map of storage nodes in each zones
	nodeTypeZoneMap, err := getZoneMap(nodeList, util.NodeTypeKey, util.StorageNodeValue)
	if err != nil {
		return 0, false, err
	}
	totalNodes := uint64(0)
	// We'll find the zone with least number of labels
	minValue := uint64(math.MaxUint64)
	prevKey := ""
	prevValue := uint64(math.MaxUint64)
	for key, value := range nodeTypeZoneMap {
		totalNodes += value
		// Let's not count zones with no nodes
		if value < minValue && value != 0 {
			minValue = value
		}
		if prevValue != math.MaxUint64 && prevValue != value {
			k8s.InfoEvent(
				recorder, cluster, util.UnevenStorageNodesReason,
				fmt.Sprintf("Uneven number of storage nodes labelled across zones."+
					" %v has %v, %v has %v", prevKey, prevValue, key, value),
			)
		}
		prevKey = key
		prevValue = value
	}
	if totalNodes == 0 {
		// no node is labelled with portworx.io/node-type
		nodeTypeZoneMap, err = getZoneMap(nodeList, util.NodeTypeKey, util.StoragelessNodeValue)
		if err == nil {
			for _, value := range nodeTypeZoneMap {
				totalNodes += value
			}
			if totalNodes > 0 {
				k8s.InfoEvent(
					recorder, cluster, util.AllStoragelessNodesReason,
					fmt.Sprintf("%v nodes marked as storageless, none marked as storage nodes", totalNodes),
				)
				return 0, true, fmt.Errorf("storageless nodes found. None marked as storage node")
			}
		}
		return 0, false, err
	}
	return minValue, true, nil
}

// getDefaultMaxStorageNodesPerZone aims to return a good value for MaxStorageNodesPerZone with the
// intention of having at least 3 nodes in the cluster.
func (c *Controller) getDefaultMaxStorageNodesPerZone(
	nodeList *v1.NodeList,
	cluster *corev1.StorageCluster,
	recorder record.EventRecorder,
) (uint32, error) {
	if len(nodeList.Items) == 0 {
		return 0, nil
	}
	filteredList := v1.NodeList{}
	for _, node := range nodeList.Items {
		shouldRun, _, err := c.nodeShouldRunStoragePod(&node, cluster)
		if err != nil {
			return 0, err
		}
		if shouldRun {
			filteredList.Items = append(filteredList.Items, node)
		}
	}

	// Check if storage nodes are explicitly set using labels
	storageNodes, disaggregatedMode, err := getDefaultStorageNodesDisaggregatedMode(&filteredList, cluster, recorder)
	if err != nil {
		return 0, err
	}
	if disaggregatedMode {
		return uint32(storageNodes), nil
	}

	zoneMap, err := getZoneMap(&filteredList, "", "")
	if err != nil {
		return 0, err
	}
	numZones := len(zoneMap)
	if numZones <= 0 {
		return 0, ErrNodeListEmpty
	}
	storageNodes = uint64(len(filteredList.Items) / numZones)
	return uint32(storageNodes), nil
}

func (c *Controller) isPxImageBeingUpdated(toUpdate *corev1.StorageCluster) bool {
	pxEnabled := storagePodsEnabled(toUpdate)
	newVersion := pxutil.GetImageTag(strings.TrimSpace(toUpdate.Spec.Image))
	return pxEnabled &&
		(toUpdate.Spec.Version == "" || newVersion != toUpdate.Status.Version)
}

func getZoneMap(nodeList *v1.NodeList, filterLabelKey string, filterLabelValue string) (map[string]uint64, error) {
	cloudProviderName := getCloudProviderName(nodeList)
	cloudProvider := cloudprovider.New(cloudProviderName)
	zoneMap := map[string]uint64{}
	for _, node := range nodeList.Items {
		if zone, err := cloudProvider.GetZone(&node); err == nil {
			if len(filterLabelKey) > 0 {
				value, ok := node.Labels[filterLabelKey]
				// If provided filterLabelKey is not found or the value does not match with
				// the provided filterLabelValue, no need to count in the zoneMap
				if !ok || value != filterLabelValue {
					if _, ok := zoneMap[zone]; !ok {
						zoneMap[zone] = 0
					}
					continue
				}
				// provided filterLabel's value and key matched, let's count them in the zoneMap
			}
			instancesCount := zoneMap[zone]
			zoneMap[zone] = instancesCount + 1
		} else {
			logrus.Errorf("count not find zone information: %v", err)
			return nil, err
		}
	}
	return zoneMap, nil
}

func getCloudProviderName(nodeList *v1.NodeList) string {
	var cloudProviderName string
	for _, node := range nodeList.Items {
		// Get the cloud provider
		// From kubernetes node spec:  <ProviderName>://<ProviderSpecificNodeID>
		if len(node.Spec.ProviderID) != 0 {
			tokens := strings.Split(node.Spec.ProviderID, "://")
			if len(tokens) == 2 {
				cloudProviderName = tokens[0]
				break
			} // else provider id is invalid
		}
	}
	return cloudProviderName
}

func (c *Controller) setStorageClusterDefaults(cluster *corev1.StorageCluster) error {
	toUpdate := cluster.DeepCopy()

	updateStrategy := &toUpdate.Spec.UpdateStrategy
	if updateStrategy.Type == "" {
		updateStrategy.Type = corev1.RollingUpdateStorageClusterStrategyType
	}
	if updateStrategy.Type == corev1.RollingUpdateStorageClusterStrategyType {
		if updateStrategy.RollingUpdate == nil {
			updateStrategy.RollingUpdate = &corev1.RollingUpdateStorageCluster{}
		}
		if updateStrategy.RollingUpdate.MaxUnavailable == nil {
			// Set default MaxUnavailable as 1 by default.
			maxUnavailable := intstr.FromInt(defaultMaxUnavailablePods)
			updateStrategy.RollingUpdate.MaxUnavailable = &maxUnavailable
		}
	}

	if toUpdate.Spec.RevisionHistoryLimit == nil {
		toUpdate.Spec.RevisionHistoryLimit = new(int32)
		*toUpdate.Spec.RevisionHistoryLimit = defaultRevisionHistoryLimit
	}

	if toUpdate.Spec.ImagePullPolicy == "" {
		toUpdate.Spec.ImagePullPolicy = v1.PullAlways
	}

	foundDeleteFinalizer := false
	for _, finalizer := range toUpdate.Finalizers {
		if finalizer == deleteFinalizerName {
			foundDeleteFinalizer = true
			break
		}
	}
	if !foundDeleteFinalizer {
		toUpdate.Finalizers = append(toUpdate.Finalizers, deleteFinalizerName)
	}

	key, err := c.getCloudStorageLabelKey(cluster)
	if err != nil {
		return err
	}
	if key != "" &&
		(toUpdate.Spec.CloudStorage == nil || toUpdate.Spec.CloudStorage.NodePoolLabel == "") {
		if toUpdate.Spec.CloudStorage == nil {
			toUpdate.Spec.CloudStorage = &corev1.CloudStorageSpec{}
		}

		toUpdate.Spec.CloudStorage.NodePoolLabel = key
	}

	nodeList := &v1.NodeList{}
	err = c.client.List(context.TODO(), nodeList, &client.ListOptions{})
	if err != nil {
		return fmt.Errorf("couldn't get list of nodes when syncing storage cluster %#v: %v",
			toUpdate, err)
	}

	cloudProvider := cloudprovider.Get()
	zoneMap, err := getZoneMap(nodeList, "", "")
	if err != nil {
		return err
	}

	if err := c.Driver.UpdateDriver(&storage.UpdateDriverInfo{
		ZoneToInstancesMap: zoneMap,
		CloudProvider:      cloudProvider.Name(),
	}); err != nil {
		logrus.Debugf("Failed to update driver: %v", err)
	}

	// if no value is set for any of max_storage_nodes*, try to see if can set a default value
	if toUpdate.Spec.CloudStorage != nil &&
		toUpdate.Spec.CloudStorage.MaxStorageNodesPerZonePerNodeGroup == nil &&
		toUpdate.Spec.CloudStorage.MaxStorageNodesPerZone == nil &&
		toUpdate.Spec.CloudStorage.MaxStorageNodes == nil {
		maxStorageNodesPerZone := uint32(0)
		err = nil
		if toUpdate.Status.Phase == "" {
			// Let's do this only when it's a fresh install of px
			maxStorageNodesPerZone, err = c.getDefaultMaxStorageNodesPerZone(nodeList, toUpdate, c.recorder)
			if err != nil {
				logrus.Errorf("could not set defult value for max_storage_nodes_per_zone (first install): %v", err)
			}
		} else {
			// Upgrade scenario
			if c.isPxImageBeingUpdated(toUpdate) {
				// If PX image is not changing, we don't have to update the values. This is to prevent pod restarts
				maxStorageNodesPerZone, err = c.getCurrentMaxStorageNodesPerZone(cluster, nodeList, cloudProvider)
				if err != nil {
					logrus.Errorf("could not set a default value for max_storage_nodes_per_zone %v", err)
				}
			}
		}
		if err == nil && maxStorageNodesPerZone != 0 {
			toUpdate.Spec.CloudStorage.MaxStorageNodesPerZone = &maxStorageNodesPerZone
			logrus.Infof("setting spec.cloudStorage.maxStorageNodesPerZone %v", maxStorageNodesPerZone)
		}
	}

	if err := c.Driver.SetDefaultsOnStorageCluster(toUpdate); err != nil {
		// TODO: investigate update failure
		return err
	}

	// Update the cluster only if anything has changed
	if !reflect.DeepEqual(cluster, toUpdate) {
		toUpdate.DeepCopyInto(cluster)
		if err := k8s.UpdateStorageCluster(c.client, cluster); err != nil {
			return err
		}

		// NOTE: race condition can happen when updating status right after spec,
		// revision got from live cluster can become stale, so ignoring the error in syncStorageCluster
		cluster.Status = *toUpdate.Status.DeepCopy()
		if err := k8s.UpdateStorageClusterStatus(c.client, cluster); err != nil {
			return err
		}
	}
	return nil
}

func (c *Controller) getNodeToStoragePods(
	cluster *corev1.StorageCluster,
) (map[string][]*v1.Pod, error) {
	claimedPods, err := c.getStoragePods(cluster)
	if err != nil {
		return nil, err
	}

	nodeToPodsMap := make(map[string][]*v1.Pod)
	for _, pod := range claimedPods {
		nodeName, err := daemonutil.GetTargetNodeName(pod)
		if err != nil {
			logrus.Warnf("Failed to get target node name of Pod %v in StorageCluster %v",
				pod.Name, cluster.Name)
			continue
		}
		nodeToPodsMap[nodeName] = append(nodeToPodsMap[nodeName], pod)
	}

	return nodeToPodsMap, nil
}

func (c *Controller) getStoragePods(
	cluster *corev1.StorageCluster,
) ([]*v1.Pod, error) {
	// List all pods to include those that don't match the selector anymore but
	// have a ControllerRef pointing to this controller.
	podList := &v1.PodList{}
	err := c.client.List(context.TODO(), podList, &client.ListOptions{Namespace: cluster.Namespace})
	if err != nil {
		return nil, err
	}

	allPods := make([]*v1.Pod, 0)
	for _, pod := range podList.Items {
		podCopy := pod.DeepCopy()
		allPods = append(allPods, podCopy)
	}

	// If any adoptions are attempted, we should first recheck for deletion with
	// an uncached quorum read sometime after listing Pods
	undeletedCluster := k8scontroller.RecheckDeletionTimestamp(func(ctx context.Context) (metav1.Object, error) {
		fresh, err := operatorops.Instance().GetStorageCluster(cluster.Name, cluster.Namespace)
		if err != nil {
			return nil, err
		}
		if fresh.UID != cluster.UID {
			return nil, fmt.Errorf("original StorageCluster %v/%v is gone, got uid %v, wanted %v",
				cluster.Namespace, cluster.Name, fresh.UID, cluster.UID)
		}
		return fresh, nil
	})

	selector := c.StorageClusterSelectorLabels(cluster)
	// Use ControllerRefManager to adopt/orphan as needed. Pods that don't match the
	// labels but are owned by this storage cluster are released (disowned). Pods that
	// match the labels and do not have ref to this storage cluster are owned by it.
	cm := k8scontroller.NewPodControllerRefManager(
		c.podControl,
		cluster,
		labels.SelectorFromSet(selector),
		controllerKind,
		undeletedCluster,
	)
	return cm.ClaimPods(context.TODO(), allPods)
}

func (c *Controller) createStorageNode(
	cluster *corev1.StorageCluster,
	nodeName string,
) {
	ownerRef := metav1.NewControllerRef(cluster, controllerKind)
	storageNode := &corev1.StorageNode{
		ObjectMeta: metav1.ObjectMeta{
			Name:            nodeName,
			Namespace:       cluster.Namespace,
			OwnerReferences: []metav1.OwnerReference{*ownerRef},
			Labels:          c.Driver.GetSelectorLabels(),
		},
		Status: corev1.NodeStatus{
			Phase: string(corev1.NodeInitStatus),
		},
	}
	err := c.client.Create(context.TODO(), storageNode)
	if err == nil {
		err = c.client.Status().Update(context.TODO(), storageNode)
		if err != nil {
			logrus.Warnf("Failed to update status of StorageNode %s/%s. %v",
				nodeName, cluster.Namespace, err)
		}
	} else if !errors.IsAlreadyExists(err) {
		logrus.Warnf("Failed to create StorageNode %s/%s. %v", nodeName, cluster.Namespace, err)
	}
}

// StorageClusterSelectorLabels returns the selector labels for child objects of given storagecluster
func (c *Controller) StorageClusterSelectorLabels(cluster *corev1.StorageCluster) map[string]string {
	driverLabels := c.Driver.GetSelectorLabels()
	clusterLabels := make(map[string]string)
	for k, v := range driverLabels {
		clusterLabels[k] = v
	}
	clusterLabels[constants.LabelKeyClusterName] = cluster.Name
	clusterLabels[constants.LabelKeyDriverName] = c.Driver.String()
	return clusterLabels
}

func (c *Controller) log(clus *corev1.StorageCluster) *logrus.Entry {
	logFields := logrus.Fields{
		"cluster": clus.Name,
	}

	return logrus.WithFields(logFields)
}

func storagePodsEnabled(
	cluster *corev1.StorageCluster,
) bool {
	disabled, err := strconv.ParseBool(cluster.Annotations[constants.AnnotationDisableStorage])
	return err != nil || !disabled
}

func getCRDBasePath() string {
	return crdBasePath
}

func getDeprecatedCRDBasePath() string {
	return deprecatedCRDBasePath
}

type podByCreationTimestampAndPhase []*v1.Pod

func (o podByCreationTimestampAndPhase) Len() int {
	return len(o)
}

func (o podByCreationTimestampAndPhase) Swap(i, j int) {
	o[i], o[j] = o[j], o[i]
}

func (o podByCreationTimestampAndPhase) Less(i, j int) bool {
	// Scheduled Pod first
	if len(o[i].Spec.NodeName) != 0 && len(o[j].Spec.NodeName) == 0 {
		return true
	}

	if len(o[i].Spec.NodeName) == 0 && len(o[j].Spec.NodeName) != 0 {
		return false
	}

	if o[i].CreationTimestamp.Equal(&o[j].CreationTimestamp) {
		return o[i].Name < o[j].Name
	}
	return o[i].CreationTimestamp.Before(&o[j].CreationTimestamp)
}<|MERGE_RESOLUTION|>--- conflicted
+++ resolved
@@ -758,26 +758,9 @@
 			cluster.Namespace, cluster.Name, err)
 	}
 
-<<<<<<< HEAD
 	// If preflight failed, or previous check failed, reconcile would stop here until issues got resolved
 	if err := c.runPreflightCheck(cluster); err != nil {
 		return fmt.Errorf("preflight check failed for StorageCluster %v/%v: %v", cluster.Namespace, cluster.Name, err)
-=======
-	if preflightShouldRun(cluster) {
-		// If preflight failed, or previous check failed, reconcile would stop here until issues got resolved
-		if err := c.runPreflightCheck(cluster); err != nil {
-			if updateErr := util.UpdateLiveStorageClusterLifecycle(c.client, cluster, corev1.ClusterStateDegraded); updateErr != nil {
-				logrus.Errorf("failed to update StorageCluster status. %v", updateErr)
-			}
-			return fmt.Errorf("preflight check failed for StorageCluster %v/%v: %v", cluster.Namespace, cluster.Name, err)
-		}
-	} else {
-		// Always disable preflight if not supported.
-		if cluster.Annotations == nil {
-			cluster.Annotations = make(map[string]string)
-		}
-		cluster.Annotations[pxutil.AnnotationPreflightCheck] = "false"
->>>>>>> 33a96d0c
 	}
 
 	if err := c.miscCleanUp(cluster); err != nil {
