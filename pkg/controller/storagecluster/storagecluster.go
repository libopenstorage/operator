--- conflicted
+++ resolved
@@ -732,19 +732,16 @@
 		}
 	}
 
-<<<<<<< HEAD
+	if err := c.miscCleanUp(cluster); err != nil {
+		return err
+	}
+
 	if startOk, err := bringUpStorageCluster(cluster); err == nil {
 		if !startOk {
 			return nil // not ready yet, continue
 		}
 	} else {
 		return fmt.Errorf("unable to check if StorageCluster %v/%v can be started: %v", cluster.Namespace, cluster.Name, err)
-
-=======
-	// General clean cause by previous issues
-	if err := c.miscCleanUp(cluster); err != nil {
-		return err
->>>>>>> 8ef330f6
 	}
 
 	// Ensure Stork is deployed with right configuration
