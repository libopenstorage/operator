--- conflicted
+++ resolved
@@ -444,15 +444,10 @@
 		if err == nil {
 			// Create StorageNodes to return pre-flight checks used by c.Driver.Validate().
 			for _, node := range k8sNodeList.Items {
-<<<<<<< HEAD
-				logrus.Infof("Create pre-flight storage node entry for node: %s", node.Name)
-				c.createStorageNode(toUpdate, node.Name)
-=======
 				if !coreops.Instance().IsNodeMaster(node) {
 					logrus.Infof("Create pre-flight storage node entry for node: %s", node.Name)
 					c.createStorageNode(cluster, node.Name)
 				}
->>>>>>> be54c715
 			}
 		} else {
 			logrus.WithError(err).Errorf("Failed to get cluster nodes")
@@ -564,16 +559,12 @@
 
 		cluster.Status = *toUpdate.Status.DeepCopy()
 		if err := k8s.UpdateStorageClusterStatus(c.client, cluster); err != nil {
-<<<<<<< HEAD
 			logrus.Errorf("preflight updateStorageClusterStatus failed trying again...")
 			if err := k8s.UpdateStorageClusterStatus(c.client, cluster); err != nil {
 				k8s.WarningEvent(c.recorder, cluster, util.FailedPreFlight,
 					"preflight check failed to update storage cluster status. Need to rerun preflight or skip it")
-				return err
-			}
-=======
-			return fmt.Errorf("UpdateStorageClusterStatus failure, %v", err)
->>>>>>> be54c715
+				return fmt.Errorf("UpdateStorageClusterStatus failure, %v", err)
+			}
 		}
 	}
 	return err
