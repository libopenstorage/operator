package storagecluster

import (
	"context"
	"encoding/json"
	"fmt"
	"reflect"
	"sort"
	"strconv"
	"strings"
	"testing"
	"time"

	"github.com/golang/mock/gomock"
	"github.com/hashicorp/go-version"
	ocp_configv1 "github.com/openshift/api/config/v1"
	apiextensionsops "github.com/portworx/sched-ops/k8s/apiextensions"
	coreops "github.com/portworx/sched-ops/k8s/core"
	operatorops "github.com/portworx/sched-ops/k8s/operator"
	"github.com/sirupsen/logrus"
	"github.com/stretchr/testify/require"
	appsv1 "k8s.io/api/apps/v1"
	v1 "k8s.io/api/core/v1"
	rbacv1 "k8s.io/api/rbac/v1"
	storagev1 "k8s.io/api/storage/v1"
	apiextensionsv1 "k8s.io/apiextensions-apiserver/pkg/apis/apiextensions/v1"
	apiextensionsv1beta1 "k8s.io/apiextensions-apiserver/pkg/apis/apiextensions/v1beta1"
	fakeextclient "k8s.io/apiextensions-apiserver/pkg/client/clientset/clientset/fake"
	"k8s.io/apimachinery/pkg/api/errors"
	"k8s.io/apimachinery/pkg/api/resource"
	metav1 "k8s.io/apimachinery/pkg/apis/meta/v1"
	"k8s.io/apimachinery/pkg/runtime"
	"k8s.io/apimachinery/pkg/types"
	"k8s.io/apimachinery/pkg/util/intstr"
	"k8s.io/apimachinery/pkg/util/wait"
	kversion "k8s.io/apimachinery/pkg/version"
	fakediscovery "k8s.io/client-go/discovery/fake"
	fakek8sclient "k8s.io/client-go/kubernetes/fake"
	"k8s.io/client-go/rest"
	"k8s.io/client-go/tools/record"
	k8scontroller "k8s.io/kubernetes/pkg/controller"
	cluster_v1alpha1 "sigs.k8s.io/cluster-api/pkg/apis/deprecated/v1alpha1"
	"sigs.k8s.io/controller-runtime/pkg/client"
	"sigs.k8s.io/controller-runtime/pkg/log"
	"sigs.k8s.io/controller-runtime/pkg/reconcile"

	"github.com/libopenstorage/cloudops"
	storageapi "github.com/libopenstorage/openstorage/api"
	"github.com/libopenstorage/operator/drivers/storage"
	"github.com/libopenstorage/operator/drivers/storage/portworx/component"
	pxutil "github.com/libopenstorage/operator/drivers/storage/portworx/util"
	corev1 "github.com/libopenstorage/operator/pkg/apis/core/v1"
	"github.com/libopenstorage/operator/pkg/client/clientset/versioned/fake"
	"github.com/libopenstorage/operator/pkg/client/clientset/versioned/scheme"
	"github.com/libopenstorage/operator/pkg/constants"
	"github.com/libopenstorage/operator/pkg/mock"
	"github.com/libopenstorage/operator/pkg/preflight"
	"github.com/libopenstorage/operator/pkg/util"
	"github.com/libopenstorage/operator/pkg/util/k8s"
	"github.com/libopenstorage/operator/pkg/util/maps"
	testutil "github.com/libopenstorage/operator/pkg/util/test"
)

func TestInit(t *testing.T) {
	mockCtrl := gomock.NewController(t)
	defer mockCtrl.Finish()

	fakeClient := fakek8sclient.NewSimpleClientset()
	k8sClient := testutil.FakeK8sClient()
	coreops.SetInstance(coreops.New(fakeClient))
	recorder := record.NewFakeRecorder(10)

	mgr := mock.NewMockManager(mockCtrl)
	mockCache := mock.NewMockCache(mockCtrl)
	mockCache.EXPECT().
		IndexField(gomock.Any(), gomock.Any(), nodeNameIndex, gomock.Any()).
		Return(nil).
		AnyTimes()
	mgr.EXPECT().GetClient().Return(k8sClient).AnyTimes()
	mgr.EXPECT().GetScheme().Return(scheme.Scheme).AnyTimes()
	mgr.EXPECT().GetEventRecorderFor(gomock.Any()).Return(recorder).AnyTimes()
	mgr.EXPECT().GetConfig().Return(&rest.Config{
		Host:    "127.0.0.1",
		APIPath: "fake",
	}).AnyTimes()
	mgr.EXPECT().SetFields(gomock.Any()).Return(nil).AnyTimes()
	mgr.EXPECT().GetCache().Return(mockCache).AnyTimes()
	mgr.EXPECT().Add(gomock.Any()).Return(nil).AnyTimes()
	mgr.EXPECT().GetLogger().Return(log.Log.WithName("test")).AnyTimes()

	controller := Controller{
		client:   k8sClient,
		recorder: recorder,
	}
	err := controller.Init(mgr)
	require.NoError(t, err)

	ctrl := mock.NewMockController(mockCtrl)
	controller.ctrl = ctrl
	ctrl.EXPECT().Watch(gomock.Any(), gomock.Any()).Return(nil).AnyTimes()

	err = controller.StartWatch()
	require.NoError(t, err)
}

func TestRegisterCRD(t *testing.T) {
	fakeClient := fakek8sclient.NewSimpleClientset()
	fakeClient.Discovery().(*fakediscovery.FakeDiscovery).FakedServerVersion = &kversion.Info{
		GitVersion: "v1.16.0",
	}
	fakeExtClient := fakeextclient.NewSimpleClientset()
	coreops.SetInstance(coreops.New(fakeClient))
	apiextensionsops.SetInstance(apiextensionsops.New(fakeExtClient))
	group := corev1.SchemeGroupVersion.Group
	storageClusterCRDName := corev1.StorageClusterResourcePlural + "." + group

	// When the CRDs are created, just updated their status so the validation
	// does not get stuck until timeout.
	go func() {
		err := testutil.ActivateCRDWhenCreated(fakeExtClient, storageClusterCRDName)
		require.NoError(t, err)
	}()
	controller := Controller{}

	// Should fail if the CRD specs are not found
	err := controller.RegisterCRD()
	require.Error(t, err)

	// Set the correct crd path
	crdBaseDir = func() string {
		return "../../../deploy/crds"
	}
	defer func() {
		crdBaseDir = getCRDBasePath
	}()

	err = controller.RegisterCRD()
	require.NoError(t, err)

	crds, err := fakeExtClient.ApiextensionsV1().
		CustomResourceDefinitions().
		List(context.TODO(), metav1.ListOptions{})
	require.NoError(t, err)
	require.Len(t, crds.Items, 1)

	scCRD, err := fakeExtClient.ApiextensionsV1().
		CustomResourceDefinitions().
		Get(context.TODO(), storageClusterCRDName, metav1.GetOptions{})
	require.NoError(t, err)
	require.Equal(t, storageClusterCRDName, scCRD.Name)
	require.Equal(t, corev1.SchemeGroupVersion.Group, scCRD.Spec.Group)
	require.Len(t, scCRD.Spec.Versions, 2)
	require.Equal(t, corev1.SchemeGroupVersion.Version, scCRD.Spec.Versions[0].Name)
	require.True(t, scCRD.Spec.Versions[0].Served)
	require.True(t, scCRD.Spec.Versions[0].Storage)
	subresource := &apiextensionsv1.CustomResourceSubresources{
		Status: &apiextensionsv1.CustomResourceSubresourceStatus{},
	}
	require.Equal(t, subresource, scCRD.Spec.Versions[0].Subresources)
	require.NotEmpty(t, scCRD.Spec.Versions[0].Schema.OpenAPIV3Schema.Properties)
	require.Equal(t, "v1alpha1", scCRD.Spec.Versions[1].Name)
	require.False(t, scCRD.Spec.Versions[1].Served)
	require.False(t, scCRD.Spec.Versions[1].Storage)
	require.Equal(t, subresource, scCRD.Spec.Versions[1].Subresources)
	require.NotEmpty(t, scCRD.Spec.Versions[1].Schema.OpenAPIV3Schema)
	require.Empty(t, scCRD.Spec.Versions[1].Schema.OpenAPIV3Schema.Properties)
	require.Equal(t, apiextensionsv1.NamespaceScoped, scCRD.Spec.Scope)
	require.Equal(t, corev1.StorageClusterResourceName, scCRD.Spec.Names.Singular)
	require.Equal(t, corev1.StorageClusterResourcePlural, scCRD.Spec.Names.Plural)
	require.Equal(t, reflect.TypeOf(corev1.StorageCluster{}).Name(), scCRD.Spec.Names.Kind)
	require.Equal(t, reflect.TypeOf(corev1.StorageClusterList{}).Name(), scCRD.Spec.Names.ListKind)
	require.Equal(t, []string{corev1.StorageClusterShortName}, scCRD.Spec.Names.ShortNames)

	// If CRDs are already present, then should update it
	scCRD.ResourceVersion = "1000"
	_, err = fakeExtClient.ApiextensionsV1().
		CustomResourceDefinitions().
		Update(context.TODO(), scCRD, metav1.UpdateOptions{})
	require.NoError(t, err)

	// The fake client overwrites the status in Update call which real client
	// does not. This will keep the CRD activated so validation does not get stuck.
	go func() {
		err := keepCRDActivated(fakeExtClient, storageClusterCRDName)
		require.NoError(t, err)
	}()

	// If CRDs are already present, then should not fail
	err = controller.RegisterCRD()
	require.NoError(t, err)

	crds, err = fakeExtClient.ApiextensionsV1().
		CustomResourceDefinitions().
		List(context.TODO(), metav1.ListOptions{})
	require.NoError(t, err)
	require.Len(t, crds.Items, 1)
	require.Equal(t, storageClusterCRDName, crds.Items[0].Name)

	scCRD, err = fakeExtClient.ApiextensionsV1().
		CustomResourceDefinitions().
		Get(context.TODO(), storageClusterCRDName, metav1.GetOptions{})
	require.NoError(t, err)
	require.Equal(t, "1000", scCRD.ResourceVersion)
}

func TestRegisterDeprecatedCRD(t *testing.T) {
	fakeClient := fakek8sclient.NewSimpleClientset()
	fakeClient.Discovery().(*fakediscovery.FakeDiscovery).FakedServerVersion = &kversion.Info{
		GitVersion: "v1.15.99",
	}
	fakeExtClient := fakeextclient.NewSimpleClientset()
	coreops.SetInstance(coreops.New(fakeClient))
	apiextensionsops.SetInstance(apiextensionsops.New(fakeExtClient))
	group := corev1.SchemeGroupVersion.Group
	storageClusterCRDName := corev1.StorageClusterResourcePlural + "." + group

	// When the CRDs are created, just updated their status so the validation
	// does not get stuck until timeout.
	go func() {
		err := testutil.ActivateV1beta1CRDWhenCreated(fakeExtClient, storageClusterCRDName)
		require.NoError(t, err)
	}()
	controller := Controller{}

	// Should fail if the CRD specs are not found
	err := controller.RegisterCRD()
	require.Error(t, err)

	// Set the correct crd path
	deprecatedCRDBaseDir = func() string {
		return "../../../deploy/crds/deprecated"
	}
	defer func() {
		deprecatedCRDBaseDir = getDeprecatedCRDBasePath
	}()

	err = controller.RegisterCRD()
	require.NoError(t, err)

	crds, err := fakeExtClient.ApiextensionsV1beta1().
		CustomResourceDefinitions().
		List(context.TODO(), metav1.ListOptions{})
	require.NoError(t, err)
	require.Len(t, crds.Items, 1)

	scCRD, err := fakeExtClient.ApiextensionsV1beta1().
		CustomResourceDefinitions().
		Get(context.TODO(), storageClusterCRDName, metav1.GetOptions{})
	require.NoError(t, err)
	require.Equal(t, storageClusterCRDName, scCRD.Name)
	require.Equal(t, corev1.SchemeGroupVersion.Group, scCRD.Spec.Group)
	require.Len(t, scCRD.Spec.Versions, 2)
	require.Equal(t, corev1.SchemeGroupVersion.Version, scCRD.Spec.Versions[0].Name)
	require.True(t, scCRD.Spec.Versions[0].Served)
	require.True(t, scCRD.Spec.Versions[0].Storage)
	require.Equal(t, "v1alpha1", scCRD.Spec.Versions[1].Name)
	require.False(t, scCRD.Spec.Versions[1].Served)
	require.False(t, scCRD.Spec.Versions[1].Storage)
	require.Equal(t, apiextensionsv1beta1.NamespaceScoped, scCRD.Spec.Scope)
	require.Equal(t, corev1.StorageClusterResourceName, scCRD.Spec.Names.Singular)
	require.Equal(t, corev1.StorageClusterResourcePlural, scCRD.Spec.Names.Plural)
	require.Equal(t, reflect.TypeOf(corev1.StorageCluster{}).Name(), scCRD.Spec.Names.Kind)
	require.Equal(t, reflect.TypeOf(corev1.StorageClusterList{}).Name(), scCRD.Spec.Names.ListKind)
	require.Equal(t, []string{corev1.StorageClusterShortName}, scCRD.Spec.Names.ShortNames)
	subresource := &apiextensionsv1beta1.CustomResourceSubresources{
		Status: &apiextensionsv1beta1.CustomResourceSubresourceStatus{},
	}
	require.Equal(t, subresource, scCRD.Spec.Subresources)
	require.NotEmpty(t, scCRD.Spec.Validation.OpenAPIV3Schema.Properties)

	// If CRDs are already present, then should update it
	scCRD.ResourceVersion = "1000"
	_, err = fakeExtClient.ApiextensionsV1beta1().
		CustomResourceDefinitions().
		Update(context.TODO(), scCRD, metav1.UpdateOptions{})
	require.NoError(t, err)

	// The fake client overwrites the status in Update call which real client
	// does not. This will keep the CRD activated so validation does not get stuck.
	go func() {
		err := keepV1beta1CRDActivated(fakeExtClient, storageClusterCRDName)
		require.NoError(t, err)
	}()

	// If CRDs are already present, then should not fail
	err = controller.RegisterCRD()
	require.NoError(t, err)

	crds, err = fakeExtClient.ApiextensionsV1beta1().
		CustomResourceDefinitions().
		List(context.TODO(), metav1.ListOptions{})
	require.NoError(t, err)
	require.Len(t, crds.Items, 1)
	require.Equal(t, storageClusterCRDName, crds.Items[0].Name)

	scCRD, err = fakeExtClient.ApiextensionsV1beta1().
		CustomResourceDefinitions().
		Get(context.TODO(), storageClusterCRDName, metav1.GetOptions{})
	require.NoError(t, err)
	require.Equal(t, "1000", scCRD.ResourceVersion)
}

func TestKubernetesVersionValidation(t *testing.T) {
	fakeClient := fakek8sclient.NewSimpleClientset()
	fakeClient.Discovery().(*fakediscovery.FakeDiscovery).FakedServerVersion = &kversion.Info{
		GitVersion: "v1.20.99",
	}
	coreops.SetInstance(coreops.New(fakeClient))

	cluster := &corev1.StorageCluster{
		ObjectMeta: metav1.ObjectMeta{
			Name:      "test-cluster",
			Namespace: "test-ns",
		},
	}

	k8sClient := testutil.FakeK8sClient(cluster)
	recorder := record.NewFakeRecorder(10)
	controller := Controller{
		client:   k8sClient,
		recorder: recorder,
	}

	request := reconcile.Request{
		NamespacedName: types.NamespacedName{
			Name:      "test-cluster",
			Namespace: "test-ns",
		},
	}
	result, err := controller.Reconcile(context.TODO(), request)
	require.Empty(t, result)
	require.Contains(t, err.Error(), "minimum supported kubernetes version")

	require.Len(t, recorder.Events, 1)
	require.Contains(t, <-recorder.Events,
		fmt.Sprintf("%v %v minimum supported kubernetes version",
			v1.EventTypeWarning, util.FailedValidationReason))

	// Invalid kubernetes version
	fakeClient.Discovery().(*fakediscovery.FakeDiscovery).FakedServerVersion = &kversion.Info{
		GitVersion: "invalid",
	}
	controller.kubernetesVersion = nil

	result, err = controller.Reconcile(context.TODO(), request)
	require.Empty(t, result)
	require.Contains(t, err.Error(), "invalid kubernetes version received")

	require.Len(t, recorder.Events, 1)
	require.Contains(t, <-recorder.Events,
		fmt.Sprintf("%v %v invalid kubernetes version received",
			v1.EventTypeWarning, util.FailedValidationReason))

	updatedCluster := &corev1.StorageCluster{}
	err = testutil.Get(k8sClient, updatedCluster, cluster.Name, cluster.Namespace)
	require.NoError(t, err)
	require.Equal(t, string(corev1.ClusterStateDegraded), updatedCluster.Status.Phase)
	require.Empty(t, updatedCluster.Status.Conditions)
}

func TestSingleClusterValidation(t *testing.T) {
	existingCluster := &corev1.StorageCluster{
		ObjectMeta: metav1.ObjectMeta{
			Name:       "main-cluster",
			Namespace:  "main-ns",
			Finalizers: []string{deleteFinalizerName},
		},
	}
	cluster := &corev1.StorageCluster{
		ObjectMeta: metav1.ObjectMeta{
			Name:      "extra-cluster",
			Namespace: "extra-ns",
		},
	}

	k8sVersion, _ := version.NewVersion(minSupportedK8sVersion)
	k8sClient := testutil.FakeK8sClient(existingCluster, cluster)
	recorder := record.NewFakeRecorder(10)
	controller := Controller{
		client:            k8sClient,
		recorder:          recorder,
		kubernetesVersion: k8sVersion,
	}

	request := reconcile.Request{
		NamespacedName: types.NamespacedName{
			Name:      cluster.Name,
			Namespace: cluster.Namespace,
		},
	}
	result, err := controller.Reconcile(context.TODO(), request)
	require.Empty(t, result)
	require.Contains(t, err.Error(), fmt.Sprintf("only one StorageCluster is allowed in a Kubernetes cluster. "+
		"StorageCluster %s/%s already exists", existingCluster.Namespace, existingCluster.Name))

	require.Len(t, recorder.Events, 1)
	require.Contains(t, <-recorder.Events,
		fmt.Sprintf("%v %v only one StorageCluster is allowed in a Kubernetes cluster. "+
			"StorageCluster %s/%s already exists", v1.EventTypeWarning, util.FailedValidationReason,
			existingCluster.Namespace, existingCluster.Name))

	updatedCluster := &corev1.StorageCluster{}
	err = testutil.Get(k8sClient, updatedCluster, cluster.Name, cluster.Namespace)
	require.NoError(t, err)
	require.Equal(t, string(corev1.ClusterStateDegraded), updatedCluster.Status.Phase)
}

func TestWaitForMigrationApproval(t *testing.T) {
	mockCtrl := gomock.NewController(t)

	cluster := &corev1.StorageCluster{
		ObjectMeta: metav1.ObjectMeta{
			Name:      "test-cluster",
			Namespace: "test-ns",
			Annotations: map[string]string{
				constants.AnnotationMigrationApproved: "invalid",
			},
		},
	}

	k8sVersion, _ := version.NewVersion(minSupportedK8sVersion)
	k8sClient := testutil.FakeK8sClient(cluster)
	driver := testutil.MockDriver(mockCtrl)
	recorder := record.NewFakeRecorder(10)
	controller := Controller{
		client:            k8sClient,
		Driver:            driver,
		recorder:          recorder,
		kubernetesVersion: k8sVersion,
		kubevirt:          testutil.NoopKubevirtManager(mockCtrl),
	}

	driver.EXPECT().Validate(gomock.Any()).Return(nil).AnyTimes()
	driver.EXPECT().SetDefaultsOnStorageCluster(gomock.Any()).AnyTimes()
	driver.EXPECT().GetSelectorLabels().Return(nil).AnyTimes()
	driver.EXPECT().String().Return("mock-driver").AnyTimes()
	driver.EXPECT().PreInstall(gomock.Any()).Return(nil).AnyTimes()
	driver.EXPECT().UpdateDriver(gomock.Any()).Return(nil).AnyTimes()
	driver.EXPECT().GetStorageNodes(gomock.Any()).Return(nil, nil).AnyTimes()
	driver.EXPECT().UpdateStorageClusterStatus(gomock.Any(), gomock.Any()).Return(nil).AnyTimes()
	driver.EXPECT().GetKVDBMembers(gomock.Any()).Return(nil, nil).AnyTimes()

	request := reconcile.Request{
		NamespacedName: types.NamespacedName{
			Name:      cluster.Name,
			Namespace: cluster.Namespace,
		},
	}

	// TestCase: Migration annotation has invalid value
	result, err := controller.Reconcile(context.TODO(), request)
	require.NoError(t, err)
	require.Empty(t, result)

	require.Len(t, recorder.Events, 1)
	require.Contains(t, <-recorder.Events,
		fmt.Sprintf("%s %s To proceed with the migration, set the %s annotation on the "+
			"StorageCluster to 'true'", v1.EventTypeNormal, util.MigrationPendingReason,
			constants.AnnotationMigrationApproved))

	currentCluster := &corev1.StorageCluster{}
	err = testutil.Get(k8sClient, currentCluster, cluster.Name, cluster.Namespace)
	require.NoError(t, err)
	require.Len(t, currentCluster.Finalizers, 0)

	// TestCase: Migration is not approved
	currentCluster.Annotations[constants.AnnotationMigrationApproved] = "false"
	err = k8sClient.Update(context.TODO(), currentCluster)
	require.NoError(t, err)

	result, err = controller.Reconcile(context.TODO(), request)
	require.NoError(t, err)
	require.Empty(t, result)

	require.Len(t, recorder.Events, 1)
	require.Contains(t, <-recorder.Events,
		fmt.Sprintf("%s %s To proceed with the migration, set the %s annotation on the "+
			"StorageCluster to 'true'", v1.EventTypeNormal, util.MigrationPendingReason,
			constants.AnnotationMigrationApproved))

	currentCluster = &corev1.StorageCluster{}
	err = testutil.Get(k8sClient, currentCluster, cluster.Name, cluster.Namespace)
	require.NoError(t, err)
	require.Len(t, currentCluster.Finalizers, 0)

	// TestCase: Migration is approved but status is not yet updated
	currentCluster.Annotations[constants.AnnotationMigrationApproved] = "true"
	err = k8sClient.Update(context.TODO(), currentCluster)
	require.NoError(t, err)

	result, err = controller.Reconcile(context.TODO(), request)
	require.NoError(t, err)
	require.Empty(t, result)

	require.Len(t, recorder.Events, 1)
	require.Contains(t, <-recorder.Events,
		fmt.Sprintf("%s %s To proceed with the migration, set the %s annotation on the "+
			"StorageCluster to 'true'", v1.EventTypeNormal, util.MigrationPendingReason,
			constants.AnnotationMigrationApproved))

	currentCluster = &corev1.StorageCluster{}
	err = testutil.Get(k8sClient, currentCluster, cluster.Name, cluster.Namespace)
	require.NoError(t, err)
	require.Len(t, currentCluster.Finalizers, 0)

	// TestCase: Migration is approved but status is still in AwaitingMigrationApproval phase
	util.UpdateStorageClusterCondition(currentCluster, &corev1.ClusterCondition{
		Source: pxutil.PortworxComponentName,
		Type:   corev1.ClusterConditionTypeMigration,
		Status: corev1.ClusterConditionStatusPending,
	})
	err = k8sClient.Status().Update(context.TODO(), currentCluster)
	require.NoError(t, err)

	result, err = controller.Reconcile(context.TODO(), request)
	require.NoError(t, err)
	require.Empty(t, result)

	require.Len(t, recorder.Events, 1)
	require.Contains(t, <-recorder.Events,
		fmt.Sprintf("%s %s To proceed with the migration, set the %s annotation on the "+
			"StorageCluster to 'true'", v1.EventTypeNormal, util.MigrationPendingReason,
			constants.AnnotationMigrationApproved))

	currentCluster = &corev1.StorageCluster{}
	err = testutil.Get(k8sClient, currentCluster, cluster.Name, cluster.Namespace)
	require.NoError(t, err)
	require.Len(t, currentCluster.Finalizers, 0)

	// TestCase: Migration is approved and status shows migration in progress
	util.UpdateStorageClusterCondition(currentCluster, &corev1.ClusterCondition{
		Source: pxutil.PortworxComponentName,
		Type:   corev1.ClusterConditionTypeMigration,
		Status: corev1.ClusterConditionStatusInProgress,
	})

	err = k8sClient.Status().Update(context.TODO(), currentCluster)
	require.NoError(t, err)

	result, err = controller.Reconcile(context.TODO(), request)
	require.NoError(t, err)
	require.Empty(t, result)
	require.Len(t, recorder.Events, 0)

	currentCluster = &corev1.StorageCluster{}
	err = testutil.Get(k8sClient, currentCluster, cluster.Name, cluster.Namespace)
	require.NoError(t, err)
	require.Len(t, currentCluster.Finalizers, 1)

	// TestCase: Migration is approved and status shows Failed
	currentCluster.Finalizers = nil
	err = k8sClient.Update(context.TODO(), currentCluster)
	require.NoError(t, err)
	currentCluster.Status.Phase = string(corev1.ClusterStateDegraded)
	err = k8sClient.Status().Update(context.TODO(), currentCluster)
	require.NoError(t, err)

	result, err = controller.Reconcile(context.TODO(), request)
	require.NoError(t, err)
	require.Empty(t, result)
	require.Len(t, recorder.Events, 0)

	currentCluster = &corev1.StorageCluster{}
	err = testutil.Get(k8sClient, currentCluster, cluster.Name, cluster.Namespace)
	require.NoError(t, err)
	require.Len(t, currentCluster.Finalizers, 1)
}

func TestCloudStorageLabelSelector(t *testing.T) {
	mockCtrl := gomock.NewController(t)
	defer mockCtrl.Finish()

	cluster := createStorageCluster()
	driver := testutil.MockDriver(mockCtrl)
	k8sClient := testutil.FakeK8sClient(cluster)

	controller := Controller{
		client: k8sClient,
		Driver: driver,
	}

	getCloudStorageSpec := func(devType string) *corev1.CloudStorageNodeSpec {
		return &corev1.CloudStorageNodeSpec{
			CloudStorageCommon: corev1.CloudStorageCommon{
				DeviceSpecs: stringSlicePtr([]string{fmt.Sprintf("type=" + devType)}),
			},
		}
	}

	// NodeName selector
	cluster.Spec.Nodes = []corev1.NodeSpec{
		{
			Selector: corev1.NodeSelector{
				NodeName: "Test",
			},
			CloudStorage: getCloudStorageSpec("type1"),
		},
	}

	driver.EXPECT().GetSelectorLabels().Return(nil).AnyTimes()
	driver.EXPECT().String().Return("mockDriverName").AnyTimes()
	err := controller.validateCloudStorageLabelKey(cluster)
	require.Error(t, err)

	// Empty selector
	cluster.Spec.Nodes = []corev1.NodeSpec{
		{
			Selector: corev1.NodeSelector{
				LabelSelector: &metav1.LabelSelector{
					MatchLabels: map[string]string{
						"test": "node1",
					},
				},
			},
			CloudStorage: getCloudStorageSpec("type1"),
		},
		{
			Selector:     corev1.NodeSelector{},
			CloudStorage: getCloudStorageSpec("type2"),
		},
	}

	driver.EXPECT().GetSelectorLabels().Return(nil).AnyTimes()
	driver.EXPECT().String().Return("mockDriverName").AnyTimes()
	err = controller.validateCloudStorageLabelKey(cluster)
	require.Error(t, err)

	// Two keys in one selector
	cluster.Spec.Nodes = []corev1.NodeSpec{
		{
			Selector: corev1.NodeSelector{
				LabelSelector: &metav1.LabelSelector{
					MatchLabels: map[string]string{
						"test": "node1",
					},
				},
			},
			CloudStorage: getCloudStorageSpec("type1"),
		},
		{
			Selector: corev1.NodeSelector{
				LabelSelector: &metav1.LabelSelector{
					MatchLabels: map[string]string{
						"test":  "node2",
						"test2": "node3",
					},
				},
			},
			CloudStorage: getCloudStorageSpec("type2"),
		},
	}
	err = controller.validateCloudStorageLabelKey(cluster)
	require.Error(t, err)

	// Different keys in selectors
	cluster.Spec.Nodes = []corev1.NodeSpec{
		{
			Selector: corev1.NodeSelector{
				LabelSelector: &metav1.LabelSelector{
					MatchLabels: map[string]string{
						"test": "node1",
					},
				},
			},
			CloudStorage: getCloudStorageSpec("type1"),
		},
		{
			Selector: corev1.NodeSelector{
				LabelSelector: &metav1.LabelSelector{
					MatchLabels: map[string]string{
						"test2": "node3",
					},
				},
			},
			CloudStorage: getCloudStorageSpec("type2"),
		},
	}
	err = controller.validateCloudStorageLabelKey(cluster)
	require.Error(t, err)

	// One node does not have cloud storage
	cluster.Spec.Nodes = []corev1.NodeSpec{
		{
			Selector: corev1.NodeSelector{
				LabelSelector: &metav1.LabelSelector{
					MatchLabels: map[string]string{
						"test": "node1",
					},
				},
			},
			CloudStorage: getCloudStorageSpec("type1"),
		},
		{
			Selector: corev1.NodeSelector{
				LabelSelector: &metav1.LabelSelector{
					MatchLabels: map[string]string{
						"test2": "node3",
					},
				},
			},
		},
	}
	err = controller.validateCloudStorageLabelKey(cluster)
	require.NoError(t, err)

	// Selector key is different from NodePoolLabel
	cluster.Spec.Nodes = []corev1.NodeSpec{
		{
			Selector: corev1.NodeSelector{
				LabelSelector: &metav1.LabelSelector{
					MatchLabels: map[string]string{
						"key": "node1",
					},
				},
			},
			CloudStorage: getCloudStorageSpec("type1"),
		},
		{
			Selector: corev1.NodeSelector{
				LabelSelector: &metav1.LabelSelector{
					MatchLabels: map[string]string{
						"key": "node2",
					},
				},
			},
			CloudStorage: getCloudStorageSpec("type2"),
		},
	}
	cluster.Spec.CloudStorage = &corev1.CloudStorageSpec{
		NodePoolLabel: "key2",
	}
	err = controller.validateCloudStorageLabelKey(cluster)
	require.Error(t, err)

	// Validation skipped if storage pods are present
	podLabels := map[string]string{
		constants.LabelKeyClusterName: cluster.Name,
		constants.LabelKeyDriverName:  "mockDriverName",
	}
	storagePod := createStoragePod(cluster, "running-pod", "testNodeName", podLabels)
	err = controller.client.Create(context.TODO(), storagePod)
	require.NoError(t, err)
	err = controller.validateCloudStorageLabelKey(cluster)
	require.NoError(t, err)
	err = controller.client.Delete(context.TODO(), storagePod)
	require.NoError(t, err)

	// Node pool label correct
	cluster.Spec.Nodes = []corev1.NodeSpec{
		{
			Selector: corev1.NodeSelector{
				LabelSelector: &metav1.LabelSelector{
					MatchLabels: map[string]string{
						"key": "node1",
					},
				},
			},
			CloudStorage: getCloudStorageSpec("type1"),
		},
		{
			Selector: corev1.NodeSelector{
				LabelSelector: &metav1.LabelSelector{
					MatchLabels: map[string]string{
						"key": "node2",
					},
				},
			},
			CloudStorage: getCloudStorageSpec("type2"),
		},
	}
	cluster.Spec.CloudStorage.NodePoolLabel = "key"
	err = controller.validateCloudStorageLabelKey(cluster)
	require.NoError(t, err)

	// Node pool label empty
	cluster.Spec.CloudStorage.NodePoolLabel = ""
	err = controller.validateCloudStorageLabelKey(cluster)
	require.NoError(t, err)

	// Node pool label get set by default
	driver.EXPECT().UpdateDriver(gomock.Any())
	driver.EXPECT().SetDefaultsOnStorageCluster(gomock.Any())
	cluster.Spec.CloudStorage.NodePoolLabel = ""
	err = controller.setStorageClusterDefaults(cluster)
	require.NoError(t, err)
	require.Equal(t, cluster.Spec.CloudStorage.NodePoolLabel, "key")
}

func TestStorageClusterDefaults(t *testing.T) {
	mockCtrl := gomock.NewController(t)
	defer mockCtrl.Finish()

	cluster := &corev1.StorageCluster{
		ObjectMeta: metav1.ObjectMeta{
			Name:      "test-cluster",
			Namespace: "kube-test",
		},
	}

	driver := testutil.MockDriver(mockCtrl)
	k8sClient := testutil.FakeK8sClient(cluster)

	controller := Controller{
		client: k8sClient,
		Driver: driver,
	}

	controller.log(cluster).Debugf("testing default cluster")

	driver.EXPECT().SetDefaultsOnStorageCluster(gomock.Any()).AnyTimes()
	driver.EXPECT().UpdateDriver(gomock.Any()).AnyTimes()

	// Use default revision history limit if not set
	err := controller.setStorageClusterDefaults(cluster)
	require.NoError(t, err)
	require.Equal(t, int32(defaultRevisionHistoryLimit), *cluster.Spec.RevisionHistoryLimit)

	// Don't use default revision history limit if already set
	revisionHistoryLimit := int32(20)
	cluster.Spec.RevisionHistoryLimit = &revisionHistoryLimit
	err = controller.setStorageClusterDefaults(cluster)
	require.NoError(t, err)
	require.Equal(t, revisionHistoryLimit, *cluster.Spec.RevisionHistoryLimit)

	// Use default image pull policy if not set
	cluster.Spec.ImagePullPolicy = ""
	err = controller.setStorageClusterDefaults(cluster)
	require.NoError(t, err)
	require.Equal(t, v1.PullAlways, cluster.Spec.ImagePullPolicy)

	// Don't use default image pull policy if already set
	cluster.Spec.ImagePullPolicy = v1.PullNever
	err = controller.setStorageClusterDefaults(cluster)
	require.NoError(t, err)
	require.Equal(t, v1.PullNever, cluster.Spec.ImagePullPolicy)
}

func TestStorageClusterDefaultsForUpdateStrategy(t *testing.T) {
	mockCtrl := gomock.NewController(t)
	defer mockCtrl.Finish()

	cluster := &corev1.StorageCluster{
		ObjectMeta: metav1.ObjectMeta{
			Name:      "test-cluster",
			Namespace: "kube-test",
		},
	}

	driver := testutil.MockDriver(mockCtrl)
	k8sClient := testutil.FakeK8sClient(cluster)

	controller := Controller{
		client: k8sClient,
		Driver: driver,
	}

	driver.EXPECT().UpdateDriver(gomock.Any()).AnyTimes()
	driver.EXPECT().SetDefaultsOnStorageCluster(gomock.Any()).AnyTimes()

	// Use rolling update as default update strategy if nothing specified
	err := controller.setStorageClusterDefaults(cluster)
	require.NoError(t, err)
	require.Equal(t, corev1.RollingUpdateStorageClusterStrategyType, cluster.Spec.UpdateStrategy.Type)
	require.Equal(t, 1, cluster.Spec.UpdateStrategy.RollingUpdate.MaxUnavailable.IntValue())

	// Use default max unavailable if rolling update is set but empty
	cluster.Spec.UpdateStrategy = corev1.StorageClusterUpdateStrategy{
		Type: corev1.RollingUpdateStorageClusterStrategyType,
	}
	err = controller.setStorageClusterDefaults(cluster)
	require.NoError(t, err)
	require.Equal(t, corev1.RollingUpdateStorageClusterStrategyType, cluster.Spec.UpdateStrategy.Type)
	require.Equal(t, 1, cluster.Spec.UpdateStrategy.RollingUpdate.MaxUnavailable.IntValue())

	// Use default max unavailable if rolling update is set but max unavailable not set
	cluster.Spec.UpdateStrategy = corev1.StorageClusterUpdateStrategy{
		Type:          corev1.RollingUpdateStorageClusterStrategyType,
		RollingUpdate: &corev1.RollingUpdateStorageCluster{},
	}
	err = controller.setStorageClusterDefaults(cluster)
	require.NoError(t, err)
	require.Equal(t, corev1.RollingUpdateStorageClusterStrategyType, cluster.Spec.UpdateStrategy.Type)
	require.Equal(t, 1, cluster.Spec.UpdateStrategy.RollingUpdate.MaxUnavailable.IntValue())

	// Don't use default max unavailable if rolling update and max unavailable is set
	maxUnavailable := intstr.FromString("20%")
	cluster.Spec.UpdateStrategy = corev1.StorageClusterUpdateStrategy{
		Type: corev1.RollingUpdateStorageClusterStrategyType,
		RollingUpdate: &corev1.RollingUpdateStorageCluster{
			MaxUnavailable: &maxUnavailable,
		},
	}
	err = controller.setStorageClusterDefaults(cluster)
	require.NoError(t, err)
	require.Equal(t, corev1.RollingUpdateStorageClusterStrategyType, cluster.Spec.UpdateStrategy.Type)
	require.Equal(t, "20%", cluster.Spec.UpdateStrategy.RollingUpdate.MaxUnavailable.String())

	// Don't overwrite update strategy is specified
	cluster.Spec.UpdateStrategy = corev1.StorageClusterUpdateStrategy{
		Type: corev1.OnDeleteStorageClusterStrategyType,
	}
	err = controller.setStorageClusterDefaults(cluster)
	require.NoError(t, err)
	require.Equal(t, corev1.OnDeleteStorageClusterStrategyType, cluster.Spec.UpdateStrategy.Type)
	require.Nil(t, cluster.Spec.UpdateStrategy.RollingUpdate)
}

func TestStorageClusterDefaultsForFinalizer(t *testing.T) {
	mockCtrl := gomock.NewController(t)
	defer mockCtrl.Finish()

	cluster := &corev1.StorageCluster{
		ObjectMeta: metav1.ObjectMeta{
			Name:      "test-cluster",
			Namespace: "kube-test",
		},
	}

	driver := testutil.MockDriver(mockCtrl)
	k8sClient := testutil.FakeK8sClient(cluster)

	controller := Controller{
		client: k8sClient,
		Driver: driver,
	}

	driver.EXPECT().UpdateDriver(gomock.Any()).AnyTimes()
	driver.EXPECT().SetDefaultsOnStorageCluster(gomock.Any()).AnyTimes()

	// Add delete finalizer if no finalizers are present
	expectedFinalizers := []string{deleteFinalizerName}
	err := controller.setStorageClusterDefaults(cluster)
	require.NoError(t, err)
	require.Equal(t, expectedFinalizers, cluster.Finalizers)

	// Add delete finalizer if it is not present
	cluster.Finalizers = []string{"foo", "bar"}
	expectedFinalizers = []string{"foo", "bar", deleteFinalizerName}
	err = controller.setStorageClusterDefaults(cluster)
	require.NoError(t, err)
	require.Equal(t, expectedFinalizers, cluster.Finalizers)

	// Do not add delete finalizer if already present
	expectedFinalizers = []string{"foo", deleteFinalizerName, "bar"}
	cluster.Finalizers = []string{"foo", deleteFinalizerName, "bar"}
	err = controller.setStorageClusterDefaults(cluster)
	require.NoError(t, err)
	require.Equal(t, expectedFinalizers, cluster.Finalizers)
}

func getK8sClientWithNodesZones(
	t *testing.T,
	nodeCount uint32,
	totalZones uint32,
	cluster *corev1.StorageCluster,
	storagelessCount ...uint32,
) (client.Client, []*storageapi.StorageNode) {
	if len(storagelessCount) != 0 {
		require.Equal(t, uint32(len(storagelessCount)), totalZones)
	} else {
		storagelessCount = make([]uint32, totalZones)
	}
	expected := []*storageapi.StorageNode{}
	k8sClient := testutil.FakeK8sClient(cluster)
	zoneCount := uint32(0)
	for node := uint32(0); node < nodeCount; node++ {
		nodename := "k8s-node-" + strconv.Itoa(int(node))
		k8sNode := createK8sNode(nodename, 10)
		zoneCount = zoneCount % totalZones
		k8sNode.Labels[v1.LabelTopologyZone] = "Zone-" + strconv.Itoa(int(zoneCount))
		err := k8sClient.Create(context.TODO(), k8sNode)
		require.NoError(t, err)

		pool := []*storageapi.StoragePool{
			{},
			{},
		}
		if storagelessCount[zoneCount] > 0 {
			pool = []*storageapi.StoragePool{}
			storagelessCount[zoneCount]--
		}

		node := storageapi.StorageNode{
			SchedulerNodeName: nodename,
			Pools:             pool,
		}
		expected = append(expected, &node)
		zoneCount++
	}
	return k8sClient, expected
}

func TestStorageUpgradeClusterDefaultsMaxStorageNodesPerZone(t *testing.T) {
	mockCtrl := gomock.NewController(t)
	defer mockCtrl.Finish()

	cluster := &corev1.StorageCluster{
		ObjectMeta: metav1.ObjectMeta{
			Name:      "test-cluster",
			Namespace: "kube-test",
		},
		Status: corev1.StorageClusterStatus{
			Phase: string(corev1.NodeInitStatus),
		},
	}
	totalNodes := uint32(12)
	driver := testutil.MockDriver(mockCtrl)
	/* 1 zone */
	k8sClient, expected := getK8sClientWithNodesZones(t, totalNodes, 1, cluster)

	controller := Controller{
		client: k8sClient,
		Driver: driver,
	}

	origVersion := "2.10.0"
	cluster.Spec.CloudStorage = &corev1.CloudStorageSpec{}
	cluster.Spec.Image = "oci-monitor:" + origVersion
	cluster.Spec.Version = origVersion
	cluster.Status.Version = origVersion

	driver.EXPECT().UpdateDriver(gomock.Any()).MinTimes(1)
	driver.EXPECT().SetDefaultsOnStorageCluster(gomock.Any()).MinTimes(1)
	driver.EXPECT().GetStorageNodes(gomock.Any()).Return(expected, nil).AnyTimes()

	err := controller.setStorageClusterDefaults(cluster)
	require.NoError(t, err)
	require.NotEqual(t, (*corev1.CloudStorageSpec)(nil), cluster.Spec.CloudStorage)
	require.Nil(t, cluster.Spec.CloudStorage.MaxStorageNodesPerZone)

	driver.EXPECT().GetStorageNodes(gomock.Any()).Return(nil, errors.NewBadRequest("error")).AnyTimes()

	err = controller.setStorageClusterDefaults(cluster)
	require.NoError(t, err)
	require.NotEqual(t, (*corev1.CloudStorageSpec)(nil), cluster.Spec.CloudStorage)
	require.Nil(t, cluster.Spec.CloudStorage.MaxStorageNodesPerZone)

	cluster.Annotations = map[string]string{}
	cluster.Annotations[constants.AnnotationDisableStorage] = strconv.FormatBool(true)
	err = controller.setStorageClusterDefaults(cluster)
	require.NoError(t, err)
	require.NotEqual(t, (*corev1.CloudStorageSpec)(nil), cluster.Spec.CloudStorage)
	require.Nil(t, cluster.Spec.CloudStorage.MaxStorageNodesPerZone)

	// storage only
	testStoragelessNodesUpgrade(t, 24, 0)
	testStoragelessNodesUpgrade(t, 12, 0, 0)
	testStoragelessNodesUpgrade(t, 8, 0, 0, 0)
	testStoragelessNodesUpgrade(t, 6, 0, 0, 0, 0)

	// storageless
	testStoragelessNodesUpgrade(t, 14, 10)
	testStoragelessNodesUpgrade(t, 23, 1)
	testStoragelessNodesUpgrade(t, 7, 5, 5)
	testStoragelessNodesUpgrade(t, 7, 5, 10)
	testStoragelessNodesUpgrade(t, 12, 5, 0)
	testStoragelessNodesUpgrade(t, 3, 5, 7, 5)
	testStoragelessNodesUpgrade(t, 3, 5, 5, 5)
	testStoragelessNodesUpgrade(t, 3, 5, 8, 8)
	testStoragelessNodesUpgrade(t, 1, 7, 8, 8)
	testStoragelessNodesUpgrade(t, 8, 7, 0, 8)
	testStoragelessNodesUpgrade(t, 8, 1, 0, 0)
	testStoragelessNodesUpgrade(t, 0, 8, 8, 8)
	testStoragelessNodesUpgrade(t, 0, 6, 6, 6, 6)
	testStoragelessNodesUpgrade(t, 1, 6, 5, 6, 6)
	testStoragelessNodesUpgrade(t, 5, 1, 1, 1, 1)
	testStoragelessNodesUpgrade(t, 6, 1, 1, 1, 0)
	testStoragelessNodesUpgrade(t, 6, 1, 0, 0, 0)
}

func getK8sClientWithNodesDisaggregated(
	t *testing.T,
	nodeCount uint32,
	totalZones uint32,
	cluster *corev1.StorageCluster,
	storagelessCount ...uint32,
) client.Client {
	if len(storagelessCount) != 0 {
		require.Equal(t, uint32(len(storagelessCount)), totalZones)
	} else {
		storagelessCount = make([]uint32, totalZones)
	}
	k8sClient := testutil.FakeK8sClient(cluster)
	zoneCount := uint32(0)
	for node := uint32(0); node < nodeCount; node++ {
		nodename := "k8s-node-" + strconv.Itoa(int(node))
		k8sNode := createK8sNode(nodename, 10)
		zoneCount = zoneCount % totalZones
		k8sNode.Labels[v1.LabelTopologyZone] = "Zone-" + strconv.Itoa(int(zoneCount))
		if storagelessCount[zoneCount] > 0 {
			storagelessCount[zoneCount]--
			k8sNode.Labels[util.NodeTypeKey] = util.StoragelessNodeValue
		} else {
			k8sNode.Labels[util.NodeTypeKey] = util.StorageNodeValue
		}
		err := k8sClient.Create(context.TODO(), k8sNode)
		require.NoError(t, err)
		zoneCount++
	}
	return k8sClient
}
func testStoragelessNodesUpgrade(t *testing.T, expectedValue uint32, storageless ...uint32) {
	mockCtrl := gomock.NewController(t)
	defer mockCtrl.Finish()

	cluster := &corev1.StorageCluster{
		ObjectMeta: metav1.ObjectMeta{
			Name:      "test-cluster",
			Namespace: "kube-test",
		},
		Status: corev1.StorageClusterStatus{
			Phase: string(corev1.NodeInitStatus),
		},
	}
	driver := testutil.MockDriver(mockCtrl)

	totalNodes := uint32(24)
	zones := uint32(len(storageless))
	origVersion := "2.10.0"
	cluster.Spec.CloudStorage = &corev1.CloudStorageSpec{}
	cluster.Spec.Image = "oci-monitor:" + origVersion
	cluster.Spec.Version = origVersion
	cluster.Status.Version = "2.10.1"
	cluster.Spec.CloudStorage.MaxStorageNodesPerZone = nil
	k8sClient, expected := getK8sClientWithNodesZones(t, totalNodes, zones, cluster, storageless...)

	controller := Controller{
		client: k8sClient,
		Driver: driver,
	}

	driver.EXPECT().UpdateDriver(gomock.Any()).MinTimes(1)
	driver.EXPECT().SetDefaultsOnStorageCluster(gomock.Any()).MinTimes(1)
	driver.EXPECT().GetStorageNodes(gomock.Any()).Return(expected, nil).AnyTimes()

	err := controller.setStorageClusterDefaults(cluster)
	require.NoError(t, err)
	require.NotEqual(t, (*corev1.CloudStorageSpec)(nil), cluster.Spec.CloudStorage)
	if expectedValue == 0 {
		require.Nil(t, cluster.Spec.CloudStorage.MaxStorageNodesPerZone)
	} else {
		require.Equal(t, expectedValue, *cluster.Spec.CloudStorage.MaxStorageNodesPerZone)
	}

}

func testStoragelessNodesDisaggregatedMode(t *testing.T, expectedValue uint32, storageless ...uint32) {
	mockCtrl := gomock.NewController(t)
	defer mockCtrl.Finish()

	cluster := &corev1.StorageCluster{
		ObjectMeta: metav1.ObjectMeta{
			Name:      "test-cluster",
			Namespace: "kube-test",
		},
	}
	driver := testutil.MockDriver(mockCtrl)

	totalNodes := uint32(24)
	zones := uint32(len(storageless))
	cluster.Spec.CloudStorage = &corev1.CloudStorageSpec{}
	cluster.Spec.CloudStorage.MaxStorageNodesPerZone = nil
	k8sClient := getK8sClientWithNodesDisaggregated(t, totalNodes, zones, cluster, storageless...)
	recorder := record.NewFakeRecorder(10)

	controller := Controller{
		client:      k8sClient,
		Driver:      driver,
		recorder:    recorder,
		nodeInfoMap: maps.MakeSyncMap[string, *k8s.NodeInfo](),
	}
	driver.EXPECT().UpdateDriver(gomock.Any()).MinTimes(1)
	driver.EXPECT().GetSelectorLabels().Return(nil).AnyTimes()
	driver.EXPECT().String().Return("mockDriverName").AnyTimes()
	driver.EXPECT().SetDefaultsOnStorageCluster(gomock.Any()).MinTimes(1)

	err := controller.setStorageClusterDefaults(cluster)
	require.NoError(t, err)
	require.NotNil(t, cluster.Spec.CloudStorage)
	if expectedValue == 0 {
		require.Nil(t, cluster.Spec.CloudStorage.MaxStorageNodesPerZone)
	} else {
		require.Equal(t, expectedValue, *cluster.Spec.CloudStorage.MaxStorageNodesPerZone)
	}

}

func TestStorageClusterDefaultsMaxStorageNodesPerZoneDisaggregatedMode(t *testing.T) {
	// 24 node cluster will be created in each step
	testStoragelessNodesDisaggregatedMode(t, 24, 0)
	testStoragelessNodesDisaggregatedMode(t, 12, 0, 0)
	testStoragelessNodesDisaggregatedMode(t, 8, 0, 0, 0)
	testStoragelessNodesDisaggregatedMode(t, 6, 0, 0, 0, 0)

	testStoragelessNodesDisaggregatedMode(t, 14, 10)
	testStoragelessNodesDisaggregatedMode(t, 23, 1)
	testStoragelessNodesDisaggregatedMode(t, 7, 5, 5)
	testStoragelessNodesDisaggregatedMode(t, 2, 5, 10)
	testStoragelessNodesDisaggregatedMode(t, 7, 5, 0)
	testStoragelessNodesDisaggregatedMode(t, 1, 5, 7, 5)
	testStoragelessNodesDisaggregatedMode(t, 3, 5, 5, 5)
	testStoragelessNodesDisaggregatedMode(t, 3, 5, 8, 8)
	testStoragelessNodesDisaggregatedMode(t, 1, 7, 8, 8)
	testStoragelessNodesDisaggregatedMode(t, 1, 7, 0, 8)
	testStoragelessNodesDisaggregatedMode(t, 7, 1, 0, 0)
	testStoragelessNodesDisaggregatedMode(t, 0, 8, 8, 8)
	testStoragelessNodesDisaggregatedMode(t, 0, 6, 6, 6, 6)
	testStoragelessNodesDisaggregatedMode(t, 1, 6, 5, 6, 6)
	testStoragelessNodesDisaggregatedMode(t, 5, 1, 1, 1, 1)
	testStoragelessNodesDisaggregatedMode(t, 5, 1, 1, 1, 0)
	testStoragelessNodesDisaggregatedMode(t, 5, 1, 0, 0, 0)
}

func testClusterDefaultsMaxStorageNodesPerZoneCase1(t *testing.T) {
	mockCtrl := gomock.NewController(t)
	defer mockCtrl.Finish()

	cluster := &corev1.StorageCluster{
		ObjectMeta: metav1.ObjectMeta{
			Name:      "test-cluster",
			Namespace: "kube-test",
		},
	}
	driver := testutil.MockDriver(mockCtrl)
	/* 1 zone */
	k8sClient, _ := getK8sClientWithNodesZones(t, 6, 1, cluster)

	controller := Controller{
		client: k8sClient,
		Driver: driver,
	}
	driver.EXPECT().UpdateDriver(gomock.Any()).MinTimes(1)
	driver.EXPECT().SetDefaultsOnStorageCluster(gomock.Any()).MinTimes(1)

	err := controller.setStorageClusterDefaults(cluster)
	require.NoError(t, err)
	require.Equal(t, (*corev1.CloudStorageSpec)(nil), cluster.Spec.CloudStorage)
	require.Equal(t, "", cluster.Status.Phase)

}

func TestDisaggregatedMissingLabels(t *testing.T) {
	mockCtrl := gomock.NewController(t)
	defer mockCtrl.Finish()

	versionClient := fakek8sclient.NewSimpleClientset()
	versionClient.Discovery().(*fakediscovery.FakeDiscovery).FakedServerVersion = &kversion.Info{
		GitVersion: "v1.21.0",
	}
	coreops.SetInstance(coreops.New(versionClient))
	driver := testutil.MockDriver(mockCtrl)

	cluster := &corev1.StorageCluster{
		ObjectMeta: metav1.ObjectMeta{
			Name:      "test-cluster",
			Namespace: "kube-test",
		},
		Spec: corev1.StorageClusterSpec{
			Monitoring: &corev1.MonitoringSpec{Telemetry: &corev1.TelemetrySpec{}},
		},
	}

	totalNodes := uint32(6)
	zones := uint32(1)
	cluster.Spec.CloudStorage = &corev1.CloudStorageSpec{}
	cluster.Spec.CloudStorage.MaxStorageNodesPerZone = nil
	k8sClient := getK8sClientWithNodesDisaggregated(t, totalNodes, zones, cluster, 0)
	// Create a node without any of the node-type or topology labels
	k8sNode := createK8sNode("Extra-node", 10)
	err := k8sClient.Create(context.TODO(), k8sNode)
	require.NoError(t, err)
	recorder := record.NewFakeRecorder(10)

	controller := Controller{
		client:      k8sClient,
		Driver:      driver,
		recorder:    recorder,
		nodeInfoMap: maps.MakeSyncMap[string, *k8s.NodeInfo](),
	}

	driver.EXPECT().UpdateDriver(gomock.Any()).MinTimes(1)
	driver.EXPECT().GetSelectorLabels().Return(nil).AnyTimes()
	driver.EXPECT().String().Return("mockDriverName").AnyTimes()
	driver.EXPECT().SetDefaultsOnStorageCluster(gomock.Any()).MinTimes(1)

	err = controller.setStorageClusterDefaults(cluster)

	require.NoError(t, err)
	require.NotNil(t, cluster.Spec.CloudStorage)
	require.NotNil(t, cluster.Spec.CloudStorage.MaxStorageNodesPerZone)
	require.Equal(t, uint32(6), *cluster.Spec.CloudStorage.MaxStorageNodesPerZone)
}

func testClusterDefaultsMaxStorageNodesPerZoneValueSpecified(t *testing.T) {
	mockCtrl := gomock.NewController(t)
	defer mockCtrl.Finish()

	cluster := &corev1.StorageCluster{
		ObjectMeta: metav1.ObjectMeta{
			Name:      "test-cluster",
			Namespace: "kube-test",
		},
	}
	driver := testutil.MockDriver(mockCtrl)

	driver.EXPECT().UpdateDriver(gomock.Any()).MinTimes(1)
	driver.EXPECT().SetDefaultsOnStorageCluster(gomock.Any()).MinTimes(1)

	/* Value specified */
	cluster.Spec.CloudStorage = &corev1.CloudStorageSpec{
		MaxStorageNodesPerZone: new(uint32),
	}
	*cluster.Spec.CloudStorage.MaxStorageNodesPerZone = 7
	k8sClient, _ := getK8sClientWithNodesZones(t, 30, 3, cluster)
	controller := Controller{
		client: k8sClient,
		Driver: driver,
	}
	err := controller.setStorageClusterDefaults(cluster)
	require.NoError(t, err)
	require.NotEqual(t, (*corev1.CloudStorageSpec)(nil), cluster.Spec.CloudStorage)
	require.Equal(t, uint32(7), *cluster.Spec.CloudStorage.MaxStorageNodesPerZone)
}

func testClusterDefaultsMaxStorageNodesPerZone(t *testing.T, expectedValue uint32, totalNodes uint32, zones uint32) {
	mockCtrl := gomock.NewController(t)
	defer mockCtrl.Finish()

	cluster := &corev1.StorageCluster{
		ObjectMeta: metav1.ObjectMeta{
			Name:      "test-cluster",
			Namespace: "kube-test",
		},
	}
	driver := testutil.MockDriver(mockCtrl)
	k8sClient, _ := getK8sClientWithNodesZones(t, totalNodes, zones, cluster)

	controller := Controller{
		client:      k8sClient,
		Driver:      driver,
		nodeInfoMap: maps.MakeSyncMap[string, *k8s.NodeInfo](),
	}
	driver.EXPECT().UpdateDriver(gomock.Any()).MinTimes(1)
	driver.EXPECT().GetSelectorLabels().Return(nil).AnyTimes()
	driver.EXPECT().String().Return("mockDriverName").AnyTimes()
	driver.EXPECT().SetDefaultsOnStorageCluster(gomock.Any()).MinTimes(1)

	cluster.Spec.CloudStorage = &corev1.CloudStorageSpec{}

	err := controller.setStorageClusterDefaults(cluster)
	require.NoError(t, err)
	require.NotNil(t, cluster.Spec.CloudStorage)
	require.NotNil(t, cluster.Spec.CloudStorage.MaxStorageNodesPerZone)
	require.Equal(t, expectedValue, *cluster.Spec.CloudStorage.MaxStorageNodesPerZone)
}

func TestStorageClusterDefaultsMaxStorageNodesPerZone(t *testing.T) {
	testClusterDefaultsMaxStorageNodesPerZoneCase1(t)
	// 1 zone
	testClusterDefaultsMaxStorageNodesPerZone(t, 6, 6, 1)
	// 2 zones
	testClusterDefaultsMaxStorageNodesPerZone(t, 4, 8, 2)
	testClusterDefaultsMaxStorageNodesPerZone(t, 4, 9, 2)
	// 3 zones
	testClusterDefaultsMaxStorageNodesPerZone(t, 3, 9, 3)
	testClusterDefaultsMaxStorageNodesPerZone(t, 3, 10, 3)
	testClusterDefaultsMaxStorageNodesPerZone(t, 3, 11, 3)
	testClusterDefaultsMaxStorageNodesPerZone(t, 33, 100, 3)
	// 4 zones
	testClusterDefaultsMaxStorageNodesPerZone(t, 2, 8, 4)
	testClusterDefaultsMaxStorageNodesPerZone(t, 25, 100, 4)
	testClusterDefaultsMaxStorageNodesPerZone(t, 25, 101, 4)
	testClusterDefaultsMaxStorageNodesPerZone(t, 25, 102, 4)
	testClusterDefaultsMaxStorageNodesPerZone(t, 25, 103, 4)
	testClusterDefaultsMaxStorageNodesPerZone(t, 26, 104, 4)
	testClusterDefaultsMaxStorageNodesPerZoneValueSpecified(t)
}

func TestStorageClusterDefaultsWithDriverOverrides(t *testing.T) {
	mockCtrl := gomock.NewController(t)
	defer mockCtrl.Finish()

	cluster := &corev1.StorageCluster{
		ObjectMeta: metav1.ObjectMeta{
			Name:      "test-cluster",
			Namespace: "kube-test",
		},
	}

	driver := testutil.MockDriver(mockCtrl)
	k8sClient := testutil.FakeK8sClient(cluster)

	controller := Controller{
		client: k8sClient,
		Driver: driver,
	}

	driver.EXPECT().UpdateDriver(gomock.Any()).AnyTimes()
	driver.EXPECT().
		SetDefaultsOnStorageCluster(gomock.Any()).
		Do(func(cluster *corev1.StorageCluster) {
			cluster.Spec.UpdateStrategy = corev1.StorageClusterUpdateStrategy{
				Type: corev1.OnDeleteStorageClusterStrategyType,
			}
			cluster.Spec.Stork = &corev1.StorkSpec{
				Enabled: false,
			}
			revisionHistoryLimit := int32(5)
			cluster.Spec.RevisionHistoryLimit = &revisionHistoryLimit
			cluster.Spec.ImagePullPolicy = v1.PullIfNotPresent
			cluster.Spec.Image = "test/image:1.2.3"
		})

	// The default values from from the storage driver should take precendence
	err := controller.setStorageClusterDefaults(cluster)
	require.NoError(t, err)

	require.Equal(t, "test/image:1.2.3", cluster.Spec.Image)
	require.Equal(t, int32(5), *cluster.Spec.RevisionHistoryLimit)
	require.Equal(t, v1.PullIfNotPresent, cluster.Spec.ImagePullPolicy)
	require.False(t, cluster.Spec.Stork.Enabled)
	require.Empty(t, cluster.Spec.Stork.Image)
	require.Equal(t, corev1.OnDeleteStorageClusterStrategyType, cluster.Spec.UpdateStrategy.Type)
	require.Empty(t, cluster.Spec.UpdateStrategy.RollingUpdate)

	// Should update cluster even if status is modified
	driver.EXPECT().
		SetDefaultsOnStorageCluster(gomock.Any()).
		Do(func(cluster *corev1.StorageCluster) {
			cluster.Status.Version = "1.2.3"
		})

	err = controller.setStorageClusterDefaults(cluster)
	require.NoError(t, err)

	require.Equal(t, "1.2.3", cluster.Status.Version)
}

// When DaemonSet is present (old installation method), the reconcile loop should not proceed with installation.
func TestReconcileWithDaemonSet(t *testing.T) {
	mockCtrl := gomock.NewController(t)
	defer mockCtrl.Finish()

	recorder := record.NewFakeRecorder(10)
	cluster := createStorageCluster()
	daemonSet := appsv1.DaemonSet{
		ObjectMeta: metav1.ObjectMeta{
			Name: "portworx",
		},
	}
	daemonSetList := &appsv1.DaemonSetList{Items: []appsv1.DaemonSet{daemonSet}}

	k8sVersion, _ := version.NewVersion("1.19.0")
	k8sClient := testutil.FakeK8sClient(cluster, daemonSetList)
	driver := testutil.MockDriver(mockCtrl)
	controller := Controller{
		client:            k8sClient,
		recorder:          recorder,
		kubernetesVersion: k8sVersion,
		Driver:            driver,
	}

	driver.EXPECT().GetSelectorLabels().Return(nil).AnyTimes()
	driver.EXPECT().String().Return("mockDriverName").AnyTimes()
	driver.EXPECT().GetStorageNodes(gomock.Any()).Return(nil, nil).AnyTimes()
	driver.EXPECT().GetSelectorLabels().Return(nil).AnyTimes()

	request := reconcile.Request{
		NamespacedName: types.NamespacedName{
			Name:      cluster.Name,
			Namespace: cluster.Namespace,
		},
	}
	result, err := controller.Reconcile(context.TODO(), request)
	logrus.WithError(err).Info("Reconcile finished")
	require.NotNil(t, err)
	require.Empty(t, result)
	require.NotEmpty(t, recorder.Events)

	updatedCluster := &corev1.StorageCluster{}
	err = testutil.Get(k8sClient, updatedCluster, cluster.Name, cluster.Namespace)
	require.NoError(t, err)
	require.Equal(t, string(corev1.ClusterStateDegraded), updatedCluster.Status.Phase)
}

func TestReconcileForNonExistingCluster(t *testing.T) {
	recorder := record.NewFakeRecorder(10)
	controller := Controller{
		client:   testutil.FakeK8sClient(),
		recorder: recorder,
	}

	request := reconcile.Request{
		NamespacedName: types.NamespacedName{
			Name:      "non-existing-cluster",
			Namespace: "test-ns",
		},
	}
	result, err := controller.Reconcile(context.TODO(), request)
	require.NoError(t, err)
	require.Empty(t, result)
	require.Empty(t, recorder.Events)
}

func TestFailureDuringStorkInstallation(t *testing.T) {
	mockCtrl := gomock.NewController(t)
	defer mockCtrl.Finish()

	driverName := "mock-driver"
	cluster := createStorageCluster()
	cluster.Spec.Stork.Enabled = true
	cluster.Annotations = map[string]string{
		annotationStorkCPU: "invalid-cpu",
	}
	k8sVersion, _ := version.NewVersion(minSupportedK8sVersion)
	driver := testutil.MockDriver(mockCtrl)
	k8sClient := testutil.FakeK8sClient(cluster)
	podControl := &k8scontroller.FakePodControl{}
	recorder := record.NewFakeRecorder(10)
	controller := Controller{
		client:            k8sClient,
		Driver:            driver,
		podControl:        podControl,
		recorder:          recorder,
		kubernetesVersion: k8sVersion,
		nodeInfoMap:       maps.MakeSyncMap[string, *k8s.NodeInfo](),
		kubevirt:          testutil.NoopKubevirtManager(mockCtrl),
	}

	driver.EXPECT().Validate(gomock.Any()).Return(nil).AnyTimes()
	driver.EXPECT().PreInstall(gomock.Any()).Return(nil)
	driver.EXPECT().GetStorkDriverName().Return("mock", nil).AnyTimes()
	driver.EXPECT().SetDefaultsOnStorageCluster(gomock.Any())
	driver.EXPECT().UpdateDriver(gomock.Any()).Return(nil)
	driver.EXPECT().GetStorageNodes(gomock.Any()).Return(nil, nil).AnyTimes()
	driver.EXPECT().UpdateStorageClusterStatus(gomock.Any(), gomock.Any()).Return(nil)
	driver.EXPECT().GetSelectorLabels().Return(nil).AnyTimes()
	driver.EXPECT().String().Return(driverName).AnyTimes()
	driver.EXPECT().GetStoragePodSpec(gomock.Any(), gomock.Any()).Return(v1.PodSpec{}, nil).AnyTimes()
	driver.EXPECT().IsPodUpdated(gomock.Any(), gomock.Any()).Return(true).AnyTimes()
	driver.EXPECT().GetKVDBMembers(gomock.Any()).Return(nil, nil).AnyTimes()

	// Reconcile should not fail on stork install failure. Only event should be raised.
	request := reconcile.Request{
		NamespacedName: types.NamespacedName{
			Name:      cluster.Name,
			Namespace: cluster.Namespace,
		},
	}
	result, err := controller.Reconcile(context.TODO(), request)
	require.NoError(t, err)
	require.Empty(t, result)

	require.Len(t, recorder.Events, 1)
	require.Contains(t, <-recorder.Events,
		fmt.Sprintf("%v %v", v1.EventTypeWarning, util.FailedComponentReason))
}

func TestFailureDuringDriverPreInstall(t *testing.T) {
	mockCtrl := gomock.NewController(t)
	defer mockCtrl.Finish()

	driverName := "mock-driver"
	cluster := createStorageCluster()
	k8sVersion, _ := version.NewVersion(minSupportedK8sVersion)
	driver := testutil.MockDriver(mockCtrl)
	k8sClient := testutil.FakeK8sClient(cluster)
	podControl := &k8scontroller.FakePodControl{}
	recorder := record.NewFakeRecorder(10)
	controller := Controller{
		client:            k8sClient,
		Driver:            driver,
		podControl:        podControl,
		recorder:          recorder,
		kubernetesVersion: k8sVersion,
		nodeInfoMap:       maps.MakeSyncMap[string, *k8s.NodeInfo](),
		kubevirt:          testutil.NoopKubevirtManager(mockCtrl),
	}

	driver.EXPECT().Validate(gomock.Any()).Return(nil).AnyTimes()
	driver.EXPECT().PreInstall(gomock.Any()).Return(fmt.Errorf("preinstall error"))
	driver.EXPECT().UpdateDriver(gomock.Any()).Return(nil)
	driver.EXPECT().SetDefaultsOnStorageCluster(gomock.Any())
	driver.EXPECT().GetSelectorLabels().Return(nil).AnyTimes()
	driver.EXPECT().String().Return(driverName).AnyTimes()
	driver.EXPECT().GetStoragePodSpec(gomock.Any(), gomock.Any()).Return(v1.PodSpec{}, nil).AnyTimes()
	driver.EXPECT().IsPodUpdated(gomock.Any(), gomock.Any()).Return(true).AnyTimes()
	driver.EXPECT().GetKVDBMembers(gomock.Any()).Return(nil, nil).AnyTimes()

	request := reconcile.Request{
		NamespacedName: types.NamespacedName{
			Name:      cluster.Name,
			Namespace: cluster.Namespace,
		},
	}
	result, err := controller.Reconcile(context.TODO(), request)
	require.Contains(t, err.Error(), "preinstall error")
	require.Empty(t, result)

	require.Len(t, recorder.Events, 1)
	actualEvent := <-recorder.Events
	require.Contains(t, actualEvent,
		fmt.Sprintf("%v %v", v1.EventTypeWarning, util.FailedSyncReason))
	require.Contains(t, actualEvent, "preinstall error")
}

func TestStorageClusterFailedSyncObjectModified(t *testing.T) {
	mockCtrl := gomock.NewController(t)
	defer mockCtrl.Finish()

	driverName := "mock-driver"
	cluster := createStorageCluster()
	k8sVersion, _ := version.NewVersion(minSupportedK8sVersion)
	driver := testutil.MockDriver(mockCtrl)
	k8sClient := testutil.FakeK8sClient(cluster)
	podControl := &k8scontroller.FakePodControl{}
	recorder := record.NewFakeRecorder(10)
	controller := Controller{
		client:            k8sClient,
		Driver:            driver,
		podControl:        podControl,
		recorder:          recorder,
		kubernetesVersion: k8sVersion,
		nodeInfoMap:       maps.MakeSyncMap[string, *k8s.NodeInfo](),
		kubevirt:          testutil.NoopKubevirtManager(mockCtrl),
	}

	driver.EXPECT().Validate(gomock.Any()).Return(nil).AnyTimes()
	driver.EXPECT().UpdateDriver(gomock.Any()).Return(nil)
	driver.EXPECT().SetDefaultsOnStorageCluster(gomock.Any()).Return(fmt.Errorf(k8s.UpdateRevisionConflictErr))
	driver.EXPECT().GetSelectorLabels().Return(nil).AnyTimes()
	driver.EXPECT().String().Return(driverName).AnyTimes()

	request := reconcile.Request{
		NamespacedName: types.NamespacedName{
			Name:      cluster.Name,
			Namespace: cluster.Namespace,
		},
	}
	// When failed to sync StorageCluster due to object modified, don't raise an event
	result, err := controller.Reconcile(context.TODO(), request)
	require.NoError(t, err)
	require.Empty(t, result)
	require.Len(t, recorder.Events, 0)
}

func TestStoragePodsShouldNotBeScheduledIfDisabled(t *testing.T) {
	mockCtrl := gomock.NewController(t)
	defer mockCtrl.Finish()

	driverName := "mock-driver"
	cluster := createStorageCluster()
	cluster.Annotations = map[string]string{
		constants.AnnotationDisableStorage: "true",
	}

	// Kubernetes node with resources to create a pod
	k8sNode := createK8sNode("k8s-node-1", 10)

	k8sVersion, _ := version.NewVersion(minSupportedK8sVersion)
	driver := testutil.MockDriver(mockCtrl)
	k8sClient := testutil.FakeK8sClient(cluster, k8sNode)
	podControl := &k8scontroller.FakePodControl{}
	recorder := record.NewFakeRecorder(10)
	controller := Controller{
		client:            k8sClient,
		Driver:            driver,
		podControl:        podControl,
		recorder:          recorder,
		kubernetesVersion: k8sVersion,
		nodeInfoMap:       maps.MakeSyncMap[string, *k8s.NodeInfo](),
		kubevirt:          testutil.NoopKubevirtManager(mockCtrl),
	}

	driver.EXPECT().Validate(gomock.Any()).Return(nil).AnyTimes()
	driver.EXPECT().PreInstall(gomock.Any()).Return(nil)
	driver.EXPECT().GetSelectorLabels().Return(nil).AnyTimes()
	driver.EXPECT().String().Return(driverName).AnyTimes()
	driver.EXPECT().UpdateDriver(gomock.Any()).Return(nil)
	driver.EXPECT().GetStorageNodes(gomock.Any()).Return(nil, nil).AnyTimes()
	driver.EXPECT().UpdateStorageClusterStatus(gomock.Any(), gomock.Any()).Return(nil)
	driver.EXPECT().UpdateDriver(gomock.Any()).Return(nil).AnyTimes()
	driver.EXPECT().SetDefaultsOnStorageCluster(gomock.Any())
	driver.EXPECT().IsPodUpdated(gomock.Any(), gomock.Any()).Return(true).AnyTimes()
	driver.EXPECT().GetKVDBMembers(gomock.Any()).Return(nil, nil).AnyTimes()

	request := reconcile.Request{
		NamespacedName: types.NamespacedName{
			Name:      cluster.Name,
			Namespace: cluster.Namespace,
		},
	}
	result, err := controller.Reconcile(context.TODO(), request)
	require.NoError(t, err)
	require.Empty(t, result)

	// Verify there is no event raised
	require.Empty(t, recorder.Events)

	// Verify there is one revision for the new StorageCluster object
	revisions := &appsv1.ControllerRevisionList{}
	err = testutil.List(k8sClient, revisions)
	require.NoError(t, err)
	require.Len(t, revisions.Items, 1)

	// Verify no storage pods are created
	require.Empty(t, podControl.Templates)
}

func getDefaultNodeAffinity(k8sVersion *version.Version) *v1.NodeAffinity {
	var nodeSelectorTerms []v1.NodeSelectorTerm
	requirements1 := []v1.NodeSelectorRequirement{
		{
			Key:      "px/enabled",
			Operator: v1.NodeSelectorOpNotIn,
			Values:   []string{"false"},
		},
		{
			Key:      k8s.NodeRoleLabelMaster,
			Operator: v1.NodeSelectorOpDoesNotExist,
		},
	}
	if k8sVersion.GreaterThanOrEqual(k8s.K8sVer1_24) {
		requirements1 = append(requirements1, v1.NodeSelectorRequirement{
			Key:      k8s.NodeRoleLabelControlPlane,
			Operator: v1.NodeSelectorOpDoesNotExist,
		})
	}
	nodeSelectorTerms = append(nodeSelectorTerms, v1.NodeSelectorTerm{
		MatchExpressions: requirements1,
	})

	requirements2 := []v1.NodeSelectorRequirement{
		{
			Key:      "px/enabled",
			Operator: v1.NodeSelectorOpNotIn,
			Values:   []string{"false"},
		},
		{
			Key:      k8s.NodeRoleLabelMaster,
			Operator: v1.NodeSelectorOpExists,
		},
		{
			Key:      k8s.NodeRoleLabelWorker,
			Operator: v1.NodeSelectorOpExists,
		},
	}
	nodeSelectorTerms = append(nodeSelectorTerms, v1.NodeSelectorTerm{
		MatchExpressions: requirements2,
	})

	if k8sVersion.GreaterThanOrEqual(k8s.K8sVer1_24) {
		requirements3 := []v1.NodeSelectorRequirement{
			{
				Key:      "px/enabled",
				Operator: v1.NodeSelectorOpNotIn,
				Values:   []string{"false"},
			},
			{
				Key:      k8s.NodeRoleLabelControlPlane,
				Operator: v1.NodeSelectorOpExists,
			},
			{
				Key:      k8s.NodeRoleLabelWorker,
				Operator: v1.NodeSelectorOpExists,
			},
		}
		nodeSelectorTerms = append(nodeSelectorTerms, v1.NodeSelectorTerm{
			MatchExpressions: requirements3,
		})

	}

	return &v1.NodeAffinity{
		RequiredDuringSchedulingIgnoredDuringExecution: &v1.NodeSelector{
			NodeSelectorTerms: nodeSelectorTerms,
		},
	}
}

func TestStoragePodGetsScheduled(t *testing.T) {
	mockCtrl := gomock.NewController(t)
	defer mockCtrl.Finish()

	k8sVersion, _ := version.NewVersion(minSupportedK8sVersion)
	driverName := "mock-driver"
	cluster := createStorageCluster()
	cluster.Spec.Placement.NodeAffinity = getDefaultNodeAffinity(k8sVersion)
	clusterRef := metav1.NewControllerRef(cluster, controllerKind)

	// Kubernetes node with resources to create a pod
	k8sNode1 := createK8sNode("k8s-node-1", 1)
	k8sNode1.Labels["node-role.kubernetes.io/worker"] = ""

	// This node is labeled as master and worker, storage pod will be scheduled on it.
	k8sNode2 := createK8sNode("k8s-node-2", 1)
	k8sNode2.Labels["node-role.kubernetes.io/master"] = ""
	k8sNode2.Labels["node-role.kubernetes.io/worker"] = ""

	// This node is labeled as master, storage pod will not be scheduled on it.
	k8sNode3 := createK8sNode("k8s-node-3", 1)
	k8sNode3.Labels["node-role.kubernetes.io/master"] = ""

	driver := testutil.MockDriver(mockCtrl)
	k8sClient := testutil.FakeK8sClient(cluster, k8sNode1, k8sNode2, k8sNode3)
	podControl := &k8scontroller.FakePodControl{}
	recorder := record.NewFakeRecorder(10)
	controller := Controller{
		client:            k8sClient,
		Driver:            driver,
		podControl:        podControl,
		recorder:          recorder,
		kubernetesVersion: k8sVersion,
		nodeInfoMap:       maps.MakeSyncMap[string, *k8s.NodeInfo](),
		kubevirt:          testutil.NoopKubevirtManager(mockCtrl),
	}

	expectedPodSpec := v1.PodSpec{
		Containers: []v1.Container{{Name: "test"}},
	}
	k8s.AddOrUpdateStoragePodTolerations(&expectedPodSpec)
	addPxServiceAccountTokenSecretIfNotExist(&expectedPodSpec)
	expectedPodSpec.Affinity = &v1.Affinity{
		NodeAffinity: getDefaultNodeAffinity(k8sVersion),
	}
	expectedPodTemplate := &v1.PodTemplateSpec{
		ObjectMeta: metav1.ObjectMeta{
			Namespace: "test-ns",
			Labels: map[string]string{
				constants.LabelKeyClusterName:       cluster.Name,
				constants.LabelKeyDriverName:        driverName,
				constants.OperatorLabelManagedByKey: constants.OperatorLabelManagedByValue,
			},
			Annotations: make(map[string]string),
		},
		Spec: expectedPodSpec,
	}

	driver.EXPECT().Validate(gomock.Any()).Return(nil).AnyTimes()
	driver.EXPECT().PreInstall(gomock.Any()).Return(nil)
	driver.EXPECT().GetSelectorLabels().Return(nil).AnyTimes()
	driver.EXPECT().String().Return(driverName).AnyTimes()
	driver.EXPECT().UpdateDriver(gomock.Any()).Return(nil)
	driver.EXPECT().GetStorageNodes(gomock.Any()).Return(nil, nil).AnyTimes()
	driver.EXPECT().UpdateStorageClusterStatus(gomock.Any(), gomock.Any()).Return(nil)
	driver.EXPECT().UpdateDriver(gomock.Any()).Return(nil).AnyTimes()
	driver.EXPECT().GetKVDBMembers(gomock.Any()).Return(nil, nil).AnyTimes()
	driver.EXPECT().SetDefaultsOnStorageCluster(gomock.Any()).
		Do(func(c *corev1.StorageCluster) {
			hash := computeHash(&c.Spec, nil)
			expectedPodTemplate.Labels[util.DefaultStorageClusterUniqueLabelKey] = hash
		})
	driver.EXPECT().GetStoragePodSpec(gomock.Any(), gomock.Any()).
		Return(expectedPodSpec, nil).
		AnyTimes()
	driver.EXPECT().IsPodUpdated(gomock.Any(), gomock.Any()).Return(true).AnyTimes()

	request := reconcile.Request{
		NamespacedName: types.NamespacedName{
			Name:      cluster.Name,
			Namespace: cluster.Namespace,
		},
	}
	result, err := controller.Reconcile(context.TODO(), request)
	require.NoError(t, err)
	require.Empty(t, result)

	// Verify there is no event raised
	require.Empty(t, recorder.Events)

	// Verify there is one revision for the new StorageCluster object
	revisions := &appsv1.ControllerRevisionList{}
	err = testutil.List(k8sClient, revisions)
	require.NoError(t, err)
	require.Len(t, revisions.Items, 1)

	// Verify a pod is created for the given node with correct owner ref
	require.Len(t, podControl.Templates, 2)
	podTemplate1 := expectedPodTemplate.DeepCopy()
	podTemplate1.Spec.NodeName = "k8s-node-1"
	podTemplate1.Labels[constants.OperatorLabelNodeNameKey] = "k8s-node-1"
	podTemplate2 := expectedPodTemplate.DeepCopy()
	podTemplate2.Spec.NodeName = "k8s-node-2"
	podTemplate2.Labels[constants.OperatorLabelNodeNameKey] = "k8s-node-2"
	expectedPodTemplates := []v1.PodTemplateSpec{
		*podTemplate1, *podTemplate2,
	}
	expectedPodTemplates[0].Annotations["operator.libopenstorage.org/node-labels"] =
		"{\"node-role.kubernetes.io/worker\":\"\"}"
	expectedPodTemplates[1].Annotations["operator.libopenstorage.org/node-labels"] =
		"{\"node-role.kubernetes.io/master\":\"\",\"node-role.kubernetes.io/worker\":\"\"}"
	require.ElementsMatch(t, expectedPodTemplates, podControl.Templates)
	require.Len(t, podControl.ControllerRefs, 2)
	require.Equal(t, *clusterRef, podControl.ControllerRefs[0])
	require.ElementsMatch(t,
		[]string{"k8s-node-1", "k8s-node-2"},
		[]string{podControl.Templates[0].Spec.NodeName, podControl.Templates[1].Spec.NodeName})
	require.Equal(t, *clusterRef, podControl.ControllerRefs[1])
}

func TestStoragePodGetsScheduledK8s1_24(t *testing.T) {
	mockCtrl := gomock.NewController(t)
	defer mockCtrl.Finish()

	k8sVersion := k8s.K8sVer1_24
	driverName := "mock-driver"
	cluster := createStorageCluster()
	cluster.Spec.Placement.NodeAffinity = getDefaultNodeAffinity(k8sVersion)
	clusterRef := metav1.NewControllerRef(cluster, controllerKind)

	// Kubernetes node with resources to create a pod
	k8sNode1 := createK8sNode("k8s-node-1", 1)
	k8sNode1.Labels["node-role.kubernetes.io/worker"] = ""

	// This node is labeled as control-plane and worker, storage pod will be scheduled on it.
	k8sNode2 := createK8sNode("k8s-node-2", 1)
	k8sNode2.Labels["node-role.kubernetes.io/control-plane"] = ""
	k8sNode2.Labels["node-role.kubernetes.io/worker"] = ""

	// This node is labled as control-plane, storage pod will not be scheduled on it.
	k8sNode3 := createK8sNode("k8s-node-3", 1)
	k8sNode3.Labels["node-role.kubernetes.io/control-plane"] = ""

	driver := testutil.MockDriver(mockCtrl)
	k8sClient := testutil.FakeK8sClient(cluster, k8sNode1, k8sNode2, k8sNode3)
	podControl := &k8scontroller.FakePodControl{}
	recorder := record.NewFakeRecorder(10)
	controller := Controller{
		client:            k8sClient,
		Driver:            driver,
		podControl:        podControl,
		recorder:          recorder,
		kubernetesVersion: k8sVersion,
		nodeInfoMap:       maps.MakeSyncMap[string, *k8s.NodeInfo](),
		kubevirt:          testutil.NoopKubevirtManager(mockCtrl),
	}

	expectedPodSpec := v1.PodSpec{
		Containers: []v1.Container{{Name: "test"}},
	}
	k8s.AddOrUpdateStoragePodTolerations(&expectedPodSpec)
	addPxServiceAccountTokenSecretIfNotExist(&expectedPodSpec)
	expectedPodSpec.Affinity = &v1.Affinity{
		NodeAffinity: getDefaultNodeAffinity(k8sVersion),
	}
	expectedPodTemplate := &v1.PodTemplateSpec{
		ObjectMeta: metav1.ObjectMeta{
			Namespace: "test-ns",
			Labels: map[string]string{
				constants.LabelKeyClusterName:       cluster.Name,
				constants.LabelKeyDriverName:        driverName,
				constants.OperatorLabelManagedByKey: constants.OperatorLabelManagedByValue,
			},
			Annotations: make(map[string]string),
		},
		Spec: expectedPodSpec,
	}

	driver.EXPECT().Validate(gomock.Any()).Return(nil).AnyTimes()
	driver.EXPECT().PreInstall(gomock.Any()).Return(nil)
	driver.EXPECT().GetSelectorLabels().Return(nil).AnyTimes()
	driver.EXPECT().String().Return(driverName).AnyTimes()
	driver.EXPECT().UpdateDriver(gomock.Any()).Return(nil)
	driver.EXPECT().GetStorageNodes(gomock.Any()).Return(nil, nil).AnyTimes()
	driver.EXPECT().UpdateStorageClusterStatus(gomock.Any(), gomock.Any()).Return(nil)
	driver.EXPECT().GetKVDBMembers(gomock.Any()).Return(nil, nil).AnyTimes()
	driver.EXPECT().UpdateDriver(gomock.Any()).Return(nil).AnyTimes()
	driver.EXPECT().SetDefaultsOnStorageCluster(gomock.Any()).
		Do(func(c *corev1.StorageCluster) {
			hash := computeHash(&c.Spec, nil)
			expectedPodTemplate.Labels[util.DefaultStorageClusterUniqueLabelKey] = hash
		})
	driver.EXPECT().GetStoragePodSpec(gomock.Any(), gomock.Any()).
		Return(expectedPodSpec, nil).
		AnyTimes()
	driver.EXPECT().IsPodUpdated(gomock.Any(), gomock.Any()).Return(true).AnyTimes()
	driver.EXPECT().GetKVDBMembers(gomock.Any()).Return(nil, nil).AnyTimes()

	request := reconcile.Request{
		NamespacedName: types.NamespacedName{
			Name:      cluster.Name,
			Namespace: cluster.Namespace,
		},
	}
	result, err := controller.Reconcile(context.TODO(), request)
	require.NoError(t, err)
	require.Empty(t, result)

	// Verify there is no event raised
	require.Empty(t, recorder.Events)

	// Verify there is one revision for the new StorageCluster object
	revisions := &appsv1.ControllerRevisionList{}
	err = testutil.List(k8sClient, revisions)
	require.NoError(t, err)
	require.Len(t, revisions.Items, 1)

	// Verify a pod is created for the given node with correct owner ref
	require.Len(t, podControl.Templates, 2)
	podTemplate1 := expectedPodTemplate.DeepCopy()
	podTemplate1.Spec.NodeName = "k8s-node-1"
	podTemplate1.Labels[constants.OperatorLabelNodeNameKey] = "k8s-node-1"
	podTemplate2 := expectedPodTemplate.DeepCopy()
	podTemplate2.Spec.NodeName = "k8s-node-2"
	podTemplate2.Labels[constants.OperatorLabelNodeNameKey] = "k8s-node-2"
	expectedPodTemplates := []v1.PodTemplateSpec{
		*podTemplate1, *podTemplate2,
	}
	expectedPodTemplates[0].Annotations["operator.libopenstorage.org/node-labels"] = "{\"node-role.kubernetes.io/worker\":\"\"}"
	expectedPodTemplates[1].Annotations["operator.libopenstorage.org/node-labels"] = "{\"node-role.kubernetes.io/control-plane\":\"\",\"node-role.kubernetes.io/worker\":\"\"}"
	require.ElementsMatch(t, expectedPodTemplates, podControl.Templates)
	require.Len(t, podControl.ControllerRefs, 2)
	require.Equal(t, *clusterRef, podControl.ControllerRefs[0])
	require.Equal(t, *clusterRef, podControl.ControllerRefs[1])
}

func TestStorageNodeGetsCreated(t *testing.T) {
	mockCtrl := gomock.NewController(t)
	defer mockCtrl.Finish()

	driverName := "mock-driver"
	cluster := createStorageCluster()

	// Kubernetes node with resources to create a pod
	k8sNode1 := createK8sNode("k8s-node-1", 1)
	k8sNode2 := createK8sNode("k8s-node-2", 1)

	k8sVersion, _ := version.NewVersion(minSupportedK8sVersion)
	driver := testutil.MockDriver(mockCtrl)
	k8sClient := testutil.FakeK8sClient(cluster, k8sNode1, k8sNode2)
	podControl := &k8scontroller.FakePodControl{}
	recorder := record.NewFakeRecorder(10)
	controller := Controller{
		client:            k8sClient,
		Driver:            driver,
		podControl:        podControl,
		recorder:          recorder,
		kubernetesVersion: k8sVersion,
		nodeInfoMap:       maps.MakeSyncMap[string, *k8s.NodeInfo](),
		kubevirt:          testutil.NoopKubevirtManager(mockCtrl),
	}

	clusterRef := metav1.NewControllerRef(cluster, controllerKind)
	storageLabels := map[string]string{"foo": "bar"}

	driver.EXPECT().Validate(gomock.Any()).Return(nil).AnyTimes()
	driver.EXPECT().PreInstall(gomock.Any()).Return(nil).AnyTimes()
	driver.EXPECT().GetSelectorLabels().Return(storageLabels).AnyTimes()
	driver.EXPECT().String().Return(driverName).AnyTimes()
	driver.EXPECT().GetStorageNodes(gomock.Any()).Return(nil, nil).AnyTimes()
	driver.EXPECT().UpdateStorageClusterStatus(gomock.Any(), gomock.Any()).Return(nil).AnyTimes()
	driver.EXPECT().UpdateDriver(gomock.Any()).Return(nil).AnyTimes()
	driver.EXPECT().SetDefaultsOnStorageCluster(gomock.Any()).AnyTimes()
	driver.EXPECT().GetStoragePodSpec(gomock.Any(), gomock.Any()).Return(v1.PodSpec{}, nil).AnyTimes()
	driver.EXPECT().IsPodUpdated(gomock.Any(), gomock.Any()).Return(true).AnyTimes()
	driver.EXPECT().GetKVDBMembers(gomock.Any()).Return(nil, nil).AnyTimes()

	request := reconcile.Request{
		NamespacedName: types.NamespacedName{
			Name:      cluster.Name,
			Namespace: cluster.Namespace,
		},
	}
	result, err := controller.Reconcile(context.TODO(), request)
	require.NoError(t, err)
	require.Empty(t, result)
	require.Empty(t, recorder.Events)

	expectedStorageNode1 := &corev1.StorageNode{
		ObjectMeta: metav1.ObjectMeta{
			Name:            k8sNode1.Name,
			Namespace:       cluster.Namespace,
			OwnerReferences: []metav1.OwnerReference{*clusterRef},
			Labels:          storageLabels,
			ResourceVersion: "2",
		},
		Status: corev1.NodeStatus{
			Phase: string(corev1.NodeInitStatus),
		},
	}
	expectedStorageNode2 := expectedStorageNode1.DeepCopy()
	expectedStorageNode2.Name = k8sNode2.Name
	expectedStorageNodes := []corev1.StorageNode{*expectedStorageNode1, *expectedStorageNode2}

	storageNodes := &corev1.StorageNodeList{}
	err = testutil.List(k8sClient, storageNodes)
	require.NoError(t, err)
	require.ElementsMatch(t,
		expectedStorageNodes,
		storageNodes.Items,
	)

	// TestCase: Recreating the pods should not affect the created storage nodes
	pods := &v1.PodList{}
	err = testutil.List(k8sClient, pods)
	require.NoError(t, err)
	require.Empty(t, pods.Items)

	storageNodes.Items[0].Status.Phase = string(corev1.NodeOnlineStatus)
	err = k8sClient.Update(context.TODO(), &storageNodes.Items[0])
	require.NoError(t, err)

	result, err = controller.Reconcile(context.TODO(), request)
	require.NoError(t, err)
	require.Empty(t, result)
	require.Empty(t, recorder.Events)

	storageNodes = &corev1.StorageNodeList{}
	err = testutil.List(k8sClient, storageNodes)
	require.NoError(t, err)
	require.Len(t, storageNodes.Items, 2)
	require.Equal(t, string(corev1.NodeOnlineStatus), storageNodes.Items[0].Status.Phase)
	require.Equal(t, string(corev1.NodeInitStatus), storageNodes.Items[1].Status.Phase)

	// TestCase: Should recreate the storage nodes when re-creating pods
	pods = &v1.PodList{}
	err = testutil.List(k8sClient, pods)
	require.NoError(t, err)
	require.Empty(t, pods.Items)

	err = k8sClient.Delete(context.TODO(), &storageNodes.Items[0])
	require.NoError(t, err)
	err = k8sClient.Delete(context.TODO(), &storageNodes.Items[1])
	require.NoError(t, err)

	result, err = controller.Reconcile(context.TODO(), request)
	require.NoError(t, err)
	require.Empty(t, result)
	require.Empty(t, recorder.Events)

	storageNodes = &corev1.StorageNodeList{}
	err = testutil.List(k8sClient, storageNodes)
	require.NoError(t, err)
	require.Len(t, storageNodes.Items, 2)
}

func TestStoragePodGetsScheduledWithCustomNodeSpecs(t *testing.T) {
	mockCtrl := gomock.NewController(t)
	defer mockCtrl.Finish()

	driverName := "mock-driver"
	cluster := createStorageCluster()
	useAllDevices := true
	cluster.Spec.Storage = &corev1.StorageSpec{
		UseAll: &useAllDevices,
	}
	cluster.Spec.Network = &corev1.NetworkSpec{
		DataInterface: stringPtr("cluster_data_intf"),
		MgmtInterface: stringPtr("cluster_mgmt_intf"),
	}
	cluster.Spec.Env = []v1.EnvVar{
		{
			Name:  "ENV_CLUSTER",
			Value: "cluster_value",
		},
		{
			Name:  "ENV_OVERRIDE",
			Value: "override_cluster_value",
		},
	}
	cluster.Spec.RuntimeOpts = map[string]string{
		"cluster_rt_one": "rt_val_1",
	}
	cluster.Spec.Nodes = []corev1.NodeSpec{
		{
			// Match using node name
			Selector: corev1.NodeSelector{
				LabelSelector: &metav1.LabelSelector{
					MatchLabels: map[string]string{
						"test": "node1",
					},
				},
			},
			CommonConfig: corev1.CommonConfig{
				Storage: &corev1.StorageSpec{
					Devices: stringSlicePtr([]string{"dev1"}),
				},
				Network: &corev1.NetworkSpec{
					DataInterface: stringPtr("dface"),
					MgmtInterface: stringPtr("mface"),
				},
				Env: []v1.EnvVar{
					{
						Name:  "ENV_NODE",
						Value: "node_value",
					},
					{
						Name:  "ENV_OVERRIDE",
						Value: "override_node_value",
					},
				},
				RuntimeOpts: map[string]string{
					"rt_one": "rt_val_1",
					"rt_two": "rt_val_2",
				},
			},
		},
		{
			// Match using a label selector
			Selector: corev1.NodeSelector{
				LabelSelector: &metav1.LabelSelector{
					MatchLabels: map[string]string{
						"test": "node2",
					},
				},
			},
		},
		{
			// Even though the labels match a valid node, if the node has already
			// matched a previous spec, then this spec will not be used by that node.
			Selector: corev1.NodeSelector{
				LabelSelector: &metav1.LabelSelector{
					MatchLabels: map[string]string{
						"test": "node2",
					},
				},
			},
			CommonConfig: corev1.CommonConfig{
				Storage: &corev1.StorageSpec{
					Devices: stringSlicePtr([]string{"unused"}),
				},
			},
		},
		{
			// Even though the node name matches a valid node, if the node has already
			// matched a previous spec, then this spec will not be used by that node.
			Selector: corev1.NodeSelector{
				NodeName: "k8s-node-2",
			},
			CommonConfig: corev1.CommonConfig{
				Storage: &corev1.StorageSpec{
					Devices: stringSlicePtr([]string{"unused"}),
				},
			},
		},
		{
			// Even though the labels match a valid node, if the node has already
			// matched a previous spec, then this spec will not be used by that node.
			Selector: corev1.NodeSelector{
				LabelSelector: &metav1.LabelSelector{
					MatchLabels: map[string]string{
						"test": "node1",
					},
				},
			},
			CommonConfig: corev1.CommonConfig{
				Storage: &corev1.StorageSpec{
					Devices: stringSlicePtr([]string{"unused"}),
				},
			},
		},
		{
			// Selector with node name that does not exist. No pod should
			// be deployed with this configuration
			Selector: corev1.NodeSelector{
				NodeName: "non-existent-node",
			},
			CommonConfig: corev1.CommonConfig{
				Storage: &corev1.StorageSpec{
					Devices: stringSlicePtr([]string{"unused"}),
				},
			},
		},
		{
			// Selector with requirements that do not match any node. No pod
			// should be deployed with this configuration
			Selector: corev1.NodeSelector{
				LabelSelector: &metav1.LabelSelector{
					MatchLabels: map[string]string{
						"test": "not-matching-label",
					},
				},
			},
			CommonConfig: corev1.CommonConfig{
				Storage: &corev1.StorageSpec{
					Devices: stringSlicePtr([]string{"unused"}),
				},
			},
		},
		{
			// Selector with invalid requirements. No pod should be
			// deployed with this configuration
			Selector: corev1.NodeSelector{
				LabelSelector: &metav1.LabelSelector{
					MatchExpressions: []metav1.LabelSelectorRequirement{
						{
							Key:      "test",
							Operator: "InvalidOperator",
						},
					},
				},
			},
			CommonConfig: corev1.CommonConfig{
				Storage: &corev1.StorageSpec{
					Devices: stringSlicePtr([]string{"unused"}),
				},
			},
		},
	}
	clusterRef := metav1.NewControllerRef(cluster, controllerKind)

	// Kubernetes node with resources to create a pod
	k8sNode1 := createK8sNode("k8s-node-1", 1)
	k8sNode1.Labels = map[string]string{
		"test": "node1",
	}
	k8sNode2 := createK8sNode("k8s-node-2", 1)
	k8sNode2.Labels = map[string]string{
		"test":  "node2",
		"test2": "node2",
	}
	k8sNode3 := createK8sNode("k8s-node-3", 1)

	k8sVersion, _ := version.NewVersion(minSupportedK8sVersion)
	driver := testutil.MockDriver(mockCtrl)
	k8sClient := testutil.FakeK8sClient(cluster, k8sNode1, k8sNode2, k8sNode3)
	podControl := &k8scontroller.FakePodControl{}
	recorder := record.NewFakeRecorder(10)
	controller := Controller{
		client:            k8sClient,
		Driver:            driver,
		podControl:        podControl,
		recorder:          recorder,
		kubernetesVersion: k8sVersion,
		nodeInfoMap:       maps.MakeSyncMap[string, *k8s.NodeInfo](),
		kubevirt:          testutil.NoopKubevirtManager(mockCtrl),
	}

	expectedPodSpec := v1.PodSpec{
		Containers: []v1.Container{{Name: "test"}},
	}
	k8s.AddOrUpdateStoragePodTolerations(&expectedPodSpec)
	addPxServiceAccountTokenSecretIfNotExist(&expectedPodSpec)
	expectedPodTemplate := &v1.PodTemplateSpec{
		ObjectMeta: metav1.ObjectMeta{
			Namespace: "test-ns",
			Labels: map[string]string{
				constants.LabelKeyClusterName:       cluster.Name,
				constants.LabelKeyDriverName:        driverName,
				constants.OperatorLabelManagedByKey: constants.OperatorLabelManagedByValue,
			},
		},
		Spec: expectedPodSpec,
	}
	podTemplate1 := expectedPodTemplate.DeepCopy()
	podTemplate1.Spec.NodeName = "k8s-node-1"
	podTemplate1.Labels[constants.OperatorLabelNodeNameKey] = "k8s-node-1"
	podTemplate2 := expectedPodTemplate.DeepCopy()
	podTemplate2.Spec.NodeName = "k8s-node-2"
	podTemplate2.Labels[constants.OperatorLabelNodeNameKey] = "k8s-node-2"
	podTemplate3 := expectedPodTemplate.DeepCopy()
	podTemplate3.Spec.NodeName = "k8s-node-3"
	podTemplate3.Labels[constants.OperatorLabelNodeNameKey] = "k8s-node-3"
	expectedPodTemplates := []v1.PodTemplateSpec{
		*podTemplate1, *podTemplate2, *podTemplate3,
	}

	driver.EXPECT().Validate(gomock.Any()).Return(nil).AnyTimes()
	driver.EXPECT().PreInstall(gomock.Any()).Return(nil)
	driver.EXPECT().GetSelectorLabels().Return(nil).AnyTimes()
	driver.EXPECT().String().Return(driverName).AnyTimes()
	driver.EXPECT().UpdateDriver(gomock.Any()).Return(nil)
	driver.EXPECT().GetStorageNodes(gomock.Any()).Return(nil, nil).AnyTimes()
	driver.EXPECT().UpdateStorageClusterStatus(gomock.Any(), gomock.Any()).Return(nil)
	driver.EXPECT().IsPodUpdated(gomock.Any(), gomock.Any()).Return(true).AnyTimes()
	driver.EXPECT().GetKVDBMembers(gomock.Any()).Return(nil, nil).AnyTimes()
	driver.EXPECT().SetDefaultsOnStorageCluster(gomock.Any()).Return(nil).AnyTimes()
	gomock.InOrder(
		driver.EXPECT().GetStoragePodSpec(gomock.Any(), "k8s-node-1").
			DoAndReturn(func(c *corev1.StorageCluster, _ string) (v1.PodSpec, error) {
				require.Equal(t, cluster.Spec.Nodes[0].Storage, c.Spec.Storage)
				require.Equal(t, cluster.Spec.Nodes[0].Network, c.Spec.Network)
				require.Equal(t, cluster.Spec.Nodes[0].RuntimeOpts, c.Spec.RuntimeOpts)
				expectedEnv := []v1.EnvVar{
					{
						Name:  "ENV_CLUSTER",
						Value: "cluster_value",
					},
					{
						Name:  "ENV_OVERRIDE",
						Value: "override_node_value",
					},
					{
						Name:  "ENV_NODE",
						Value: "node_value",
					},
				}
				require.ElementsMatch(t, expectedEnv, c.Spec.Env)
				nodeLabels, _ := json.Marshal(k8sNode1.Labels)
				expectedPodTemplates[0].Annotations = map[string]string{constants.AnnotationNodeLabels: string(nodeLabels)}
				return expectedPodSpec, nil
			}).
			Times(1),
		driver.EXPECT().GetStoragePodSpec(gomock.Any(), "k8s-node-2").
			DoAndReturn(func(c *corev1.StorageCluster, _ string) (v1.PodSpec, error) {
				require.Empty(t, cluster.Spec.Nodes[1].CommonConfig, c.Spec.CommonConfig)
				nodeLabels, _ := json.Marshal(k8sNode2.Labels)
				expectedPodTemplates[1].Annotations = map[string]string{constants.AnnotationNodeLabels: string(nodeLabels)}
				return expectedPodSpec, nil
			}).
			Times(1),
		driver.EXPECT().GetStoragePodSpec(gomock.Any(), "k8s-node-3").
			DoAndReturn(func(c *corev1.StorageCluster, _ string) (v1.PodSpec, error) {
				require.Equal(t, cluster.Spec.CommonConfig, c.Spec.CommonConfig)
				hash := computeHash(&c.Spec, nil)
				expectedPodTemplates[0].Labels[util.DefaultStorageClusterUniqueLabelKey] = hash
				expectedPodTemplates[1].Labels[util.DefaultStorageClusterUniqueLabelKey] = hash
				expectedPodTemplates[2].Labels[util.DefaultStorageClusterUniqueLabelKey] = hash
				return expectedPodSpec, nil
			}).
			Times(1),
	)

	request := reconcile.Request{
		NamespacedName: types.NamespacedName{
			Name:      cluster.Name,
			Namespace: cluster.Namespace,
		},
	}
	result, err := controller.Reconcile(context.TODO(), request)
	require.NoError(t, err)
	require.Empty(t, result)
	// Verify there is no event raised
	require.Empty(t, recorder.Events)

	// Verify there is one revision for the new StorageCluster object
	revisions := &appsv1.ControllerRevisionList{}
	err = testutil.List(k8sClient, revisions)
	require.NoError(t, err)
	require.Len(t, revisions.Items, 1)

	// Verify a pod is created for the given node with correct owner ref
	require.Len(t, podControl.Templates, 3)
	require.ElementsMatch(t, expectedPodTemplates, podControl.Templates)
	require.Len(t, podControl.ControllerRefs, 3)
	require.Equal(t, *clusterRef, podControl.ControllerRefs[0])
	require.Equal(t, *clusterRef, podControl.ControllerRefs[1])
	require.Equal(t, *clusterRef, podControl.ControllerRefs[2])
}

func TestFailedStoragePodsGetRemoved(t *testing.T) {
	mockCtrl := gomock.NewController(t)
	defer mockCtrl.Finish()

	driverName := "mock-driver"
	cluster := createStorageCluster()
	storageLabels := map[string]string{
		constants.LabelKeyClusterName: cluster.Name,
		constants.LabelKeyDriverName:  driverName,
	}

	k8sVersion, _ := version.NewVersion(minSupportedK8sVersion)
	driver := testutil.MockDriver(mockCtrl)
	k8sClient := testutil.FakeK8sClient(cluster)
	podControl := &k8scontroller.FakePodControl{}
	recorder := record.NewFakeRecorder(10)
	controller := Controller{
		client:            k8sClient,
		Driver:            driver,
		podControl:        podControl,
		recorder:          recorder,
		kubernetesVersion: k8sVersion,
		nodeInfoMap:       maps.MakeSyncMap[string, *k8s.NodeInfo](),
		kubevirt:          testutil.NoopKubevirtManager(mockCtrl),
	}

	driver.EXPECT().Validate(gomock.Any()).Return(nil).AnyTimes()
	driver.EXPECT().SetDefaultsOnStorageCluster(gomock.Any()).AnyTimes()
	driver.EXPECT().GetSelectorLabels().Return(nil).AnyTimes()
	driver.EXPECT().String().Return(driverName).AnyTimes()
	driver.EXPECT().PreInstall(gomock.Any()).Return(nil)
	driver.EXPECT().UpdateDriver(gomock.Any()).Return(nil)
	driver.EXPECT().GetStorageNodes(gomock.Any()).Return(nil, nil).AnyTimes()
	driver.EXPECT().UpdateStorageClusterStatus(gomock.Any(), gomock.Any()).Return(nil)
	driver.EXPECT().GetStoragePodSpec(gomock.Any(), gomock.Any()).Return(v1.PodSpec{}, nil).AnyTimes()
	driver.EXPECT().IsPodUpdated(gomock.Any(), gomock.Any()).Return(true).AnyTimes()
	driver.EXPECT().GetKVDBMembers(gomock.Any()).Return(nil, nil).AnyTimes()

	// This will create a revision which we will map to our pre-created pods
	rev1Hash, err := createRevision(k8sClient, cluster, driverName)
	require.NoError(t, err)

	// Kubernetes nodes with enough resources to create new pods
	k8sNode1 := createK8sNode("k8s-node-1", 10)
	k8sNode2 := createK8sNode("k8s-node-2", 10)
	k8sNode3 := createK8sNode("k8s-node-3", 10)

	// Pods that are already running on the k8s nodes with same hash
	storageLabels[util.DefaultStorageClusterUniqueLabelKey] = rev1Hash

	// Running pod should not get deleted if nothing has changed
	runningPod := createStoragePod(cluster, "running-pod", k8sNode1.Name, storageLabels)

	// Failed pod should be deleted on reconcile
	failedPod := createStoragePod(cluster, "failed-pod", k8sNode2.Name, storageLabels)
	failedPod.Status = v1.PodStatus{
		Phase: v1.PodFailed,
	}

	// Deleted pod should not be deleted again
	deletedPod := createStoragePod(cluster, "deleted-pod", k8sNode3.Name, storageLabels)
	deletionTimestamp := metav1.Now()
	deletedPod.DeletionTimestamp = &deletionTimestamp

	err = k8sClient.Create(context.TODO(), k8sNode1)
	require.NoError(t, err)
	err = k8sClient.Create(context.TODO(), k8sNode2)
	require.NoError(t, err)
	err = k8sClient.Create(context.TODO(), k8sNode3)
	require.NoError(t, err)
	err = k8sClient.Create(context.TODO(), runningPod)
	require.NoError(t, err)
	err = k8sClient.Create(context.TODO(), failedPod)
	require.NoError(t, err)
	err = k8sClient.Create(context.TODO(), deletedPod)
	require.NoError(t, err)

	request := reconcile.Request{
		NamespacedName: types.NamespacedName{
			Name:      cluster.Name,
			Namespace: cluster.Namespace,
		},
	}
	result, err := controller.Reconcile(context.TODO(), request)
	require.NoError(t, err)
	require.Empty(t, result)

	// Verify there is event raised for the failed pod
	require.Len(t, recorder.Events, 1)
	require.Contains(t, <-recorder.Events,
		fmt.Sprintf("%v %v", v1.EventTypeWarning, util.FailedStoragePodReason))

	// Verify no pod is created on first node, failed pod is deleted,
	// and already deleted pod is not deleted again
	require.Empty(t, podControl.Templates)
	require.Len(t, podControl.DeletePodName, 1)
	require.Equal(t, failedPod.Name, podControl.DeletePodName[0])
}

func TestExtraStoragePodsGetRemoved(t *testing.T) {
	mockCtrl := gomock.NewController(t)
	defer mockCtrl.Finish()

	driverName := "mock-driver"
	cluster := createStorageCluster()
	maxUnavailable := intstr.FromInt(0)
	cluster.Spec.UpdateStrategy = corev1.StorageClusterUpdateStrategy{
		RollingUpdate: &corev1.RollingUpdateStorageCluster{
			MaxUnavailable: &maxUnavailable,
		},
	}
	storageLabels := map[string]string{
		constants.LabelKeyClusterName: cluster.Name,
		constants.LabelKeyDriverName:  driverName,
	}

	k8sVersion, _ := version.NewVersion(minSupportedK8sVersion)
	driver := testutil.MockDriver(mockCtrl)
	k8sClient := testutil.FakeK8sClient(cluster)
	podControl := &k8scontroller.FakePodControl{}
	recorder := record.NewFakeRecorder(10)
	controller := Controller{
		client:            k8sClient,
		Driver:            driver,
		podControl:        podControl,
		recorder:          recorder,
		kubernetesVersion: k8sVersion,
		nodeInfoMap:       maps.MakeSyncMap[string, *k8s.NodeInfo](),
		kubevirt:          testutil.NoopKubevirtManager(mockCtrl),
	}

	driver.EXPECT().Validate(gomock.Any()).Return(nil).AnyTimes()
	driver.EXPECT().SetDefaultsOnStorageCluster(gomock.Any()).AnyTimes()
	driver.EXPECT().GetSelectorLabels().Return(nil).AnyTimes()
	driver.EXPECT().String().Return(driverName).AnyTimes()
	driver.EXPECT().PreInstall(gomock.Any()).Return(nil)
	driver.EXPECT().UpdateDriver(gomock.Any()).Return(nil)
	driver.EXPECT().GetStorageNodes(gomock.Any()).Return(nil, nil).AnyTimes()
	driver.EXPECT().UpdateStorageClusterStatus(gomock.Any(), gomock.Any()).Return(nil)
	driver.EXPECT().GetStoragePodSpec(gomock.Any(), gomock.Any()).Return(v1.PodSpec{}, nil).AnyTimes()
	driver.EXPECT().IsPodUpdated(gomock.Any(), gomock.Any()).Return(true).AnyTimes()
	driver.EXPECT().GetKVDBMembers(gomock.Any()).Return(nil, nil).AnyTimes()
	driver.EXPECT().GetNodesSelectedForUpgrade(gomock.Any(), gomock.Any(), gomock.Any()).Return(nil, nil).AnyTimes()

	// This will create a revision which we will map to our pre-created pods
	rev1Hash, err := createRevision(k8sClient, cluster, driverName)
	require.NoError(t, err)

	// Kubernetes node with enough resources to create new pods
	k8sNode := createK8sNode("k8s-node", 10)

	// Pods that are already running on the k8s nodes with same hash
	storageLabels[util.DefaultStorageClusterUniqueLabelKey] = rev1Hash
	affinity := &v1.Affinity{
		NodeAffinity: &v1.NodeAffinity{
			RequiredDuringSchedulingIgnoredDuringExecution: &v1.NodeSelector{
				NodeSelectorTerms: []v1.NodeSelectorTerm{
					{
						MatchFields: []v1.NodeSelectorRequirement{
							{
								Key:      metav1.ObjectNameField,
								Operator: v1.NodeSelectorOpIn,
								Values:   []string{k8sNode.Name},
							},
						},
					},
				},
			},
		},
	}

	// If multiple pods are running on a single node, only one with earliest
	// timestamp and which is scheduled should be retained. If spec.NodeName
	// is set, it is assumed that the pod is scheduled.
	readyCondition := v1.PodCondition{
		Type:   v1.PodReady,
		Status: v1.ConditionTrue,
	}
	unscheduledPod1 := createStoragePod(cluster, "unscheduled-pod-1", "", storageLabels)
	unscheduledPod1.CreationTimestamp = metav1.Now()
	unscheduledPod1.Spec.Affinity = affinity
	unscheduledPod1.Status.Conditions = []v1.PodCondition{readyCondition}

	creationTimestamp := metav1.NewTime(time.Now().Add(1 * time.Minute))
	runningPod1 := createStoragePod(cluster, "running-pod-1", k8sNode.Name, storageLabels)
	runningPod1.CreationTimestamp = creationTimestamp
	runningPod1.Status.Conditions = []v1.PodCondition{readyCondition}
	runningPod2 := createStoragePod(cluster, "running-pod-2", k8sNode.Name, storageLabels)
	runningPod2.CreationTimestamp = creationTimestamp
	runningPod2.Status.Conditions = []v1.PodCondition{readyCondition}

	unscheduledPod2 := createStoragePod(cluster, "unscheduled-pod-2", "", storageLabels)
	unscheduledPod2.CreationTimestamp = metav1.NewTime(time.Now().Add(2 * time.Minute))
	unscheduledPod2.Spec.Affinity = affinity
	unscheduledPod2.Status.Conditions = []v1.PodCondition{readyCondition}

	extraRunningPod := createStoragePod(cluster, "extra-running-pod", k8sNode.Name, storageLabels)
	extraRunningPod.CreationTimestamp = metav1.NewTime(time.Now().Add(3 * time.Minute))
	extraRunningPod.Status.Conditions = []v1.PodCondition{readyCondition}

	err = k8sClient.Create(context.TODO(), k8sNode)
	require.NoError(t, err)
	err = k8sClient.Create(context.TODO(), unscheduledPod1)
	require.NoError(t, err)
	err = k8sClient.Create(context.TODO(), runningPod1)
	require.NoError(t, err)
	err = k8sClient.Create(context.TODO(), runningPod2)
	require.NoError(t, err)
	err = k8sClient.Create(context.TODO(), unscheduledPod2)
	require.NoError(t, err)
	err = k8sClient.Create(context.TODO(), extraRunningPod)
	require.NoError(t, err)

	request := reconcile.Request{
		NamespacedName: types.NamespacedName{
			Name:      cluster.Name,
			Namespace: cluster.Namespace,
		},
	}
	result, err := controller.Reconcile(context.TODO(), request)
	require.NoError(t, err)
	require.Empty(t, result)

	// Verify there is no event raised for the extra pods
	require.Empty(t, recorder.Events)

	require.Empty(t, podControl.Templates)
	require.ElementsMatch(t,
		[]string{runningPod2.Name, unscheduledPod1.Name, unscheduledPod2.Name, extraRunningPod.Name},
		podControl.DeletePodName,
	)
}

func TestStoragePodsAreRemovedIfDisabled(t *testing.T) {
	mockCtrl := gomock.NewController(t)
	defer mockCtrl.Finish()

	driverName := "mock-driver"
	cluster := createStorageCluster()
	cluster.Annotations = map[string]string{
		constants.AnnotationDisableStorage: "1",
	}
	storageLabels := map[string]string{
		constants.LabelKeyClusterName: cluster.Name,
		constants.LabelKeyDriverName:  driverName,
	}

	k8sVersion, _ := version.NewVersion(minSupportedK8sVersion)
	driver := testutil.MockDriver(mockCtrl)
	k8sClient := testutil.FakeK8sClient(cluster)
	podControl := &k8scontroller.FakePodControl{}
	recorder := record.NewFakeRecorder(10)
	controller := Controller{
		client:            k8sClient,
		Driver:            driver,
		podControl:        podControl,
		recorder:          recorder,
		kubernetesVersion: k8sVersion,
		nodeInfoMap:       maps.MakeSyncMap[string, *k8s.NodeInfo](),
		kubevirt:          testutil.NoopKubevirtManager(mockCtrl),
	}

	driver.EXPECT().Validate(gomock.Any()).Return(nil).AnyTimes()
	driver.EXPECT().SetDefaultsOnStorageCluster(gomock.Any()).AnyTimes()
	driver.EXPECT().GetSelectorLabels().Return(nil).AnyTimes()
	driver.EXPECT().String().Return(driverName).AnyTimes()
	driver.EXPECT().PreInstall(gomock.Any()).Return(nil)
	driver.EXPECT().UpdateDriver(gomock.Any()).Return(nil)
	driver.EXPECT().GetStorageNodes(gomock.Any()).Return(nil, nil).AnyTimes()
	driver.EXPECT().UpdateStorageClusterStatus(gomock.Any(), gomock.Any()).Return(nil)
	driver.EXPECT().IsPodUpdated(gomock.Any(), gomock.Any()).Return(true).AnyTimes()
	driver.EXPECT().GetKVDBMembers(gomock.Any()).Return(nil, nil).AnyTimes()

	// This will create a revision which we will map to our pre-created pods
	rev1Hash, err := createRevision(k8sClient, cluster, driverName)
	require.NoError(t, err)

	// Kubernetes node with enough resources to create new pods
	k8sNode := createK8sNode("k8s-node", 10)

	// Pods that are already running on the k8s nodes with same hash
	storageLabels[util.DefaultStorageClusterUniqueLabelKey] = rev1Hash
	runningPod := createStoragePod(cluster, "running-pod", k8sNode.Name, storageLabels)

	err = k8sClient.Create(context.TODO(), k8sNode)
	require.NoError(t, err)
	err = k8sClient.Create(context.TODO(), runningPod)
	require.NoError(t, err)

	request := reconcile.Request{
		NamespacedName: types.NamespacedName{
			Name:      cluster.Name,
			Namespace: cluster.Namespace,
		},
	}
	result, err := controller.Reconcile(context.TODO(), request)
	require.NoError(t, err)
	require.Empty(t, result)

	// Verify there is no event raised for the extra pods
	require.Empty(t, recorder.Events)

	require.Empty(t, podControl.Templates)
	require.ElementsMatch(t, []string{runningPod.Name}, podControl.DeletePodName)
}
func TestStoragePodFailureDueToNodeSelectorNotMatch(t *testing.T) {
	mockCtrl := gomock.NewController(t)
	defer mockCtrl.Finish()

	driverName := "mock-driver"
	cluster := createStorageCluster()
	cluster.Spec.Placement = &corev1.PlacementSpec{
		NodeAffinity: &v1.NodeAffinity{
			RequiredDuringSchedulingIgnoredDuringExecution: &v1.NodeSelector{
				NodeSelectorTerms: []v1.NodeSelectorTerm{
					{
						MatchFields: []v1.NodeSelectorRequirement{
							{
								Key:      metav1.ObjectNameField,
								Operator: v1.NodeSelectorOpNotIn,
								Values:   []string{"k8s-node-1"},
							},
							{
								Key:      metav1.ObjectNameField,
								Operator: v1.NodeSelectorOpNotIn,
								Values:   []string{"k8s-node-2"},
							},
							{
								Key:      metav1.ObjectNameField,
								Operator: v1.NodeSelectorOpNotIn,
								Values:   []string{"k8s-node-3"},
							},
						},
					},
				},
			},
		},
	}
	storageLabels := map[string]string{
		constants.LabelKeyClusterName: cluster.Name,
		constants.LabelKeyDriverName:  driverName,
	}

	k8sVersion, _ := version.NewVersion(minSupportedK8sVersion)
	driver := testutil.MockDriver(mockCtrl)
	k8sClient := testutil.FakeK8sClient(cluster)
	podControl := &k8scontroller.FakePodControl{}
	recorder := record.NewFakeRecorder(10)
	controller := Controller{
		client:            k8sClient,
		Driver:            driver,
		podControl:        podControl,
		recorder:          recorder,
		kubernetesVersion: k8sVersion,
		nodeInfoMap:       maps.MakeSyncMap[string, *k8s.NodeInfo](),
		kubevirt:          testutil.NoopKubevirtManager(mockCtrl),
	}

	driver.EXPECT().Validate(gomock.Any()).Return(nil).AnyTimes()
	driver.EXPECT().GetStoragePodSpec(gomock.Any(), gomock.Any()).Return(v1.PodSpec{}, nil).AnyTimes()
	driver.EXPECT().SetDefaultsOnStorageCluster(gomock.Any())
	driver.EXPECT().GetSelectorLabels().Return(nil).AnyTimes()
	driver.EXPECT().String().Return(driverName).AnyTimes()
	driver.EXPECT().PreInstall(gomock.Any()).Return(nil)
	driver.EXPECT().UpdateDriver(gomock.Any()).Return(nil)
	driver.EXPECT().GetStorageNodes(gomock.Any()).Return(nil, nil).AnyTimes()
	driver.EXPECT().UpdateStorageClusterStatus(gomock.Any(), gomock.Any()).Return(nil)
	driver.EXPECT().IsPodUpdated(gomock.Any(), gomock.Any()).Return(true).AnyTimes()
	driver.EXPECT().GetKVDBMembers(gomock.Any()).Return(nil, nil).AnyTimes()

	// This will create a revision which we will map to our pre-created pods
	rev1Hash, err := createRevision(k8sClient, cluster, driverName)
	require.NoError(t, err)

	// Kubernetes node with enough resources to create new pods
	k8sNode1 := createK8sNode("k8s-node-1", 10)
	k8sNode1.Labels = map[string]string{
		"test": "node1",
	}
	k8sNode2 := createK8sNode("k8s-node-2", 10)
	k8sNode2.Labels = map[string]string{
		"test": "node2",
	}
	k8sNode3 := createK8sNode("k8s-node-3", 10)

	// Pods that are already running on the k8s nodes with same hash
	storageLabels[util.DefaultStorageClusterUniqueLabelKey] = rev1Hash
	runningPod := createStoragePod(cluster, "running-pod", k8sNode3.Name, storageLabels)

	err = k8sClient.Create(context.TODO(), k8sNode1)
	require.NoError(t, err)
	err = k8sClient.Create(context.TODO(), k8sNode2)
	require.NoError(t, err)
	err = k8sClient.Create(context.TODO(), k8sNode3)
	require.NoError(t, err)
	err = k8sClient.Create(context.TODO(), runningPod)
	require.NoError(t, err)

	request := reconcile.Request{
		NamespacedName: types.NamespacedName{
			Name:      cluster.Name,
			Namespace: cluster.Namespace,
		},
	}
	result, err := controller.Reconcile(context.TODO(), request)
	require.NoError(t, err)
	require.Empty(t, result)

	// No need to raise events if node selectors don't match for a node
	// Verify no pod is created due to node selector mismatch. Also remove any
	// running pod if the selectors don't match.
	require.Empty(t, recorder.Events)
	require.Empty(t, podControl.Templates)
	require.ElementsMatch(t, []string{runningPod.Name}, podControl.DeletePodName)
}
func TestStoragePodSchedulingWithTolerations(t *testing.T) {
	mockCtrl := gomock.NewController(t)
	defer mockCtrl.Finish()

	driverName := "mock-driver"
	cluster := createStorageCluster()
	cluster.Spec.Placement = &corev1.PlacementSpec{
		Tolerations: []v1.Toleration{
			{
				Key:      "must-exist",
				Operator: v1.TolerationOpExists,
				Effect:   v1.TaintEffectNoExecute,
			},
			{
				Key:      "foo",
				Operator: v1.TolerationOpEqual,
				Value:    "bar",
				Effect:   v1.TaintEffectNoSchedule,
			},
		},
	}
	storageLabels := map[string]string{
		constants.LabelKeyClusterName: cluster.Name,
		constants.LabelKeyDriverName:  driverName,
	}

	k8sVersion, _ := version.NewVersion(minSupportedK8sVersion)
	driver := testutil.MockDriver(mockCtrl)
	k8sClient := testutil.FakeK8sClient(cluster)
	podControl := &k8scontroller.FakePodControl{}
	recorder := record.NewFakeRecorder(10)

	controller := Controller{
		client:            k8sClient,
		Driver:            driver,
		podControl:        podControl,
		recorder:          recorder,
		kubernetesVersion: k8sVersion,
		nodeInfoMap:       maps.MakeSyncMap[string, *k8s.NodeInfo](),
		kubevirt:          testutil.NoopKubevirtManager(mockCtrl),
	}

	driver.EXPECT().Validate(gomock.Any()).Return(nil).AnyTimes()
	driver.EXPECT().GetStoragePodSpec(gomock.Any(), gomock.Any()).Return(v1.PodSpec{}, nil).AnyTimes()
	driver.EXPECT().SetDefaultsOnStorageCluster(gomock.Any()).Times(3)
	driver.EXPECT().GetSelectorLabels().Return(nil).AnyTimes()
	driver.EXPECT().String().Return(driverName).AnyTimes()
	driver.EXPECT().PreInstall(gomock.Any()).Return(nil).Times(3)
	driver.EXPECT().UpdateDriver(gomock.Any()).Return(nil).Times(3)
	driver.EXPECT().GetStorageNodes(gomock.Any()).Return(nil, nil).AnyTimes()
	driver.EXPECT().UpdateStorageClusterStatus(gomock.Any(), gomock.Any()).Return(nil).Times(3)
	driver.EXPECT().IsPodUpdated(gomock.Any(), gomock.Any()).Return(true).AnyTimes()
	driver.EXPECT().GetKVDBMembers(gomock.Any()).Return(nil, nil).AnyTimes()

	// This will create a revision which we will map to our pre-created pods
	rev1Hash, err := createRevision(k8sClient, cluster, driverName)
	require.NoError(t, err)

	// Kubernetes node with enough resources to create new pods
	k8sNode1 := createK8sNode("k8s-node-1", 10)
	k8sNode1.Spec.Taints = []v1.Taint{
		{
			Key:    "must-exist",
			Value:  "anything",
			Effect: v1.TaintEffectNoExecute,
		},
		{
			Key:    "foo",
			Value:  "bar",
			Effect: v1.TaintEffectNoSchedule,
		},
	}
	k8sNode2 := createK8sNode("k8s-node-2", 10)
	k8sNode2.Spec.Taints = []v1.Taint{
		{
			Key:    "foo",
			Value:  "bar",
			Effect: v1.TaintEffectNoSchedule,
		},
	}
	k8sNode3 := createK8sNode("k8s-node-3", 10)

	// Pods that are already running on the k8s nodes with same hash
	storageLabels[util.DefaultStorageClusterUniqueLabelKey] = rev1Hash
	runningPod1 := createStoragePod(cluster, "running-pod-1", k8sNode1.Name, storageLabels)
	runningPod2 := createStoragePod(cluster, "running-pod-2", k8sNode2.Name, storageLabels)
	runningPod3 := createStoragePod(cluster, "running-pod-3", k8sNode3.Name, storageLabels)

	err = k8sClient.Create(context.TODO(), k8sNode1)
	require.NoError(t, err)
	err = k8sClient.Create(context.TODO(), k8sNode2)
	require.NoError(t, err)
	err = k8sClient.Create(context.TODO(), k8sNode3)
	require.NoError(t, err)
	err = k8sClient.Create(context.TODO(), runningPod1)
	require.NoError(t, err)
	err = k8sClient.Create(context.TODO(), runningPod2)
	require.NoError(t, err)
	err = k8sClient.Create(context.TODO(), runningPod3)
	require.NoError(t, err)

	request := reconcile.Request{
		NamespacedName: types.NamespacedName{
			Name:      cluster.Name,
			Namespace: cluster.Namespace,
		},
	}
	result, err := controller.Reconcile(context.TODO(), request)
	require.NoError(t, err)
	require.Empty(t, result)

	// No pods should be deleted as they have tolerations for the node taints
	require.Empty(t, recorder.Events)
	require.Empty(t, podControl.Templates)
	require.Empty(t, podControl.DeletePodName)

	// Case: Remove tolerations and the pods on nodes with NoExecute should be removed.
	// Pods on nodes with NoSchedule should NOT be removed
	err = testutil.Get(k8sClient, cluster, cluster.Name, cluster.Namespace)
	require.NoError(t, err)
	cluster.Spec.Placement = nil
	err = k8sClient.Update(context.TODO(), cluster)
	require.NoError(t, err)

	result, err = controller.Reconcile(context.TODO(), request)
	require.NoError(t, err)
	require.Empty(t, result)

	require.Empty(t, recorder.Events)
	require.Empty(t, podControl.Templates)
	require.ElementsMatch(t, []string{runningPod1.Name}, podControl.DeletePodName)

	// Case: Delete a pod lacking NoSchedule toleration and it should not be started again
	err = k8sClient.Delete(context.TODO(), runningPod2)
	require.NoError(t, err)
	err = k8sClient.Delete(context.TODO(), runningPod1)
	require.NoError(t, err)
	podControl.DeletePodName = nil

	result, err = controller.Reconcile(context.TODO(), request)
	require.NoError(t, err)
	require.Empty(t, result)

	require.Empty(t, recorder.Events)
	require.Empty(t, podControl.Templates)
	require.Empty(t, podControl.DeletePodName)
}

func TestKubevirtVMsDuringUpgrade(t *testing.T) {
	mockCtrl := gomock.NewController(t)
	defer mockCtrl.Finish()

	driverName := "mock-driver"
	cluster := createStorageCluster()
	storageLabels := map[string]string{
		constants.LabelKeyClusterName: cluster.Name,
		constants.LabelKeyDriverName:  driverName,
	}

	k8sVersion, _ := version.NewVersion(minSupportedK8sVersion)
	driver := testutil.MockDriver(mockCtrl)
	k8sClient := testutil.FakeK8sClient(cluster)
	podControl := &k8scontroller.FakePodControl{}
	recorder := record.NewFakeRecorder(10)

	controller := Controller{
		client:            k8sClient,
		Driver:            driver,
		podControl:        podControl,
		recorder:          recorder,
		kubernetesVersion: k8sVersion,
		nodeInfoMap:       maps.MakeSyncMap[string, *k8s.NodeInfo](),
	}

	driver.EXPECT().Validate(gomock.Any()).Return(nil).AnyTimes()
	driver.EXPECT().GetStoragePodSpec(gomock.Any(), gomock.Any()).Return(v1.PodSpec{}, nil).AnyTimes()
	driver.EXPECT().SetDefaultsOnStorageCluster(gomock.Any()).AnyTimes()
	driver.EXPECT().GetSelectorLabels().Return(nil).AnyTimes()
	driver.EXPECT().String().Return(driverName).AnyTimes()
	driver.EXPECT().PreInstall(gomock.Any()).Return(nil).AnyTimes()
	driver.EXPECT().UpdateDriver(gomock.Any()).Return(nil).AnyTimes()
	driver.EXPECT().GetStorageNodes(gomock.Any()).Return(nil, nil).AnyTimes()
	driver.EXPECT().UpdateStorageClusterStatus(gomock.Any(), gomock.Any()).Return(nil).AnyTimes()
	driver.EXPECT().IsPodUpdated(gomock.Any(), gomock.Any()).Return(true).AnyTimes()
	driver.EXPECT().GetKVDBMembers(gomock.Any()).Return(nil, nil).AnyTimes()

	rev1Hash, err := createRevision(k8sClient, cluster, driverName)
	require.NoError(t, err)
	storageLabels[util.DefaultStorageClusterUniqueLabelKey] = rev1Hash

	var k8sNodes []*v1.Node
	var storagePods []*v1.Pod
	for i := 0; i < 3; i++ {
		k8sNode := createK8sNode(fmt.Sprintf("k8s-node-%d", i), 10)
		err = k8sClient.Create(context.TODO(), k8sNode)
		require.NoError(t, err)
		k8sNodes = append(k8sNodes, k8sNode)

		storagePod := createStoragePod(cluster, fmt.Sprintf("storage-pod-%d", i), k8sNode.Name, storageLabels)
		storagePod.Status.Conditions = []v1.PodCondition{
			{
				Type:   v1.PodReady,
				Status: v1.ConditionTrue,
			},
		}
		err = k8sClient.Create(context.TODO(), storagePod)
		require.NoError(t, err)
		storagePods = append(storagePods, storagePod)
	}
	request := reconcile.Request{
		NamespacedName: types.NamespacedName{
			Name:      cluster.Name,
			Namespace: cluster.Namespace,
		},
	}

	// add unschedulable label to the nodes and then verify that they get removed
	err = nodeUnschedulableAnnotationHelper(k8sClient, k8sNodes[0].Name, true)
	require.NoError(t, err)
	err = nodeUnschedulableAnnotationHelper(k8sClient, k8sNodes[2].Name, true)
	require.NoError(t, err)
	verifyUnschedulableAnnotation(t, k8sClient, k8sNodes[0].Name, true)
	verifyUnschedulableAnnotation(t, k8sClient, k8sNodes[1].Name, false)
	verifyUnschedulableAnnotation(t, k8sClient, k8sNodes[2].Name, true)

	result, err := controller.Reconcile(context.TODO(), request)
	require.NoError(t, err)
	require.Empty(t, result)

	// No pods should be deleted
	require.Empty(t, recorder.Events)
	require.Empty(t, podControl.Templates)
	require.Empty(t, podControl.DeletePodName)

	// since the storage pods are current and available, the node taints should be gone
	for _, k8sNode := range k8sNodes {
		verifyUnschedulableAnnotation(t, k8sClient, k8sNode.Name, false)
	}

	// Mark the storage pods as not ready so that all are considered for an upgrade
	for _, storagePod := range storagePods {
		storagePod.Status.Conditions = nil
		err = k8sClient.Update(context.TODO(), storagePod)
		require.NoError(t, err)
	}

	// Case: VM is running on node-1. node-1 should not be upgraded.
	err = testutil.Get(k8sClient, cluster, cluster.Name, cluster.Namespace)
	require.NoError(t, err)
	cluster.Spec.Image = "new/image1"
	err = k8sClient.Update(context.TODO(), cluster)
	require.NoError(t, err)

	kubevirt := mock.NewMockKubevirtManager(mockCtrl)
	controller.kubevirt = kubevirt
	vmPods := []v1.Pod{
		{
			ObjectMeta: metav1.ObjectMeta{
				Name:      "vm-1",
				Namespace: "ns-1",
			},
		},
	}
	kubevirt.EXPECT().ClusterHasVMPods().Return(true, nil)
	wantNodes := map[string]bool{
		k8sNodes[0].Name: true,
		k8sNodes[1].Name: true,
		k8sNodes[2].Name: true,
	}
	evictions := getVMPodEvictions(t, vmPods)
	kubevirt.EXPECT().GetVMPodsToEvictByNode(wantNodes).Return(
		map[string][]*util.VMPodEviction{k8sNodes[1].Name: evictions}, nil)
	kubevirt.EXPECT().StartEvictingVMPods(evictions, gomock.Any(), gomock.Any())

	result, err = controller.Reconcile(context.TODO(), request)
	require.NoError(t, err)
	require.Empty(t, result)

	require.Len(t, recorder.Events, 1)
	eventMsg := <-recorder.Events
	require.Contains(t, eventMsg, fmt.Sprintf("%v %v", v1.EventTypeWarning, util.UpdatePausedReason))
	require.Contains(t, eventMsg, "has been paused because there are 1 KubeVirt VMs running on the node")
	require.Empty(t, podControl.Templates)
	require.ElementsMatch(t, []string{storagePods[0].Name, storagePods[2].Name}, podControl.DeletePodName)
	for _, k8sNode := range k8sNodes {
		verifyUnschedulableAnnotation(t, k8sClient, k8sNode.Name, true)
	}

	// reset the state before the next test
	for _, k8sNode := range k8sNodes {
		err = nodeUnschedulableAnnotationHelper(k8sClient, k8sNode.Name, false)
		require.NoError(t, err)
		verifyUnschedulableAnnotation(t, k8sClient, k8sNode.Name, false)
	}
	podControl.DeletePodName = nil

	// Case: multiple VMs running on 2 nodes. Only the third node should be upgraded.
	vmPodsNode0 := []v1.Pod{
		{
			ObjectMeta: metav1.ObjectMeta{
				Name:      "vm-0",
				Namespace: "ns-0",
			},
		},
		{
			ObjectMeta: metav1.ObjectMeta{
				Name:      "vm-1",
				Namespace: "ns-1",
			},
		},
	}
	vmPodsNode2 := []v1.Pod{
		{
			ObjectMeta: metav1.ObjectMeta{
				Name:      "vm-1",
				Namespace: "ns-0",
			},
		},
		{
			ObjectMeta: metav1.ObjectMeta{
				Name:      "vm-0",
				Namespace: "ns-1",
			},
		},
	}
	evictionsNode0 := getVMPodEvictions(t, vmPodsNode0)
	evictionsNode2 := getVMPodEvictions(t, vmPodsNode2)

	kubevirt.EXPECT().ClusterHasVMPods().Return(true, nil)
	kubevirt.EXPECT().GetVMPodsToEvictByNode(wantNodes).Return(map[string][]*util.VMPodEviction{
		k8sNodes[0].Name: evictionsNode0,
		k8sNodes[2].Name: evictionsNode2,
	}, nil)
	kubevirt.EXPECT().StartEvictingVMPods(evictionsNode0, gomock.Any(), gomock.Any())
	kubevirt.EXPECT().StartEvictingVMPods(evictionsNode2, gomock.Any(), gomock.Any())

	result, err = controller.Reconcile(context.TODO(), request)
	require.NoError(t, err)
	require.Empty(t, result)

	require.Len(t, recorder.Events, 2)
	for i := 0; i < 2; i++ {
		eventMsg = <-recorder.Events
		require.Contains(t, eventMsg, fmt.Sprintf("%v %v", v1.EventTypeWarning, util.UpdatePausedReason))
		require.Contains(t, eventMsg, "has been paused because there are 2 KubeVirt VMs running on the node")
	}
	require.Empty(t, podControl.Templates)
	require.ElementsMatch(t, []string{storagePods[1].Name}, podControl.DeletePodName)
	for _, k8sNode := range k8sNodes {
		verifyUnschedulableAnnotation(t, k8sClient, k8sNode.Name, true)
	}
}

func TestFailureDuringPodTemplateCreation(t *testing.T) {
	mockCtrl := gomock.NewController(t)
	defer mockCtrl.Finish()

	driverName := "mock-driver"
	cluster := createStorageCluster()
	useAllDevices := true
	cluster.Spec.Storage = &corev1.StorageSpec{
		UseAll: &useAllDevices,
	}
	cluster.Spec.Nodes = []corev1.NodeSpec{
		{
			Selector: corev1.NodeSelector{
				NodeName: "k8s-node-1",
			},
		},
	}

	// Kubernetes node with resources to create a pod
	k8sNode1 := createK8sNode("k8s-node-1", 1)
	k8sNode2 := createK8sNode("k8s-node-2", 1)

	k8sVersion, _ := version.NewVersion(minSupportedK8sVersion)
	driver := testutil.MockDriver(mockCtrl)
	k8sClient := testutil.FakeK8sClient(cluster, k8sNode1, k8sNode2)
	podControl := &k8scontroller.FakePodControl{}
	recorder := record.NewFakeRecorder(10)
	controller := Controller{
		client:            k8sClient,
		Driver:            driver,
		podControl:        podControl,
		recorder:          recorder,
		kubernetesVersion: k8sVersion,
		nodeInfoMap:       maps.MakeSyncMap[string, *k8s.NodeInfo](),
		kubevirt:          testutil.NoopKubevirtManager(mockCtrl),
	}

	driver.EXPECT().Validate(gomock.Any()).Return(nil).AnyTimes()
	driver.EXPECT().GetSelectorLabels().Return(nil).AnyTimes()
	driver.EXPECT().String().Return(driverName).AnyTimes()
	driver.EXPECT().PreInstall(gomock.Any()).Return(nil)
	driver.EXPECT().UpdateDriver(gomock.Any()).Return(nil)
	driver.EXPECT().GetStorageNodes(gomock.Any()).Return(nil, nil).AnyTimes()
	driver.EXPECT().SetDefaultsOnStorageCluster(gomock.Any())
	driver.EXPECT().GetStoragePodSpec(gomock.Any(), "k8s-node-1").
		Return(v1.PodSpec{}, fmt.Errorf("pod template error for k8s-node-1")).
		Times(1)
	driver.EXPECT().IsPodUpdated(gomock.Any(), gomock.Any()).Return(true).AnyTimes()
	driver.EXPECT().GetKVDBMembers(gomock.Any()).Return(nil, nil).AnyTimes()

	request := reconcile.Request{
		NamespacedName: types.NamespacedName{
			Name:      cluster.Name,
			Namespace: cluster.Namespace,
		},
	}
	result, err := controller.Reconcile(context.TODO(), request)
	require.Error(t, err)
	require.Contains(t, err.Error(), "pod template error for k8s-node-1")
	require.Empty(t, result)

	existingCluster := &corev1.StorageCluster{}
	err = testutil.Get(k8sClient, existingCluster, cluster.Name, cluster.Namespace)
	require.NoError(t, err)
	require.Equal(t, string(corev1.ClusterStateDegraded), existingCluster.Status.Phase)

	// Verify there is event raised for failure to create pod templates for node spec
	require.Len(t, recorder.Events, 1)
	eventMsg := <-recorder.Events
	require.Contains(t, eventMsg, fmt.Sprintf("%v %v", v1.EventTypeWarning, util.FailedSyncReason))
	require.Contains(t, eventMsg, "pod template error for k8s-node-1")

	driver.EXPECT().Validate(gomock.Any()).Return(nil).AnyTimes()
	// When pod template creation passes for some and fails for others
	driver.EXPECT().PreInstall(gomock.Any()).Return(nil)
	driver.EXPECT().UpdateDriver(gomock.Any()).Return(nil)
	driver.EXPECT().GetStorageNodes(gomock.Any()).Return(nil, nil).AnyTimes()
	driver.EXPECT().SetDefaultsOnStorageCluster(gomock.Any())
	driver.EXPECT().GetStoragePodSpec(gomock.Any(), "k8s-node-1").
		Return(v1.PodSpec{}, nil).
		Times(1)
	driver.EXPECT().GetStoragePodSpec(gomock.Any(), "k8s-node-2").
		Return(v1.PodSpec{}, fmt.Errorf("pod template error for k8s-node-2")).
		Times(1)
	driver.EXPECT().IsPodUpdated(gomock.Any(), gomock.Any()).Return(true).AnyTimes()
	driver.EXPECT().GetKVDBMembers(gomock.Any()).Return(nil, nil).AnyTimes()

	result, err = controller.Reconcile(context.TODO(), request)
	require.Error(t, err)
	require.Contains(t, err.Error(), "pod template error for k8s-node-2")
	require.Empty(t, result)

	existingCluster = &corev1.StorageCluster{}
	err = testutil.Get(k8sClient, existingCluster, cluster.Name, cluster.Namespace)
	require.NoError(t, err)
	require.Equal(t, string(corev1.ClusterStateDegraded), existingCluster.Status.Phase)

	// Verify there is event raised for failure to create pod templates for node spec
	require.Len(t, recorder.Events, 1)
	eventMsg = <-recorder.Events
	require.Contains(t, eventMsg, fmt.Sprintf("%v %v", v1.EventTypeWarning, util.FailedSyncReason))
	require.Contains(t, eventMsg, "pod template error for k8s-node-2")
}

func TestFailureDuringCreateDeletePods(t *testing.T) {
	mockCtrl := gomock.NewController(t)
	defer mockCtrl.Finish()

	driverName := "mock-driver"
	cluster := createStorageCluster()
	storageLabels := map[string]string{
		constants.LabelKeyClusterName: cluster.Name,
		constants.LabelKeyDriverName:  driverName,
	}

	k8sVersion, _ := version.NewVersion(minSupportedK8sVersion)
	driver := testutil.MockDriver(mockCtrl)
	k8sClient := testutil.FakeK8sClient(cluster)
	podControl := &k8scontroller.FakePodControl{
		Err: fmt.Errorf("pod control error"),
	}
	recorder := record.NewFakeRecorder(10)
	controller := Controller{
		client:            k8sClient,
		Driver:            driver,
		podControl:        podControl,
		recorder:          recorder,
		kubernetesVersion: k8sVersion,
		nodeInfoMap:       maps.MakeSyncMap[string, *k8s.NodeInfo](),
		kubevirt:          testutil.NoopKubevirtManager(mockCtrl),
	}

	driver.EXPECT().Validate(gomock.Any()).Return(nil).AnyTimes()
	driver.EXPECT().SetDefaultsOnStorageCluster(gomock.Any())
	driver.EXPECT().GetSelectorLabels().Return(nil).AnyTimes()
	driver.EXPECT().String().Return(driverName).AnyTimes()
	driver.EXPECT().PreInstall(gomock.Any()).Return(nil)
	driver.EXPECT().UpdateDriver(gomock.Any()).Return(nil)
	driver.EXPECT().GetStorageNodes(gomock.Any()).Return(nil, nil).AnyTimes()
	driver.EXPECT().GetStoragePodSpec(gomock.Any(), gomock.Any()).Return(v1.PodSpec{}, nil).AnyTimes()
	driver.EXPECT().IsPodUpdated(gomock.Any(), gomock.Any()).Return(true).AnyTimes()
	driver.EXPECT().GetKVDBMembers(gomock.Any()).Return(nil, nil).AnyTimes()

	// This will create a revision which we will map to our pre-created pods
	rev1Hash, err := createRevision(k8sClient, cluster, driverName)
	require.NoError(t, err)

	// Kubernetes node with enough resources to create new pods
	k8sNode1 := createK8sNode("k8s-node-1", 10)
	k8sNode2 := createK8sNode("k8s-node-2", 10)
	k8sNode3 := createK8sNode("k8s-node-3", 10)

	// Pods that are already running on the k8s nodes with same hash
	storageLabels[util.DefaultStorageClusterUniqueLabelKey] = rev1Hash
	failedPod := createStoragePod(cluster, "failed-pod", k8sNode1.Name, storageLabels)
	failedPod.Status = v1.PodStatus{
		Phase: v1.PodFailed,
	}

	err = k8sClient.Create(context.TODO(), k8sNode1)
	require.NoError(t, err)
	err = k8sClient.Create(context.TODO(), k8sNode2)
	require.NoError(t, err)
	err = k8sClient.Create(context.TODO(), k8sNode3)
	require.NoError(t, err)
	err = k8sClient.Create(context.TODO(), failedPod)
	require.NoError(t, err)

	request := reconcile.Request{
		NamespacedName: types.NamespacedName{
			Name:      cluster.Name,
			Namespace: cluster.Namespace,
		},
	}
	result, err := controller.Reconcile(context.TODO(), request)
	require.Error(t, err)
	require.Contains(t, err.Error(), "pod control error")
	require.Empty(t, result)

	existingCluster := &corev1.StorageCluster{}
	err = testutil.Get(k8sClient, existingCluster, cluster.Name, cluster.Namespace)
	require.NoError(t, err)
	require.Equal(t, string(corev1.ClusterStateDegraded), existingCluster.Status.Phase)

	// Verify there is event raised for failure to create/delete pods
	require.Len(t, recorder.Events, 2)
	require.Contains(t, <-recorder.Events,
		fmt.Sprintf("%v %v", v1.EventTypeWarning, util.FailedStoragePodReason))
	require.Contains(t, <-recorder.Events,
		fmt.Sprintf("%v %v", v1.EventTypeWarning, util.FailedSyncReason))
}

func TestTimeoutFailureDuringCreatePods(t *testing.T) {
	mockCtrl := gomock.NewController(t)
	defer mockCtrl.Finish()

	driverName := "mock-driver"
	cluster := createStorageCluster()
	k8sVersion, _ := version.NewVersion(minSupportedK8sVersion)
	driver := testutil.MockDriver(mockCtrl)
	k8sClient := testutil.FakeK8sClient(cluster)
	recorder := record.NewFakeRecorder(10)
	podControl := &k8scontroller.FakePodControl{
		Err: errors.NewTimeoutError("timeout error", 0),
	}
	controller := Controller{
		client:            k8sClient,
		Driver:            driver,
		podControl:        podControl,
		recorder:          recorder,
		kubernetesVersion: k8sVersion,
		nodeInfoMap:       maps.MakeSyncMap[string, *k8s.NodeInfo](),
		kubevirt:          testutil.NoopKubevirtManager(mockCtrl),
	}

	driver.EXPECT().Validate(gomock.Any()).Return(nil).AnyTimes()
	driver.EXPECT().SetDefaultsOnStorageCluster(gomock.Any())
	driver.EXPECT().GetSelectorLabels().Return(nil).AnyTimes()
	driver.EXPECT().String().Return(driverName).AnyTimes()
	driver.EXPECT().PreInstall(gomock.Any()).Return(nil)
	driver.EXPECT().UpdateDriver(gomock.Any()).Return(nil)
	driver.EXPECT().GetStorageNodes(gomock.Any()).Return(nil, nil).AnyTimes()
	driver.EXPECT().UpdateStorageClusterStatus(gomock.Any(), gomock.Any()).Return(nil)
	driver.EXPECT().GetStoragePodSpec(gomock.Any(), gomock.Any()).Return(v1.PodSpec{}, nil).AnyTimes()
	driver.EXPECT().IsPodUpdated(gomock.Any(), gomock.Any()).Return(true).AnyTimes()
	driver.EXPECT().GetKVDBMembers(gomock.Any()).Return(nil, nil).AnyTimes()

	// Kubernetes node with enough resources to create new pods
	k8sNode := createK8sNode("k8s-node", 10)
	err := k8sClient.Create(context.TODO(), k8sNode)
	require.NoError(t, err)

	// Verify there is no error or event raised for timeout errors
	// during pod creation
	request := reconcile.Request{
		NamespacedName: types.NamespacedName{
			Name:      cluster.Name,
			Namespace: cluster.Namespace,
		},
	}
	result, err := controller.Reconcile(context.TODO(), request)
	require.NoError(t, err)
	require.Empty(t, result)

	require.Len(t, recorder.Events, 0)
}

func TestUpdateClusterStatusFromDriver(t *testing.T) {
	mockCtrl := gomock.NewController(t)
	defer mockCtrl.Finish()

	driverName := "mock-driver"
	cluster := createStorageCluster()
	k8sVersion, _ := version.NewVersion(minSupportedK8sVersion)
	driver := testutil.MockDriver(mockCtrl)
	k8sClient := testutil.FakeK8sClient(cluster)
	podControl := &k8scontroller.FakePodControl{}
	recorder := record.NewFakeRecorder(10)
	controller := Controller{
		client:            k8sClient,
		Driver:            driver,
		podControl:        podControl,
		recorder:          recorder,
		kubernetesVersion: k8sVersion,
		nodeInfoMap:       maps.MakeSyncMap[string, *k8s.NodeInfo](),
		kubevirt:          testutil.NoopKubevirtManager(mockCtrl),
	}

	driver.EXPECT().Validate(gomock.Any()).Return(nil).AnyTimes()
	driver.EXPECT().SetDefaultsOnStorageCluster(gomock.Any())
	driver.EXPECT().GetSelectorLabels().Return(nil).AnyTimes()
	driver.EXPECT().String().Return(driverName).AnyTimes()
	driver.EXPECT().PreInstall(gomock.Any()).Return(nil)
	driver.EXPECT().UpdateDriver(gomock.Any()).Return(nil)
	driver.EXPECT().GetStorageNodes(gomock.Any()).Return(nil, nil).AnyTimes()
	driver.EXPECT().GetStoragePodSpec(gomock.Any(), gomock.Any()).Return(v1.PodSpec{}, nil).AnyTimes()
	driver.EXPECT().IsPodUpdated(gomock.Any(), gomock.Any()).Return(true).AnyTimes()
	driver.EXPECT().GetKVDBMembers(gomock.Any()).Return(nil, nil).AnyTimes()
	driver.EXPECT().
		UpdateStorageClusterStatus(gomock.Any(), gomock.Any()).
		Do(func(c *corev1.StorageCluster, hash string) {
			c.Status.Phase = string(corev1.ClusterStateRunning)
			util.UpdateStorageClusterCondition(cluster, &corev1.ClusterCondition{
				Source: pxutil.PortworxComponentName,
				Type:   corev1.ClusterConditionTypeRuntimeState,
				Status: corev1.ClusterConditionStatusOnline,
			})
		}).
		Return(nil)

	request := reconcile.Request{
		NamespacedName: types.NamespacedName{
			Name:      cluster.Name,
			Namespace: cluster.Namespace,
		},
	}
	result, err := controller.Reconcile(context.TODO(), request)
	require.NoError(t, err)
	require.Empty(t, result)

	require.Len(t, recorder.Events, 0)

	newCluster := &corev1.StorageCluster{}
	err = testutil.Get(k8sClient, newCluster, cluster.Name, cluster.Namespace)
	require.NoError(t, err)
	require.Equal(t, string(corev1.ClusterStateRunning), newCluster.Status.Phase)
	condition := util.GetStorageClusterCondition(cluster, pxutil.PortworxComponentName, corev1.ClusterConditionTypeRuntimeState)
	require.NotNil(t, condition)
	require.Equal(t, corev1.ClusterConditionStatusOnline, condition.Status)
}

func TestUpdateClusterStatusErrorFromDriver(t *testing.T) {
	mockCtrl := gomock.NewController(t)
	defer mockCtrl.Finish()

	driverName := "mock-driver"
	cluster := createStorageCluster()
	k8sVersion, _ := version.NewVersion(minSupportedK8sVersion)
	driver := testutil.MockDriver(mockCtrl)
	k8sClient := testutil.FakeK8sClient(cluster)
	podControl := &k8scontroller.FakePodControl{}
	recorder := record.NewFakeRecorder(10)
	controller := Controller{
		client:            k8sClient,
		Driver:            driver,
		podControl:        podControl,
		recorder:          recorder,
		kubernetesVersion: k8sVersion,
		nodeInfoMap:       maps.MakeSyncMap[string, *k8s.NodeInfo](),
		kubevirt:          testutil.NoopKubevirtManager(mockCtrl),
	}

	driver.EXPECT().Validate(gomock.Any()).Return(nil).AnyTimes()
	driver.EXPECT().SetDefaultsOnStorageCluster(gomock.Any())
	driver.EXPECT().GetSelectorLabels().Return(nil).AnyTimes()
	driver.EXPECT().String().Return(driverName).AnyTimes()
	driver.EXPECT().PreInstall(gomock.Any()).Return(nil)
	driver.EXPECT().UpdateDriver(gomock.Any()).Return(nil)
	driver.EXPECT().GetStorageNodes(gomock.Any()).Return(nil, nil).AnyTimes()
	driver.EXPECT().GetStoragePodSpec(gomock.Any(), gomock.Any()).Return(v1.PodSpec{}, nil).AnyTimes()
	driver.EXPECT().IsPodUpdated(gomock.Any(), gomock.Any()).Return(true).AnyTimes()
	driver.EXPECT().GetKVDBMembers(gomock.Any()).Return(nil, nil).AnyTimes()
	driver.EXPECT().
		UpdateStorageClusterStatus(gomock.Any(), gomock.Any()).
		Do(func(c *corev1.StorageCluster, hash string) {
			c.Status.Phase = string(corev1.ClusterStateDegraded)
		}).
		Return(fmt.Errorf("update status error"))

	request := reconcile.Request{
		NamespacedName: types.NamespacedName{
			Name:      cluster.Name,
			Namespace: cluster.Namespace,
		},
	}
	result, err := controller.Reconcile(context.TODO(), request)
	require.NoError(t, err)
	require.Empty(t, result)

	require.Len(t, recorder.Events, 1)
	require.Equal(t, <-recorder.Events,
		fmt.Sprintf("%v %v update status error", v1.EventTypeWarning, util.FailedSyncReason))

	newCluster := &corev1.StorageCluster{}
	err = testutil.Get(k8sClient, newCluster, cluster.Name, cluster.Namespace)
	require.NoError(t, err)
	require.Equal(t, string(corev1.ClusterStateDegraded), newCluster.Status.Phase)
}

func TestFailedPreInstallFromDriver(t *testing.T) {
	mockCtrl := gomock.NewController(t)
	defer mockCtrl.Finish()

	driverName := "mock-driver"
	cluster := createStorageCluster()
	k8sVersion, _ := version.NewVersion(minSupportedK8sVersion)
	driver := testutil.MockDriver(mockCtrl)
	k8sClient := testutil.FakeK8sClient(cluster)
	podControl := &k8scontroller.FakePodControl{}
	recorder := record.NewFakeRecorder(10)
	controller := Controller{
		client:            k8sClient,
		Driver:            driver,
		podControl:        podControl,
		recorder:          recorder,
		kubernetesVersion: k8sVersion,
		nodeInfoMap:       maps.MakeSyncMap[string, *k8s.NodeInfo](),
		kubevirt:          testutil.NoopKubevirtManager(mockCtrl),
	}

	driver.EXPECT().Validate(gomock.Any()).Return(nil).AnyTimes()
	driver.EXPECT().UpdateDriver(gomock.Any()).AnyTimes()
	driver.EXPECT().SetDefaultsOnStorageCluster(gomock.Any())
	driver.EXPECT().GetSelectorLabels().Return(nil).AnyTimes()
	driver.EXPECT().String().Return(driverName).AnyTimes()
	driver.EXPECT().PreInstall(gomock.Any()).Return(fmt.Errorf("pre-install error"))

	request := reconcile.Request{
		NamespacedName: types.NamespacedName{
			Name:      cluster.Name,
			Namespace: cluster.Namespace,
		},
	}
	result, err := controller.Reconcile(context.TODO(), request)
	require.Error(t, err)
	require.Contains(t, err.Error(), "pre-install error")
	require.Empty(t, result)

	existingCluster := &corev1.StorageCluster{}
	err = testutil.Get(k8sClient, existingCluster, cluster.Name, cluster.Namespace)
	require.NoError(t, err)
	require.Equal(t, string(corev1.ClusterStateDegraded), existingCluster.Status.Phase)

	require.Len(t, recorder.Events, 1)
	require.Contains(t, <-recorder.Events,
		fmt.Sprintf("%v %v", v1.EventTypeWarning, util.FailedSyncReason))
}

func TestUpdateDriverWithInstanceInformation(t *testing.T) {
	mockCtrl := gomock.NewController(t)
	defer mockCtrl.Finish()

	driverName := "mock-driver"
	cluster := createStorageCluster()

	// Kubernetes node with resources to create a pod
	k8sNode1 := createK8sNode("k8s-node-1", 1)
	k8sNode1.Labels = map[string]string{failureDomainZoneKey: "z1"}
	k8sNode2 := createK8sNode("k8s-node-2", 1)
	k8sNode2.Labels = map[string]string{failureDomainZoneKey: "z1"}
	k8sNode3 := createK8sNode("k8s-node-3", 1)
	k8sNode3.Labels = map[string]string{failureDomainZoneKey: "z2"}

	k8sVersion, _ := version.NewVersion(minSupportedK8sVersion)
	driver := testutil.MockDriver(mockCtrl)
	k8sClient := testutil.FakeK8sClient(cluster, k8sNode1, k8sNode2, k8sNode3)
	podControl := &k8scontroller.FakePodControl{}
	recorder := record.NewFakeRecorder(10)
	controller := Controller{
		client:            k8sClient,
		Driver:            driver,
		podControl:        podControl,
		recorder:          recorder,
		kubernetesVersion: k8sVersion,
		nodeInfoMap:       maps.MakeSyncMap[string, *k8s.NodeInfo](),
		kubevirt:          testutil.NoopKubevirtManager(mockCtrl),
	}

	expectedDriverInfo := &storage.UpdateDriverInfo{
		ZoneToInstancesMap: map[string]uint64{
			"z1": 2,
			"z2": 1,
		},
	}

	driver.EXPECT().Validate(gomock.Any()).Return(nil).AnyTimes()
	driver.EXPECT().PreInstall(gomock.Any()).Return(nil).AnyTimes()
	driver.EXPECT().GetSelectorLabels().Return(nil).AnyTimes()
	driver.EXPECT().String().Return(driverName).AnyTimes()
	driver.EXPECT().GetStorageNodes(gomock.Any()).Return(nil, nil).AnyTimes()
	driver.EXPECT().UpdateStorageClusterStatus(gomock.Any(), gomock.Any()).Return(nil).AnyTimes()
	driver.EXPECT().UpdateDriver(expectedDriverInfo).Return(nil)
	driver.EXPECT().SetDefaultsOnStorageCluster(gomock.Any()).AnyTimes()
	driver.EXPECT().IsPodUpdated(gomock.Any(), gomock.Any()).Return(true).AnyTimes()
	driver.EXPECT().GetKVDBMembers(gomock.Any()).Return(nil, nil).AnyTimes()
	driver.EXPECT().GetStoragePodSpec(gomock.Any(), gomock.Any()).Return(v1.PodSpec{}, nil).AnyTimes()

	request := reconcile.Request{
		NamespacedName: types.NamespacedName{
			Name:      cluster.Name,
			Namespace: cluster.Namespace,
		},
	}
	result, err := controller.Reconcile(context.TODO(), request)
	require.NoError(t, err)
	require.Empty(t, result)
	require.Empty(t, recorder.Events)

	// Should contain cloud provider information if any node has it
	k8sNode2.Spec.ProviderID = "invalid"
	err = k8sClient.Update(context.TODO(), k8sNode2)
	require.NoError(t, err)
	k8sNode3.Spec.ProviderID = "testcloud://test-instance-id"
	err = k8sClient.Update(context.TODO(), k8sNode3)
	require.NoError(t, err)
	coreops.SetInstance(coreops.New(fakek8sclient.NewSimpleClientset(k8sNode1, k8sNode2, k8sNode3)))
	err = preflight.InitPreflightChecker(k8sClient)
	require.NoError(t, err)

	expectedDriverInfo.CloudProvider = "testcloud"
	driver.EXPECT().UpdateDriver(expectedDriverInfo).Return(nil)
	driver.EXPECT().GetStoragePodSpec(gomock.Any(), gomock.Any()).Return(v1.PodSpec{}, nil).AnyTimes()

	result, err = controller.Reconcile(context.TODO(), request)
	require.NoError(t, err)
	require.Empty(t, result)
	require.Empty(t, recorder.Events)

	// Should not fail reconcile even if there is an error on UpdateDriver
	driver.EXPECT().UpdateDriver(expectedDriverInfo).Return(fmt.Errorf("update error"))

	result, err = controller.Reconcile(context.TODO(), request)
	require.NoError(t, err)
	require.Empty(t, result)
	require.Empty(t, recorder.Events)
}

func TestGarbageCollection(t *testing.T) {
	mockCtrl := gomock.NewController(t)
	defer mockCtrl.Finish()

	cluster := createStorageCluster()

	// Configmaps created by px are expected to be deleted https://portworx.atlassian.net/browse/OPERATOR-752
	configMaps := []v1.ConfigMap{
		{
			ObjectMeta: metav1.ObjectMeta{
				Name:      "px-attach-driveset-lock",
				Namespace: cluster.Namespace,
			},
			Data: map[string]string{},
		},
		{
			ObjectMeta: metav1.ObjectMeta{
				Name:      "px-attachdriveset-lock",
				Namespace: cluster.Namespace,
			},
			Data: map[string]string{},
		},
		{
			ObjectMeta: metav1.ObjectMeta{
				Name:      "px-attach-driveset-lock",
				Namespace: "kube-system",
			},
			Data: map[string]string{},
		},
		{
			ObjectMeta: metav1.ObjectMeta{
				Name:      "px-attachdriveset-lock",
				Namespace: "kube-system",
			},
			Data: map[string]string{},
		},
		{
			ObjectMeta: metav1.ObjectMeta{
				Name:      "px-bringup-queue-lockb",
				Namespace: cluster.Namespace,
			},
			Data: map[string]string{},
		},
		{
			ObjectMeta: metav1.ObjectMeta{
				Name:      "px-bringup-queue-locka",
				Namespace: "kube-system",
			},
			Data: map[string]string{},
		},
		{
			ObjectMeta: metav1.ObjectMeta{
				Name:      "cm1",
				Namespace: cluster.Namespace,
				Annotations: map[string]string{
					"operator.libopenstorage.org/garbage-collection": "true",
				},
			},
			Data: map[string]string{},
		},
		{
			ObjectMeta: metav1.ObjectMeta{
				Name:      "cm2",
				Namespace: "kube-system",
				Annotations: map[string]string{
					"operator.libopenstorage.org/garbage-collection": "true",
				},
			},
			Data: map[string]string{},
		},
	}
	nonGCConfigMaps := []v1.ConfigMap{
		{
			ObjectMeta: metav1.ObjectMeta{
				Name:      "a",
				Namespace: cluster.Namespace,
			},
			Data: map[string]string{},
		},
	}

	k8sVersion, _ := version.NewVersion(minSupportedK8sVersion)
	driver := testutil.MockDriver(mockCtrl)
	k8sClient := testutil.FakeK8sClient(cluster)
	for _, cm := range configMaps {
		err := k8sClient.Create(context.TODO(), &cm)
		require.NoError(t, err)
	}
	for _, cm := range nonGCConfigMaps {
		err := k8sClient.Create(context.TODO(), &cm)
		require.NoError(t, err)
	}

	controller := Controller{
		client:            k8sClient,
		Driver:            driver,
		kubernetesVersion: k8sVersion,
		nodeInfoMap:       maps.MakeSyncMap[string, *k8s.NodeInfo](),
		kubevirt:          testutil.NoopKubevirtManager(mockCtrl),
	}

	driver.EXPECT().Validate(gomock.Any()).Return(nil).AnyTimes()
	driver.EXPECT().SetDefaultsOnStorageCluster(gomock.Any()).AnyTimes()
	driver.EXPECT().GetSelectorLabels().Return(nil).AnyTimes()
	driver.EXPECT().String().Return("pxd").AnyTimes()
	driver.EXPECT().GetStorkDriverName().Return("pxd", nil).AnyTimes()
	driver.EXPECT().GetStorkEnvMap(gomock.Any()).Return(nil).AnyTimes()
	driver.EXPECT().PreInstall(gomock.Any()).Return(nil).AnyTimes()
	driver.EXPECT().UpdateDriver(gomock.Any()).Return(nil).AnyTimes()
	driver.EXPECT().GetStorageNodes(gomock.Any()).Return(nil, nil).AnyTimes()
	driver.EXPECT().UpdateStorageClusterStatus(gomock.Any(), gomock.Any()).Return(nil).AnyTimes()
	driver.EXPECT().IsPodUpdated(gomock.Any(), gomock.Any()).Return(true).AnyTimes()
	driver.EXPECT().GetKVDBMembers(gomock.Any()).Return(nil, nil).AnyTimes()

	request := reconcile.Request{
		NamespacedName: types.NamespacedName{
			Name:      cluster.Name,
			Namespace: cluster.Namespace,
		},
	}

	err := testutil.Get(k8sClient, cluster, cluster.Name, cluster.Namespace)
	require.NoError(t, err)
	deletionTimeStamp := metav1.Now()
	cluster.DeletionTimestamp = &deletionTimeStamp
	err = k8sClient.Update(context.TODO(), cluster)
	require.NoError(t, err)

	condition := &corev1.ClusterCondition{
		Source: pxutil.PortworxComponentName,
		Type:   corev1.ClusterConditionTypeDelete,
		Status: corev1.ClusterConditionStatusCompleted,
	}
	driver.EXPECT().DeleteStorage(gomock.Any()).Return(condition, nil).AnyTimes()

	result, err := controller.Reconcile(context.TODO(), request)
	require.NoError(t, err)
	require.Empty(t, result)

	for _, cm := range configMaps {
		obj := &v1.ConfigMap{}
		err = k8sClient.Get(
			context.TODO(),
			types.NamespacedName{
				Name:      cm.Name,
				Namespace: cm.Namespace,
			},
			obj,
		)
		require.True(t, errors.IsNotFound(err))
	}
	for _, cm := range nonGCConfigMaps {
		obj := &v1.ConfigMap{}
		err = k8sClient.Get(
			context.TODO(),
			types.NamespacedName{
				Name:      cm.Name,
				Namespace: cm.Namespace,
			},
			obj,
		)
		require.NoError(t, err)
	}
}

func TestDeleteStorageClusterWithoutFinalizers(t *testing.T) {
	mockCtrl := gomock.NewController(t)
	defer mockCtrl.Finish()

	cluster := createStorageCluster()
	cluster.Finalizers = []string{}
	deletionTimeStamp := metav1.Now()
	cluster.DeletionTimestamp = &deletionTimeStamp

	driverName := "mock-driver"
	storageLabels := map[string]string{
		constants.LabelKeyClusterName: cluster.Name,
		constants.LabelKeyDriverName:  driverName,
	}

	k8sVersion, _ := version.NewVersion(minSupportedK8sVersion)
	driver := testutil.MockDriver(mockCtrl)
	k8sClient := testutil.FakeK8sClient(cluster)
	podControl := &k8scontroller.FakePodControl{}
	recorder := record.NewFakeRecorder(10)
	controller := Controller{
		client:            k8sClient,
		Driver:            driver,
		podControl:        podControl,
		recorder:          recorder,
		kubernetesVersion: k8sVersion,
		nodeInfoMap:       maps.MakeSyncMap[string, *k8s.NodeInfo](),
	}

	driver.EXPECT().Validate(gomock.Any()).Return(nil).AnyTimes()
	driver.EXPECT().GetSelectorLabels().Return(nil).AnyTimes()
	driver.EXPECT().String().Return(driverName).AnyTimes()

	// Kubernetes node with enough resources to create new pods
	k8sNode1 := createK8sNode("k8s-node-1", 10)
	k8sNode2 := createK8sNode("k8s-node-2", 10)
	k8sNode3 := createK8sNode("k8s-node-3", 10)

	// Only pods that are associated with this cluster should get deleted
	storagePod1 := createStoragePod(cluster, "pod-1", k8sNode1.Name, storageLabels)
	storagePod2 := createStoragePod(cluster, "pod-2", k8sNode2.Name, storageLabels)

	storagePod3 := createStoragePod(cluster, "pod-3", k8sNode3.Name, nil)
	storagePod3.OwnerReferences = nil

	otherCluster := createStorageCluster()
	otherCluster.UID = "other-uid"
	otherCluster.Name = "other-cluster"
	storagePod4 := createStoragePod(otherCluster, "pod-4", k8sNode3.Name, storageLabels)

	err := k8sClient.Create(context.TODO(), k8sNode1)
	require.NoError(t, err)
	err = k8sClient.Create(context.TODO(), k8sNode2)
	require.NoError(t, err)
	err = k8sClient.Create(context.TODO(), k8sNode3)
	require.NoError(t, err)
	err = k8sClient.Create(context.TODO(), storagePod1)
	require.NoError(t, err)
	err = k8sClient.Create(context.TODO(), storagePod2)
	require.NoError(t, err)
	err = k8sClient.Create(context.TODO(), storagePod3)
	require.NoError(t, err)
	err = k8sClient.Create(context.TODO(), storagePod4)
	require.NoError(t, err)

	request := reconcile.Request{
		NamespacedName: types.NamespacedName{
			Name:      cluster.Name,
			Namespace: cluster.Namespace,
		},
	}
	result, err := controller.Reconcile(context.TODO(), request)
	require.NoError(t, err)
	require.Empty(t, result)

	require.Empty(t, recorder.Events)
	require.Empty(t, podControl.Templates)
	require.ElementsMatch(t,
		[]string{storagePod1.Name, storagePod2.Name},
		podControl.DeletePodName,
	)
}

func TestDeleteStorageClusterWithFinalizers(t *testing.T) {
	mockCtrl := gomock.NewController(t)
	defer mockCtrl.Finish()

	cluster := createStorageCluster()
	deletionTimeStamp := metav1.Now()
	cluster.DeletionTimestamp = &deletionTimeStamp

	driverName := "mock-driver"
	storageLabels := map[string]string{
		constants.LabelKeyClusterName: cluster.Name,
		constants.LabelKeyDriverName:  driverName,
	}

	k8sVersion, _ := version.NewVersion(minSupportedK8sVersion)
	driver := testutil.MockDriver(mockCtrl)
	k8sClient := testutil.FakeK8sClient(cluster)
	podControl := &k8scontroller.FakePodControl{}
	recorder := record.NewFakeRecorder(10)
	controller := Controller{
		client:            k8sClient,
		Driver:            driver,
		podControl:        podControl,
		recorder:          recorder,
		kubernetesVersion: k8sVersion,
		nodeInfoMap:       maps.MakeSyncMap[string, *k8s.NodeInfo](),
		kubevirt:          testutil.NoopKubevirtManager(mockCtrl),
	}

	driver.EXPECT().Validate(gomock.Any()).Return(nil).AnyTimes()
	// Empty delete condition should not remove finalizer
	driver.EXPECT().DeleteStorage(gomock.Any()).Return(nil, nil)
	driver.EXPECT().GetSelectorLabels().Return(nil).AnyTimes()
	driver.EXPECT().String().Return(driverName).AnyTimes()
	driver.EXPECT().GetStoragePodSpec(gomock.Any(), gomock.Any()).Return(v1.PodSpec{}, nil).AnyTimes()

	k8sNode := createK8sNode("k8s-node", 10)
	storagePod := createStoragePod(cluster, "storage-pod", k8sNode.Name, storageLabels)

	err := k8sClient.Create(context.TODO(), k8sNode)
	require.NoError(t, err)
	err = k8sClient.Create(context.TODO(), storagePod)
	require.NoError(t, err)

	request := reconcile.Request{
		NamespacedName: types.NamespacedName{
			Name:      cluster.Name,
			Namespace: cluster.Namespace,
		},
	}
	result, err := controller.Reconcile(context.TODO(), request)
	require.NoError(t, err)
	require.Empty(t, result)
	require.Empty(t, recorder.Events)

	require.Empty(t, podControl.Templates)
	require.ElementsMatch(t, []string{storagePod.Name}, podControl.DeletePodName)

	updatedCluster := &corev1.StorageCluster{}
	err = testutil.Get(k8sClient, updatedCluster, cluster.Name, cluster.Namespace)
	require.NoError(t, err)
	require.Len(t, updatedCluster.Status.Conditions, 1)
	require.Equal(t, pxutil.PortworxComponentName, updatedCluster.Status.Conditions[0].Source)
	require.Equal(t, corev1.ClusterConditionTypeDelete, updatedCluster.Status.Conditions[0].Type)
	require.Equal(t, corev1.ClusterConditionStatusInProgress, updatedCluster.Status.Conditions[0].Status)
	require.Equal(t, string(corev1.ClusterStateUninstall), updatedCluster.Status.Phase)
	require.Equal(t, []string{deleteFinalizerName}, updatedCluster.Finalizers)

	// If storage driver returns error, then controller should not return error but raise an event
	driver.EXPECT().DeleteStorage(gomock.Any()).Return(nil, fmt.Errorf("delete error"))

	result, err = controller.Reconcile(context.TODO(), request)
	require.NoError(t, err)
	require.Empty(t, result)

	require.Len(t, recorder.Events, 1)
	raisedEvent := <-recorder.Events
	require.Contains(t, raisedEvent,
		fmt.Sprintf("%v %v", v1.EventTypeWarning, util.FailedSyncReason))
	require.Contains(t, raisedEvent, "delete error")

	updatedCluster = &corev1.StorageCluster{}
	err = testutil.Get(k8sClient, updatedCluster, cluster.Name, cluster.Namespace)
	require.NoError(t, err)
	require.Len(t, updatedCluster.Status.Conditions, 1)
	require.Equal(t, pxutil.PortworxComponentName, updatedCluster.Status.Conditions[0].Source)
	require.Equal(t, corev1.ClusterConditionTypeDelete, updatedCluster.Status.Conditions[0].Type)
	require.Equal(t, corev1.ClusterConditionStatusInProgress, updatedCluster.Status.Conditions[0].Status)
	require.Equal(t, string(corev1.ClusterStateUninstall), updatedCluster.Status.Phase)
	require.Equal(t, []string{deleteFinalizerName}, updatedCluster.Finalizers)

	// If delete condition is not present already, then add to the cluster
	updatedCluster.Status.Conditions = []corev1.ClusterCondition{
		{
			Type: corev1.ClusterConditionTypeInstall,
		},
	}
	err = k8sClient.Update(context.TODO(), updatedCluster)
	require.NoError(t, err)
	condition := &corev1.ClusterCondition{
		Source: pxutil.PortworxComponentName,
		Type:   corev1.ClusterConditionTypeDelete,
		Status: corev1.ClusterConditionStatusFailed,
	}
	driver.EXPECT().DeleteStorage(gomock.Any()).Return(condition, nil)

	result, err = controller.Reconcile(context.TODO(), request)
	require.NoError(t, err)
	require.Empty(t, result)
	require.Empty(t, recorder.Events)

	updatedCluster = &corev1.StorageCluster{}
	err = testutil.Get(k8sClient, updatedCluster, cluster.Name, cluster.Namespace)
	require.NoError(t, err)
	require.Len(t, updatedCluster.Status.Conditions, 2)
	c := util.GetStorageClusterCondition(updatedCluster, pxutil.PortworxComponentName, corev1.ClusterConditionTypeDelete)
	require.NotNil(t, condition)
	require.Equal(t, condition.Status, c.Status)
	require.Equal(t, string(corev1.ClusterStateUninstall), updatedCluster.Status.Phase)
	require.Equal(t, []string{deleteFinalizerName}, updatedCluster.Finalizers)

	// If delete condition is present, then update it
	condition = &corev1.ClusterCondition{
		Source: pxutil.PortworxComponentName,
		Type:   corev1.ClusterConditionTypeDelete,
		Status: corev1.ClusterConditionStatusTimeout,
	}
	driver.EXPECT().DeleteStorage(gomock.Any()).Return(condition, nil)

	result, err = controller.Reconcile(context.TODO(), request)
	require.NoError(t, err)
	require.Empty(t, result)
	require.Empty(t, recorder.Events)

	updatedCluster = &corev1.StorageCluster{}
	err = testutil.Get(k8sClient, updatedCluster, cluster.Name, cluster.Namespace)
	require.NoError(t, err)
	require.Len(t, updatedCluster.Status.Conditions, 2)
	c = util.GetStorageClusterCondition(updatedCluster, pxutil.PortworxComponentName, corev1.ClusterConditionTypeDelete)
	require.NotNil(t, condition)
	require.Equal(t, condition.Status, c.Status)
	require.Equal(t, string(corev1.ClusterStateUninstall), updatedCluster.Status.Phase)
	require.Equal(t, []string{deleteFinalizerName}, updatedCluster.Finalizers)

	// If delete condition status is completed, then remove delete finalizer
	condition = &corev1.ClusterCondition{
		Source: pxutil.PortworxComponentName,
		Type:   corev1.ClusterConditionTypeDelete,
		Status: corev1.ClusterConditionStatusCompleted,
	}
	driver.EXPECT().DeleteStorage(gomock.Any()).Return(condition, nil)

	result, err = controller.Reconcile(context.TODO(), request)
	require.NoError(t, err)
	require.Empty(t, result)
	require.Empty(t, recorder.Events)

	updatedCluster = &corev1.StorageCluster{}
	err = testutil.Get(k8sClient, updatedCluster, cluster.Name, cluster.Namespace)
	require.True(t, errors.IsNotFound(err))
}

func TestDeleteStorageClusterShouldDeleteStork(t *testing.T) {
	mockCtrl := gomock.NewController(t)
	defer mockCtrl.Finish()

	cluster := &corev1.StorageCluster{
		ObjectMeta: metav1.ObjectMeta{
			Name:      "px-cluster",
			Namespace: "kube-test",
		},
		Spec: corev1.StorageClusterSpec{
			Stork: &corev1.StorkSpec{
				Enabled: true,
				Image:   "osd/stork:test",
			},
		},
	}

	k8sVersion, _ := version.NewVersion(minSupportedK8sVersion)
	driver := testutil.MockDriver(mockCtrl)
	k8sClient := testutil.FakeK8sClient(cluster)
	controller := Controller{
		client:            k8sClient,
		Driver:            driver,
		kubernetesVersion: k8sVersion,
		nodeInfoMap:       maps.MakeSyncMap[string, *k8s.NodeInfo](),
		kubevirt:          testutil.NoopKubevirtManager(mockCtrl),
	}

	driver.EXPECT().Validate(gomock.Any()).Return(nil).AnyTimes()
	driver.EXPECT().SetDefaultsOnStorageCluster(gomock.Any()).AnyTimes()
	driver.EXPECT().GetSelectorLabels().Return(nil).AnyTimes()
	driver.EXPECT().String().Return("pxd").AnyTimes()
	driver.EXPECT().GetStorkDriverName().Return("pxd", nil).AnyTimes()
	driver.EXPECT().GetStorkEnvMap(gomock.Any()).Return(nil).AnyTimes()
	driver.EXPECT().PreInstall(gomock.Any()).Return(nil).AnyTimes()
	driver.EXPECT().UpdateDriver(gomock.Any()).Return(nil).AnyTimes()
	driver.EXPECT().GetStorageNodes(gomock.Any()).Return(nil, nil).AnyTimes()
	driver.EXPECT().UpdateStorageClusterStatus(gomock.Any(), gomock.Any()).Return(nil).AnyTimes()
	driver.EXPECT().IsPodUpdated(gomock.Any(), gomock.Any()).Return(true).AnyTimes()
	driver.EXPECT().GetKVDBMembers(gomock.Any()).Return(nil, nil).AnyTimes()

	request := reconcile.Request{
		NamespacedName: types.NamespacedName{
			Name:      cluster.Name,
			Namespace: cluster.Namespace,
		},
	}
	result, err := controller.Reconcile(context.TODO(), request)
	require.NoError(t, err)
	require.Empty(t, result)

	serviceAccountList := &v1.ServiceAccountList{}
	err = testutil.List(k8sClient, serviceAccountList)
	require.NoError(t, err)
	require.NotEmpty(t, serviceAccountList.Items)

	clusterRoleList := &rbacv1.ClusterRoleList{}
	err = testutil.List(k8sClient, clusterRoleList)
	require.NoError(t, err)
	require.NotEmpty(t, clusterRoleList.Items)

	crbList := &rbacv1.ClusterRoleBindingList{}
	err = testutil.List(k8sClient, crbList)
	require.NoError(t, err)
	require.NotEmpty(t, crbList.Items)

	configMapList := &v1.ConfigMapList{}
	err = testutil.List(k8sClient, configMapList)
	require.NoError(t, err)
	require.NotEmpty(t, configMapList.Items)

	storageClassList := &storagev1.StorageClassList{}
	err = testutil.List(k8sClient, storageClassList)
	require.NoError(t, err)
	require.NotEmpty(t, storageClassList.Items)

	serviceList := &v1.ServiceList{}
	err = testutil.List(k8sClient, serviceList)
	require.NoError(t, err)
	require.NotEmpty(t, serviceList.Items)

	deploymentList := &appsv1.DeploymentList{}
	err = testutil.List(k8sClient, deploymentList)
	require.NoError(t, err)
	require.NotEmpty(t, deploymentList.Items)

	// On deleting the storage cluster, stork specs should
	// also get removed
	err = testutil.Get(k8sClient, cluster, cluster.Name, cluster.Namespace)
	require.NoError(t, err)
	deletionTimeStamp := metav1.Now()
	cluster.DeletionTimestamp = &deletionTimeStamp
	err = k8sClient.Update(context.TODO(), cluster)
	require.NoError(t, err)

	condition := &corev1.ClusterCondition{
		Source: pxutil.PortworxComponentName,
		Type:   corev1.ClusterConditionTypeDelete,
		Status: corev1.ClusterConditionStatusCompleted,
	}
	driver.EXPECT().DeleteStorage(gomock.Any()).Return(condition, nil).AnyTimes()

	result, err = controller.Reconcile(context.TODO(), request)
	require.NoError(t, err)
	require.Empty(t, result)

	err = testutil.List(k8sClient, serviceAccountList)
	require.NoError(t, err)
	require.Empty(t, serviceAccountList.Items)

	err = testutil.List(k8sClient, clusterRoleList)
	require.NoError(t, err)
	require.Empty(t, clusterRoleList.Items)

	err = testutil.List(k8sClient, crbList)
	require.NoError(t, err)
	require.Empty(t, crbList.Items)

	err = testutil.List(k8sClient, configMapList)
	require.NoError(t, err)
	require.Empty(t, configMapList.Items)

	err = testutil.List(k8sClient, storageClassList)
	require.NoError(t, err)
	require.Empty(t, storageClassList.Items)

	err = testutil.List(k8sClient, serviceList)
	require.NoError(t, err)
	require.Empty(t, serviceList.Items)

	err = testutil.List(k8sClient, deploymentList)
	require.NoError(t, err)
	require.Empty(t, deploymentList.Items)
}

func TestDeleteStorageClusterShouldRemoveMigrationLabels(t *testing.T) {
	mockCtrl := gomock.NewController(t)
	defer mockCtrl.Finish()

	cluster := createStorageCluster()
	deletionTimeStamp := metav1.Now()
	cluster.DeletionTimestamp = &deletionTimeStamp

	driverName := "mock-driver"
	storageLabels := map[string]string{
		constants.LabelKeyClusterName: cluster.Name,
		constants.LabelKeyDriverName:  driverName,
	}

	k8sVersion, _ := version.NewVersion(minSupportedK8sVersion)
	driver := testutil.MockDriver(mockCtrl)
	k8sClient := testutil.FakeK8sClient(cluster)
	podControl := &k8scontroller.FakePodControl{}
	recorder := record.NewFakeRecorder(10)
	controller := Controller{
		client:            k8sClient,
		Driver:            driver,
		podControl:        podControl,
		recorder:          recorder,
		kubernetesVersion: k8sVersion,
		nodeInfoMap:       maps.MakeSyncMap[string, *k8s.NodeInfo](),
	}

	driver.EXPECT().Validate(gomock.Any()).Return(nil).AnyTimes()
	condition := &corev1.ClusterCondition{
		Source: pxutil.PortworxComponentName,
		Type:   corev1.ClusterConditionTypeDelete,
		Status: corev1.ClusterConditionStatusCompleted,
	}
	driver.EXPECT().DeleteStorage(gomock.Any()).Return(condition, nil)
	driver.EXPECT().GetSelectorLabels().Return(nil).AnyTimes()
	driver.EXPECT().String().Return(driverName).AnyTimes()
	driver.EXPECT().GetStoragePodSpec(gomock.Any(), gomock.Any()).Return(v1.PodSpec{}, nil).AnyTimes()

	// Migration done on node1
	k8sNode1 := createK8sNode("k8s-node-1", 10)
	k8sNode1.Labels[constants.LabelPortworxDaemonsetMigration] = constants.LabelValueMigrationDone
	err := k8sClient.Create(context.TODO(), k8sNode1)
	require.NoError(t, err)
	storagePod1 := createStoragePod(cluster, "pod-1", k8sNode1.Name, storageLabels)
	err = k8sClient.Create(context.TODO(), storagePod1)
	require.NoError(t, err)

	// Migration skipped/pending on node2/node3
	k8sNode2 := createK8sNode("k8s-node-2", 10)
	k8sNode2.Labels[constants.LabelPortworxDaemonsetMigration] = constants.LabelValueMigrationSkip
	err = k8sClient.Create(context.TODO(), k8sNode2)
	require.NoError(t, err)
	k8sNode3 := createK8sNode("k8s-node-3", 10)
	k8sNode3.Labels[constants.LabelPortworxDaemonsetMigration] = constants.LabelValueMigrationPending
	err = k8sClient.Create(context.TODO(), k8sNode3)
	require.NoError(t, err)

	request := reconcile.Request{
		NamespacedName: types.NamespacedName{
			Name:      cluster.Name,
			Namespace: cluster.Namespace,
		},
	}
	result, err := controller.Reconcile(context.TODO(), request)
	require.NoError(t, err)
	require.Empty(t, result)
	require.Empty(t, recorder.Events)

	updatedCluster := &corev1.StorageCluster{}
	err = testutil.Get(k8sClient, updatedCluster, cluster.Name, cluster.Namespace)
	require.True(t, errors.IsNotFound(err))

	nodeList := &v1.NodeList{}
	err = k8sClient.List(context.TODO(), nodeList, &client.ListOptions{})
	require.NoError(t, err)
	require.Len(t, nodeList.Items, 3)
	for _, node := range nodeList.Items {
		_, ok := node.Labels[constants.LabelPortworxDaemonsetMigration]
		require.False(t, ok)
	}
}

func TestRollingUpdateWithMinReadySeconds(t *testing.T) {
	mockCtrl := gomock.NewController(t)
	defer mockCtrl.Finish()

	driverName := "mock-driver"
	cluster := createStorageCluster()
	cluster.Spec.UpdateStrategy.RollingUpdate.MinReadySeconds = 5
	k8sVersion, _ := version.NewVersion(minSupportedK8sVersion)
	driver := testutil.MockDriver(mockCtrl)
	k8sClient := testutil.FakeK8sClient(cluster)
	podControl := &k8scontroller.FakePodControl{}
	recorder := record.NewFakeRecorder(10)
	controller := Controller{
		client:            k8sClient,
		Driver:            driver,
		podControl:        podControl,
		recorder:          recorder,
		kubernetesVersion: k8sVersion,
		nodeInfoMap:       maps.MakeSyncMap[string, *k8s.NodeInfo](),
		kubevirt:          testutil.NoopKubevirtManager(mockCtrl),
	}
	clusterRef := metav1.NewControllerRef(cluster, controllerKind)

	storageNodeList := []*storageapi.StorageNode{
		{
			Id:                "node1",
			SchedulerNodeName: "k8s-node",
			NodeLabels: map[string]string{
				"PX Version": "3.0.0",
			},
			Status: storageapi.Status_STATUS_OK,
		},
	}

	driver.EXPECT().Validate(gomock.Any()).Return(nil).AnyTimes()
	driver.EXPECT().SetDefaultsOnStorageCluster(gomock.Any()).AnyTimes()
	driver.EXPECT().GetSelectorLabels().Return(nil).AnyTimes()
	driver.EXPECT().String().Return(driverName).AnyTimes()
	driver.EXPECT().PreInstall(gomock.Any()).Return(nil).AnyTimes()
	driver.EXPECT().UpdateDriver(gomock.Any()).Return(nil).AnyTimes()
	driver.EXPECT().GetStorageNodes(gomock.Any()).Return(storageNodeList, nil).AnyTimes()
	driver.EXPECT().GetStoragePodSpec(gomock.Any(), gomock.Any()).Return(v1.PodSpec{}, nil).AnyTimes()
	driver.EXPECT().UpdateStorageClusterStatus(gomock.Any(), gomock.Any()).Return(nil).AnyTimes()
	driver.EXPECT().IsPodUpdated(gomock.Any(), gomock.Any()).Return(true).AnyTimes()
	driver.EXPECT().GetKVDBMembers(gomock.Any()).Return(nil, nil).AnyTimes()

	k8sNode := createK8sNode("k8s-node", 10)
	err := k8sClient.Create(context.TODO(), k8sNode)
	require.NoError(t, err)

	request := reconcile.Request{
		NamespacedName: types.NamespacedName{
			Name:      cluster.Name,
			Namespace: cluster.Namespace,
		},
	}
	result, err := controller.Reconcile(context.TODO(), request)
	require.NoError(t, err)
	require.Empty(t, result)

	revisions := &appsv1.ControllerRevisionList{}
	err = testutil.List(k8sClient, revisions)
	require.NoError(t, err)
	require.Len(t, revisions.Items, 1)
	require.Equal(t, int64(1), revisions.Items[0].Revision)

	require.Len(t, podControl.ControllerRefs, 1)
	require.Equal(t, *clusterRef, podControl.ControllerRefs[0])

	// Verify that the revision hash matches that of the new pod
	require.Len(t, podControl.Templates, 1)
	require.Equal(t, revisions.Items[0].Labels[util.DefaultStorageClusterUniqueLabelKey],
		podControl.Templates[0].Labels[util.DefaultStorageClusterUniqueLabelKey])

	// Test case: Changing the cluster spec -
	// A new revision should be created for the new cluster spec
	// Also the pod should be changed with the updated spec
	err = testutil.Get(k8sClient, cluster, cluster.Name, cluster.Namespace)
	require.NoError(t, err)
	cluster.Spec.Image = "new/image"
	err = k8sClient.Update(context.TODO(), cluster)
	require.NoError(t, err)
	oldPod, err := k8scontroller.GetPodFromTemplate(&podControl.Templates[0], cluster, clusterRef)
	require.NoError(t, err)
	oldPod.Name = oldPod.GenerateName + "1"
	oldPod.Namespace = cluster.Namespace
	oldPod.Spec.NodeName = k8sNode.Name
	oldPod.Status.Conditions = append(oldPod.Status.Conditions, v1.PodCondition{
		Type:               v1.PodReady,
		Status:             v1.ConditionTrue,
		LastTransitionTime: metav1.Now(),
	})
	err = k8sClient.Create(context.TODO(), oldPod)
	require.NoError(t, err)

	// Reset the fake pod controller
	podControl.Templates = nil
	podControl.ControllerRefs = nil
	podControl.DeletePodName = nil

	// Reconcile should not start rolling update as the pod was created less than minReadySeconds
	result, err = controller.Reconcile(context.TODO(), request)
	require.NoError(t, err)
	require.Empty(t, result)
	require.Len(t, podControl.DeletePodName, 0)

	time.Sleep(time.Second * time.Duration(cluster.Spec.UpdateStrategy.RollingUpdate.MinReadySeconds+1))

	// Reconcile should start rolling update
	result, err = controller.Reconcile(context.TODO(), request)
	require.NoError(t, err)
	require.Empty(t, result)

	// The old pod should be marked for deletion
	require.Empty(t, podControl.Templates)
	require.Empty(t, podControl.ControllerRefs)
	require.Len(t, podControl.DeletePodName, 1)
	require.Equal(t, []string{oldPod.Name}, podControl.DeletePodName)
}

func TestUpdateStorageClusterWithKVDBDown(t *testing.T) {
	mockCtrl := gomock.NewController(t)
	defer mockCtrl.Finish()

	driverName := "mock-driver"
	cluster := createStorageCluster()
	cluster.Spec.Kvdb = &corev1.KvdbSpec{
		Internal: true,
	}
	cluster.Status.Phase = "Online"
	k8sVersion, _ := version.NewVersion(minSupportedK8sVersion)
	storageLabels := map[string]string{
		constants.LabelKeyClusterName: cluster.Name,
		constants.LabelKeyDriverName:  driverName,
	}
	driver := testutil.MockDriver(mockCtrl)
	k8sClient := testutil.FakeK8sClient(cluster)
	podControl := &k8scontroller.FakePodControl{}
	recorder := record.NewFakeRecorder(10)
	controller := Controller{
		client:            k8sClient,
		Driver:            driver,
		podControl:        podControl,
		recorder:          recorder,
		kubernetesVersion: k8sVersion,
		nodeInfoMap:       maps.MakeSyncMap[string, *k8s.NodeInfo](),
		kubevirt:          testutil.NoopKubevirtManager(mockCtrl),
	}

	var storageNodes []*storageapi.StorageNode
	storageNodes = append(storageNodes, createStorageNode("k8s-node-0", true, "3.0.0"))
	storageNodes = append(storageNodes, createStorageNode("k8s-node-1", true, "3.0.0"))
	storageNodes = append(storageNodes, createStorageNode("k8s-node-2", true, "3.0.0"))

	driver.EXPECT().Validate(gomock.Any()).Return(nil).AnyTimes()
	driver.EXPECT().SetDefaultsOnStorageCluster(gomock.Any()).AnyTimes()
	driver.EXPECT().GetSelectorLabels().Return(nil).AnyTimes()
	driver.EXPECT().String().Return(driverName).AnyTimes()
	driver.EXPECT().PreInstall(gomock.Any()).Return(nil).AnyTimes()
	driver.EXPECT().UpdateDriver(gomock.Any()).Return(nil).AnyTimes()
	driver.EXPECT().GetStorageNodes(gomock.Any()).Return(storageNodes, nil).Times(6)
	driver.EXPECT().GetStoragePodSpec(gomock.Any(), gomock.Any()).Return(v1.PodSpec{}, nil).AnyTimes()
	driver.EXPECT().UpdateStorageClusterStatus(gomock.Any(), gomock.Any()).Return(nil).AnyTimes()
	driver.EXPECT().IsPodUpdated(gomock.Any(), gomock.Any()).Return(true).AnyTimes()
	driver.EXPECT().GetNodesSelectedForUpgrade(gomock.Any(), gomock.Any(), gomock.Any()).Return(nil, nil).AnyTimes()

	var kvdbMap = map[string]bool{
		"k8s-node-0": true,
		"k8s-node-1": false,
		"k8s-node-2": true,
	}
	driver.EXPECT().GetKVDBMembers(gomock.Any()).Return(kvdbMap, nil).Times(2)

	var err error
	rev1Hash, err := createRevision(k8sClient, cluster, driverName)
	require.NoError(t, err)
	storageLabels[util.DefaultStorageClusterUniqueLabelKey] = rev1Hash

	for i := 0; i < 3; i++ {
		k8sNode := createK8sNode(fmt.Sprintf("k8s-node-%d", i), 10)
		err = k8sClient.Create(context.TODO(), k8sNode)
		require.NoError(t, err)

		storagePod := createStoragePod(cluster, fmt.Sprintf("storage-pod-%d", i), k8sNode.Name, storageLabels)
		storagePod.Status.Conditions = []v1.PodCondition{
			{
				Type:   v1.PodReady,
				Status: v1.ConditionTrue,
			},
		}
		err = k8sClient.Create(context.TODO(), storagePod)
		require.NoError(t, err)
	}

	request := reconcile.Request{
		NamespacedName: types.NamespacedName{
			Name:      cluster.Name,
			Namespace: cluster.Namespace,
		},
	}
	result, err := controller.Reconcile(context.TODO(), request)
	require.NoError(t, err)
	require.Empty(t, result)

	// Update Storage cluster by changing image spec
	err = testutil.Get(k8sClient, cluster, cluster.Name, cluster.Namespace)
	require.NoError(t, err)
	cluster.Spec.Image = "new/image"
	err = k8sClient.Update(context.TODO(), cluster)
	require.NoError(t, err)

	result, err = controller.Reconcile(context.TODO(), request)
	require.NoError(t, err)
	require.Empty(t, result)
	// No pod should be deleted as 1 kvdb member is down
	require.Empty(t, podControl.DeletePodName)

	// Make the KVDB member come up now
	kvdbMap["k8s-node-1"] = true
	driver.EXPECT().GetKVDBMembers(gomock.Any()).Return(kvdbMap, nil).Times(1)

	// On reconciling the pods should be deleted to be updated
	result, err = controller.Reconcile(context.TODO(), request)
	require.NoError(t, err)
	require.Empty(t, result)
	require.NotEmpty(t, podControl.DeletePodName)
	require.Len(t, podControl.DeletePodName, 1)

	// When GetStorageNodes returns an error
	getStorageNodeserr := fmt.Errorf("test error 1")
	driver.EXPECT().GetStorageNodes(gomock.Any()).Return(nil, getStorageNodeserr).Times(1)

	result, err = controller.Reconcile(context.TODO(), request)
	require.Empty(t, result)
	require.Error(t, err)
	require.Contains(t, err.Error(), fmt.Sprintf("couldn't get list of storage nodes during rolling update of storage cluster %s/%s: %s", cluster.Namespace, cluster.Name, getStorageNodeserr))

	// When GetKvdbMembers returns an error
	err = testutil.Get(k8sClient, cluster, cluster.Name, cluster.Namespace)
	require.NoError(t, err)
	cluster.Status.Phase = "Online"
	err = k8sClient.Update(context.TODO(), cluster)
	require.NoError(t, err)

	getKvdbMemberserr := fmt.Errorf("test error 2")
	driver.EXPECT().GetKVDBMembers(gomock.Any()).Return(nil, getKvdbMemberserr).Times(1)
	driver.EXPECT().GetStorageNodes(gomock.Any()).Return(storageNodes, nil).AnyTimes()

	result, err = controller.Reconcile(context.TODO(), request)
	require.Empty(t, result)
	require.Error(t, err)
	require.Contains(t, err.Error(), fmt.Sprintf("couldn't get KVDB members due to %s", getKvdbMemberserr))

}

func TestUpdateStorageClusterWithRollingUpdateStrategy(t *testing.T) {
	mockCtrl := gomock.NewController(t)
	defer mockCtrl.Finish()

	driverName := "mock-driver"
	cluster := createStorageCluster()
	k8sVersion, _ := version.NewVersion(minSupportedK8sVersion)
	driver := testutil.MockDriver(mockCtrl)
	k8sClient := testutil.FakeK8sClient(cluster)
	podControl := &k8scontroller.FakePodControl{}
	recorder := record.NewFakeRecorder(10)
	controller := Controller{
		client:            k8sClient,
		Driver:            driver,
		podControl:        podControl,
		recorder:          recorder,
		kubernetesVersion: k8sVersion,
		nodeInfoMap:       maps.MakeSyncMap[string, *k8s.NodeInfo](),
		kubevirt:          testutil.NoopKubevirtManager(mockCtrl),
	}
	clusterRef := metav1.NewControllerRef(cluster, controllerKind)
	storageNodeList := []*storageapi.StorageNode{
		{
			Id:                "node1",
			SchedulerNodeName: "k8s-node",
			NodeLabels: map[string]string{
				"PX Version": "3.0.0",
			},
			Status: storageapi.Status_STATUS_OK,
		},
	}
	driver.EXPECT().Validate(gomock.Any()).Return(nil).AnyTimes()
	driver.EXPECT().SetDefaultsOnStorageCluster(gomock.Any()).AnyTimes()
	driver.EXPECT().GetSelectorLabels().Return(nil).AnyTimes()
	driver.EXPECT().String().Return(driverName).AnyTimes()
	driver.EXPECT().PreInstall(gomock.Any()).Return(nil).AnyTimes()
	driver.EXPECT().UpdateDriver(gomock.Any()).Return(nil).AnyTimes()
	driver.EXPECT().GetStorageNodes(gomock.Any()).Return(storageNodeList, nil).AnyTimes()
	driver.EXPECT().GetStoragePodSpec(gomock.Any(), gomock.Any()).Return(v1.PodSpec{}, nil).AnyTimes()
	driver.EXPECT().UpdateStorageClusterStatus(gomock.Any(), gomock.Any()).Return(nil).AnyTimes()
	driver.EXPECT().IsPodUpdated(gomock.Any(), gomock.Any()).Return(true).AnyTimes()
	driver.EXPECT().GetKVDBMembers(gomock.Any()).Return(nil, nil).AnyTimes()

	k8sNode := createK8sNode("k8s-node", 10)
	err := k8sClient.Create(context.TODO(), k8sNode)
	require.NoError(t, err)

	// create portworx-api pod
	pxApiPodName := "portworx-api"
	m := map[string]string{
		"name": pxApiPodName,
	}
	apipod := createPxApiPod(cluster, k8sNode.Name, m)
	err = k8sClient.Create(context.TODO(), apipod)
	require.NoError(t, err)

	request := reconcile.Request{
		NamespacedName: types.NamespacedName{
			Name:      cluster.Name,
			Namespace: cluster.Namespace,
		},
	}
	result, err := controller.Reconcile(context.TODO(), request)
	require.NoError(t, err)
	require.Empty(t, result)

	revisions := &appsv1.ControllerRevisionList{}
	err = testutil.List(k8sClient, revisions)
	require.NoError(t, err)
	require.Len(t, revisions.Items, 1)
	require.Equal(t, int64(1), revisions.Items[0].Revision)

	require.Len(t, podControl.ControllerRefs, 1)
	require.Equal(t, *clusterRef, podControl.ControllerRefs[0])

	// Verify that the revision hash matches that of the new pod
	require.Len(t, podControl.Templates, 1)
	require.Equal(t, revisions.Items[0].Labels[util.DefaultStorageClusterUniqueLabelKey],
		podControl.Templates[0].Labels[util.DefaultStorageClusterUniqueLabelKey])

	// Test case: Changing the cluster spec -
	// A new revision should be created for the new cluster spec
	// Also the pod should be changed with the updated spec
	err = testutil.Get(k8sClient, cluster, cluster.Name, cluster.Namespace)
	require.NoError(t, err)

	cluster.Spec.Image = "new/image:2.17.3"
	err = k8sClient.Update(context.TODO(), cluster)
	require.NoError(t, err)
	oldPod, err := k8scontroller.GetPodFromTemplate(&podControl.Templates[0], cluster, clusterRef)
	require.NoError(t, err)
	oldPod.Name = oldPod.GenerateName + "1"
	oldPod.Namespace = cluster.Namespace
	oldPod.Spec.NodeName = k8sNode.Name
	oldPod.Status.Conditions = append(oldPod.Status.Conditions, v1.PodCondition{
		Type:   v1.PodReady,
		Status: v1.ConditionTrue,
	})
	err = k8sClient.Create(context.TODO(), oldPod)
	require.NoError(t, err)

	// Reset the fake pod controller
	podControl.Templates = nil
	podControl.ControllerRefs = nil
	podControl.DeletePodName = nil

	result, err = controller.Reconcile(context.TODO(), request)
	require.NoError(t, err)
	require.Empty(t, result)
	// New revision should be created for the updated cluster spec
	revisions = &appsv1.ControllerRevisionList{}
	err = testutil.List(k8sClient, revisions)
	require.NoError(t, err)
	require.Len(t, revisions.Items, 2)
	require.ElementsMatch(t, []int64{1, 2}, []int64{revisions.Items[0].Revision, revisions.Items[1].Revision})
	// The old pod should be marked for deletion
	require.Empty(t, podControl.Templates)
	require.Empty(t, podControl.ControllerRefs)
	require.Len(t, podControl.DeletePodName, 1)
	require.Equal(t, []string{oldPod.Name}, podControl.DeletePodName)

	// Test case: Running reconcile again should start a new pod with new
	// revision hash.
	err = k8sClient.Delete(context.TODO(), oldPod)
	require.NoError(t, err)
	podControl.Templates = nil
	podControl.ControllerRefs = nil
	podControl.DeletePodName = nil

	result, err = controller.Reconcile(context.TODO(), request)
	require.NoError(t, err)
	require.Empty(t, result)

	// Newer px pods are created
	// Since version of portworx is greater than 2.13, portworx-api pods are deleted to re-register csi nodes driver
	require.Len(t, podControl.DeletePodName, 1)
	require.Equal(t, []string{pxApiPodName}, podControl.DeletePodName)

	// New revision should not be created as the cluster spec is unchanged
	revisions = &appsv1.ControllerRevisionList{}
	err = testutil.List(k8sClient, revisions)
	require.NoError(t, err)
	require.Len(t, revisions.Items, 2)

	require.Len(t, podControl.ControllerRefs, 1)
	require.Equal(t, *clusterRef, podControl.ControllerRefs[0])

	// New revision's hash should match that of the new pod.
	require.Len(t, podControl.Templates, 1)
	require.ElementsMatch(t, []int64{1, 2}, []int64{revisions.Items[0].Revision, revisions.Items[1].Revision})
	// New revision's hash should match that of the new pod.
	var revision2 *appsv1.ControllerRevision = nil
	for i, rev := range revisions.Items {
		if rev.Revision == 2 {
			revision2 = &revisions.Items[i]
		}
	}
	require.Equal(t, revision2.Labels[util.DefaultStorageClusterUniqueLabelKey],
		podControl.Templates[0].Labels[util.DefaultStorageClusterUniqueLabelKey])
}

// When any storage node is unhealthy, we should not upgrade storage pod as it may cause
// storage cluster to lose quorum. The unhealthy storage node could be running on -
// - a Kubernetes node
// - a Kubernetes node where it is not supposed to run now (exluded later using taints, node affinity, etc)
// - outside the Kubernetes cluster
// These scenarios may happen if the user removes a node from Kubernetes for maintenance,
// and meanwhile tries to upgrade the storage cluster.
func TestUpdateStorageClusterBasedOnStorageNodeStatuses(t *testing.T) {
	mockCtrl := gomock.NewController(t)
	defer mockCtrl.Finish()

	driverName := "mock-driver"
	cluster := createStorageCluster()
	k8sVersion, _ := version.NewVersion(minSupportedK8sVersion)
	driver := testutil.MockDriver(mockCtrl)
	storageLabels := map[string]string{
		constants.LabelKeyClusterName: cluster.Name,
		constants.LabelKeyDriverName:  driverName,
	}
	k8sClient := testutil.FakeK8sClient(cluster)
	podControl := &k8scontroller.FakePodControl{}
	recorder := record.NewFakeRecorder(10)
	controller := &Controller{
		client:            k8sClient,
		Driver:            driver,
		podControl:        podControl,
		recorder:          recorder,
		kubernetesVersion: k8sVersion,
		nodeInfoMap:       maps.MakeSyncMap[string, *k8s.NodeInfo](),
		kubevirt:          testutil.NoopKubevirtManager(mockCtrl),
	}

	var storageNodes []*storageapi.StorageNode
<<<<<<< HEAD
	storageNodes = append(storageNodes, createStorageNode("k8s-node-0", true, "3.0.0"))
	storageNodes = append(storageNodes, createStorageNode("k8s-node-1", true, "3.0.0"))
	storageNodes = append(storageNodes, createStorageNode("k8s-node-2", true, "3.0.0"))
	storageNodes = append(storageNodes, createStorageNode("not-k8s-node", false, "3.0.0"))
=======
	storageNodes = append(storageNodes, createStorageNode("k8s-node-0", true))
	storageNodes = append(storageNodes, createStorageNode("k8s-node-1", true))
	// Create duplicate storage nodes with unhealthy statuses and one with healthy status.
	// We need to verify that the one with healthy status is considered when calculating
	// what nodes to upgrade next.
	storageNodes = append(storageNodes, createStorageNode("k8s-node-2", false))
	storageNodes = append(storageNodes, createStorageNode("k8s-node-2", true))
	storageNodes = append(storageNodes, createStorageNode("k8s-node-2", false))
	storageNodes = append(storageNodes, createStorageNode("not-k8s-node", false))
>>>>>>> 0a7f695a

	driver.EXPECT().Validate(gomock.Any()).Return(nil).AnyTimes()
	driver.EXPECT().SetDefaultsOnStorageCluster(gomock.Any()).AnyTimes()
	driver.EXPECT().GetSelectorLabels().Return(nil).AnyTimes()
	driver.EXPECT().String().Return(driverName).AnyTimes()
	driver.EXPECT().PreInstall(gomock.Any()).Return(nil).AnyTimes()
	driver.EXPECT().UpdateDriver(gomock.Any()).Return(nil).AnyTimes()
	driver.EXPECT().GetStorageNodes(gomock.Any()).Return(storageNodes, nil).AnyTimes()
	driver.EXPECT().GetStoragePodSpec(gomock.Any(), gomock.Any()).Return(v1.PodSpec{}, nil).AnyTimes()
	driver.EXPECT().UpdateStorageClusterStatus(gomock.Any(), gomock.Any()).Return(nil).AnyTimes()
	driver.EXPECT().IsPodUpdated(gomock.Any(), gomock.Any()).Return(true).AnyTimes()
	driver.EXPECT().GetKVDBMembers(gomock.Any()).Return(nil, nil).AnyTimes()

	// This will create a revision which we will map to our pre-created pods
	rev1Hash, err := createRevision(k8sClient, cluster, driverName)
	require.NoError(t, err)
	storageLabels[util.DefaultStorageClusterUniqueLabelKey] = rev1Hash

	// Kubernetes node with enough resources to create new pods
	for i := 0; i < 3; i++ {
		k8sNode := createK8sNode(fmt.Sprintf("k8s-node-%d", i), 10)
		err = k8sClient.Create(context.TODO(), k8sNode)
		require.NoError(t, err)

		storagePod := createStoragePod(cluster, fmt.Sprintf("storage-pod-%d", i), k8sNode.Name, storageLabels)
		storagePod.Status.Conditions = []v1.PodCondition{
			{
				Type:   v1.PodReady,
				Status: v1.ConditionTrue,
			},
		}
		err = k8sClient.Create(context.TODO(), storagePod)
		require.NoError(t, err)
	}

	// TestCase: Change image pull secret to trigger portworx updates.
	// No update should happen as there is one unhealthy storage node.
	err = testutil.Get(k8sClient, cluster, cluster.Name, cluster.Namespace)
	require.NoError(t, err)
	cluster.Spec.ImagePullSecret = stringPtr("pull-secret")
	err = k8sClient.Update(context.TODO(), cluster)
	require.NoError(t, err)

	request := reconcile.Request{
		NamespacedName: types.NamespacedName{
			Name:      cluster.Name,
			Namespace: cluster.Namespace,
		},
	}
	result, err := controller.Reconcile(context.TODO(), request)
	require.NoError(t, err)
	require.Empty(t, result)

	// The old pod should not be marked for deletion.
	require.Empty(t, podControl.DeletePodName)

	// TestCase: Mark the unhealthy storage node to healthy, the update should begin.
	storageNodes[5].Status = storageapi.Status_STATUS_OK
	result, err = controller.Reconcile(context.TODO(), request)
	require.NoError(t, err)
	require.Empty(t, result)

	// The old pod be marked for deletion.
	require.NotEmpty(t, podControl.DeletePodName)

	// TestCase: Storage node 0, which is also a k8s node, is unhealthy,
	// no storage pod should be upgraded.
	storageNodes[0].Status = storageapi.Status_STATUS_ERROR

	// Reset the test for upgrade.
	podControl.DeletePodName = []string{}
	err = testutil.Get(k8sClient, cluster, cluster.Name, cluster.Namespace)
	require.NoError(t, err)
	cluster.Spec.ImagePullSecret = stringPtr("updated-pull-secret")
	err = k8sClient.Update(context.TODO(), cluster)
	require.NoError(t, err)

	result, err = controller.Reconcile(context.TODO(), request)
	require.NoError(t, err)
	require.Empty(t, result)

	require.Empty(t, podControl.DeletePodName)

	// TestCase: K8s node should not run storage pod, but unhealthy storage node exists,
	// without any pod - no storage pod should be upgraded.
	storageNodes[0].Status = storageapi.Status_STATUS_OK
	storageNodes[3].SchedulerNodeName = "k8s-node-4"
	storageNodes[3].Status = storageapi.Status_STATUS_ERROR

	k8sNode4 := createK8sNode("k8s-node-4", 10)
	k8sNode4.Spec.Taints = []v1.Taint{
		{
			Key:    "key",
			Effect: v1.TaintEffectNoExecute,
		},
	}
	err = k8sClient.Create(context.TODO(), k8sNode4)
	require.NoError(t, err)

	result, err = controller.Reconcile(context.TODO(), request)
	require.NoError(t, err)
	require.Empty(t, result)

	require.Empty(t, podControl.DeletePodName)

	// TestCase: K8s node should not run storage pod, but storage is disabled,
	// so we cannot get the storage node information - upgrade should continue.
	err = testutil.Get(k8sClient, cluster, cluster.Name, cluster.Namespace)
	require.NoError(t, err)
	cluster.Annotations = map[string]string{constants.AnnotationDisableStorage: "true"}
	err = k8sClient.Update(context.TODO(), cluster)
	require.NoError(t, err)

	result, err = controller.Reconcile(context.TODO(), request)
	require.NoError(t, err)
	require.Empty(t, result)

	require.NotEmpty(t, podControl.DeletePodName)

	// TestCase: There is a k8s node should not run storage pod, but healthy storage node exists,
	// without any pod - upgrade should continue.
	storageNodes[3].Status = storageapi.Status_STATUS_OK

	result, err = controller.Reconcile(context.TODO(), request)
	require.NoError(t, err)
	require.Empty(t, result)

	// The old pod should be marked for deletion.
	require.NotEmpty(t, podControl.DeletePodName)

	// TestCase: There is a k8s node should not run storage pod, but healthy storage node exists,
	// with ready pod - upgrade should continue
	storagePod := createStoragePod(cluster, "storage-pod-4", "k8s-node-4", storageLabels)
	storagePod.Status.Conditions = []v1.PodCondition{
		{
			Type:   v1.PodReady,
			Status: v1.ConditionTrue,
		},
	}
	err = k8sClient.Create(context.TODO(), storagePod)
	require.NoError(t, err)

	// Reset the test for upgrade
	podControl.DeletePodName = []string{}

	result, err = controller.Reconcile(context.TODO(), request)
	require.NoError(t, err)
	require.Empty(t, result)

	// The old pod should be marked for deletion.
	require.NotEmpty(t, podControl.DeletePodName)

	// TestCase: There is a k8s node should not run storage pod, but healthy storage node exists,
	// with not ready pod - upgrade should continue
	storagePod.Status.Conditions = []v1.PodCondition{
		{
			Type:   v1.PodReady,
			Status: v1.ConditionFalse,
		},
	}
	err = k8sClient.Update(context.TODO(), storagePod)
	require.NoError(t, err)

	// Reset the test for upgrade
	podControl.DeletePodName = []string{}

	result, err = controller.Reconcile(context.TODO(), request)
	require.NoError(t, err)
	require.Empty(t, result)

	// The old pod should not be marked for deletion.
	require.NotEmpty(t, podControl.DeletePodName)
}

func TestUpdateStorageClusterWithOpenshiftUpgrade(t *testing.T) {
	mockCtrl := gomock.NewController(t)
	defer mockCtrl.Finish()

	cv := &ocp_configv1.ClusterVersion{
		ObjectMeta: metav1.ObjectMeta{
			Name: "version",
		},
		Spec: ocp_configv1.ClusterVersionSpec{
			DesiredUpdate: &ocp_configv1.Update{
				Version: "1.2.3",
			},
		},
		Status: ocp_configv1.ClusterVersionStatus{
			History: []ocp_configv1.UpdateHistory{
				{
					Version: "1.2.3",
					State:   ocp_configv1.PartialUpdate,
				},
			},
		},
	}

	driverName := "mock-driver"
	cluster := createStorageCluster()
	k8sVersion, _ := version.NewVersion(minSupportedK8sVersion)
	driver := testutil.MockDriver(mockCtrl)
	k8sClient := testutil.FakeK8sClient(cluster, cv)
	podControl := &k8scontroller.FakePodControl{}
	recorder := record.NewFakeRecorder(10)
	controller := Controller{
		client:            k8sClient,
		Driver:            driver,
		podControl:        podControl,
		recorder:          recorder,
		kubernetesVersion: k8sVersion,
		nodeInfoMap:       maps.MakeSyncMap[string, *k8s.NodeInfo](),
		kubevirt:          testutil.NoopKubevirtManager(mockCtrl),
	}
	clusterRef := metav1.NewControllerRef(cluster, controllerKind)
	storageNodeList := []*storageapi.StorageNode{
		{
			Id:                "node1",
			SchedulerNodeName: "k8s-node",
			NodeLabels: map[string]string{
				"PX Version": "3.0.0",
			},
			Status: storageapi.Status_STATUS_OK,
		},
	}
	driver.EXPECT().Validate(gomock.Any()).Return(nil).AnyTimes()
	driver.EXPECT().SetDefaultsOnStorageCluster(gomock.Any()).AnyTimes()
	driver.EXPECT().GetSelectorLabels().Return(nil).AnyTimes()
	driver.EXPECT().String().Return(driverName).AnyTimes()
	driver.EXPECT().PreInstall(gomock.Any()).Return(nil).AnyTimes()
	driver.EXPECT().UpdateDriver(gomock.Any()).Return(nil).AnyTimes()
	driver.EXPECT().GetStorageNodes(gomock.Any()).Return(storageNodeList, nil).AnyTimes()
	driver.EXPECT().GetStoragePodSpec(gomock.Any(), gomock.Any()).Return(v1.PodSpec{}, nil).AnyTimes()
	driver.EXPECT().UpdateStorageClusterStatus(gomock.Any(), gomock.Any()).Return(nil).AnyTimes()
	driver.EXPECT().IsPodUpdated(gomock.Any(), gomock.Any()).Return(true).AnyTimes()
	driver.EXPECT().GetKVDBMembers(gomock.Any()).Return(nil, nil).AnyTimes()

	k8sNode := createK8sNode("k8s-node", 10)
	err := k8sClient.Create(context.TODO(), k8sNode)
	require.NoError(t, err)

	request := reconcile.Request{
		NamespacedName: types.NamespacedName{
			Name:      cluster.Name,
			Namespace: cluster.Namespace,
		},
	}
	result, err := controller.Reconcile(context.TODO(), request)
	require.NoError(t, err)
	require.Empty(t, result)

	revisions := &appsv1.ControllerRevisionList{}
	err = testutil.List(k8sClient, revisions)
	require.NoError(t, err)
	require.Len(t, revisions.Items, 1)
	require.Equal(t, int64(1), revisions.Items[0].Revision)

	require.Len(t, podControl.ControllerRefs, 1)
	require.Equal(t, *clusterRef, podControl.ControllerRefs[0])

	// Verify that the revision hash matches that of the new pod
	require.Len(t, podControl.Templates, 1)
	require.Equal(t, revisions.Items[0].Labels[util.DefaultStorageClusterUniqueLabelKey],
		podControl.Templates[0].Labels[util.DefaultStorageClusterUniqueLabelKey])

	// TestCase: Changing the cluster spec -
	// A new revision should be created for the new cluster spec
	// But pod should not be changed as Openshift upgrade is in progress
	err = testutil.Get(k8sClient, cluster, cluster.Name, cluster.Namespace)
	require.NoError(t, err)
	cluster.Spec.Image = "new/image"
	err = k8sClient.Update(context.TODO(), cluster)
	require.NoError(t, err)
	oldPod, err := k8scontroller.GetPodFromTemplate(&podControl.Templates[0], cluster, clusterRef)
	require.NoError(t, err)
	oldPod.Name = oldPod.GenerateName + "1"
	oldPod.Namespace = cluster.Namespace
	oldPod.Spec.NodeName = k8sNode.Name
	oldPod.Status.Conditions = append(oldPod.Status.Conditions, v1.PodCondition{
		Type:   v1.PodReady,
		Status: v1.ConditionTrue,
	})
	err = k8sClient.Create(context.TODO(), oldPod)
	require.NoError(t, err)

	// Reset the fake pod controller
	podControl.Templates = nil
	podControl.ControllerRefs = nil
	podControl.DeletePodName = nil

	result, err = controller.Reconcile(context.TODO(), request)
	require.NoError(t, err)
	require.Empty(t, result)

	require.Len(t, recorder.Events, 1)
	require.Contains(t, <-recorder.Events,
		fmt.Sprintf("%v %v", v1.EventTypeNormal, util.UpdatePausedReason))

	// The old pod should NOT be marked for deletion as an OpenShift
	// upgrade is in progress
	require.Empty(t, podControl.DeletePodName)

	// New revision should still be created for the updated cluster spec
	revisions = &appsv1.ControllerRevisionList{}
	err = testutil.List(k8sClient, revisions)
	require.NoError(t, err)
	require.Len(t, revisions.Items, 2)

	// validate revision 1 and revision 2 exist
	require.ElementsMatch(t, []int64{1, 2}, []int64{revisions.Items[0].Revision, revisions.Items[1].Revision})

	// TestCase: Continue upgrade if forced using annotation
	err = testutil.Get(k8sClient, cluster, cluster.Name, cluster.Namespace)
	require.NoError(t, err)
	cluster.Annotations = map[string]string{
		constants.AnnotationForceContinueUpdate: "true",
	}
	err = k8sClient.Update(context.TODO(), cluster)
	require.NoError(t, err)

	// Reset the fake pod controller
	podControl.Templates = nil
	podControl.ControllerRefs = nil
	podControl.DeletePodName = nil

	result, err = controller.Reconcile(context.TODO(), request)
	require.NoError(t, err)
	require.Empty(t, result)

	require.Empty(t, recorder.Events)

	// The old pod should be marked for deletion
	require.Len(t, podControl.DeletePodName, 1)
	require.Equal(t, []string{oldPod.Name}, podControl.DeletePodName)
	require.Empty(t, podControl.Templates)
	require.Empty(t, podControl.ControllerRefs)
}

func TestUpdateStorageClusterShouldNotExceedMaxUnavailable(t *testing.T) {
	mockCtrl := gomock.NewController(t)
	defer mockCtrl.Finish()

	driverName := "mock-driver"
	cluster := createStorageCluster()
	k8sVersion, _ := version.NewVersion(minSupportedK8sVersion)
	driver := testutil.MockDriver(mockCtrl)
	storageLabels := map[string]string{
		constants.LabelKeyClusterName: cluster.Name,
		constants.LabelKeyDriverName:  driverName,
	}
	k8sClient := testutil.FakeK8sClient(cluster)
	podControl := &k8scontroller.FakePodControl{}
	recorder := record.NewFakeRecorder(10)
	controller := Controller{
		client:            k8sClient,
		Driver:            driver,
		podControl:        podControl,
		recorder:          recorder,
		kubernetesVersion: k8sVersion,
		nodeInfoMap:       maps.MakeSyncMap[string, *k8s.NodeInfo](),
		kubevirt:          testutil.NoopKubevirtManager(mockCtrl),
	}
	clusterRef := metav1.NewControllerRef(cluster, controllerKind)
	storageNodeList := []*storageapi.StorageNode{
		{
			Id:                "node1",
			SchedulerNodeName: "k8s-node-1",
			NodeLabels: map[string]string{
				"PX Version": "3.0.0",
			},
			Status: storageapi.Status_STATUS_OK,
		},
		{
			Id:                "node2",
			SchedulerNodeName: "k8s-node-2",
			NodeLabels: map[string]string{
				"PX Version": "3.0.0",
			},
			Status: storageapi.Status_STATUS_OK,
		},
		{
			Id:                "node3",
			SchedulerNodeName: "k8s-node-3",
			NodeLabels: map[string]string{
				"PX Version": "3.0.0",
			},
			Status: storageapi.Status_STATUS_OK,
		},
		{
			Id:                "node4",
			SchedulerNodeName: "k8s-node-4",
			NodeLabels: map[string]string{
				"PX Version": "3.0.0",
			},
			Status: storageapi.Status_STATUS_OK,
		},
	}
	driver.EXPECT().Validate(gomock.Any()).Return(nil).AnyTimes()
	driver.EXPECT().SetDefaultsOnStorageCluster(gomock.Any()).AnyTimes()
	driver.EXPECT().GetSelectorLabels().Return(nil).AnyTimes()
	driver.EXPECT().String().Return(driverName).AnyTimes()
	driver.EXPECT().PreInstall(gomock.Any()).Return(nil).AnyTimes()
	driver.EXPECT().UpdateDriver(gomock.Any()).Return(nil).AnyTimes()
	driver.EXPECT().GetStorageNodes(gomock.Any()).Return(storageNodeList, nil).AnyTimes()
	driver.EXPECT().GetStoragePodSpec(gomock.Any(), gomock.Any()).Return(v1.PodSpec{}, nil).AnyTimes()
	driver.EXPECT().UpdateStorageClusterStatus(gomock.Any(), gomock.Any()).Return(nil).AnyTimes()
	driver.EXPECT().IsPodUpdated(gomock.Any(), gomock.Any()).Return(true).AnyTimes()
	driver.EXPECT().GetKVDBMembers(gomock.Any()).Return(nil, nil).AnyTimes()

	k8sNode1 := createK8sNode("k8s-node-1", 10)
	k8sNode2 := createK8sNode("k8s-node-2", 10)
	k8sNode3 := createK8sNode("k8s-node-3", 10)
	k8sNode4 := createK8sNode("k8s-node-4", 10)
	err := k8sClient.Create(context.TODO(), k8sNode1)
	require.NoError(t, err)
	err = k8sClient.Create(context.TODO(), k8sNode2)
	require.NoError(t, err)
	err = k8sClient.Create(context.TODO(), k8sNode3)
	require.NoError(t, err)
	err = k8sClient.Create(context.TODO(), k8sNode4)
	require.NoError(t, err)

	// Pods that are already running on the k8s nodes with same hash
	rev1Hash, err := createRevision(k8sClient, cluster, driverName)
	require.NoError(t, err)
	storageLabels[util.DefaultStorageClusterUniqueLabelKey] = rev1Hash
	oldPod1 := createStoragePod(cluster, "old-pod-1", k8sNode1.Name, storageLabels)
	oldPod1.Status.Conditions = []v1.PodCondition{
		{
			Type:   v1.PodReady,
			Status: v1.ConditionTrue,
		},
	}

	oldPod2 := oldPod1.DeepCopy()
	oldPod2.Name = "old-pod-2"
	oldPod2.Spec.NodeName = k8sNode2.Name

	oldPod3 := oldPod1.DeepCopy()
	oldPod3.Name = "old-pod-3"
	oldPod3.Spec.NodeName = k8sNode3.Name

	oldPod4 := oldPod1.DeepCopy()
	oldPod4.Name = "old-pod-4"
	oldPod4.Spec.NodeName = k8sNode4.Name

	err = k8sClient.Create(context.TODO(), oldPod1)
	require.NoError(t, err)
	err = k8sClient.Create(context.TODO(), oldPod2)
	require.NoError(t, err)
	err = k8sClient.Create(context.TODO(), oldPod3)
	require.NoError(t, err)
	err = k8sClient.Create(context.TODO(), oldPod4)
	require.NoError(t, err)

	// Should delete pods only up to maxUnavailable value. In this case - 2 pods
	maxUnavailable := intstr.FromInt(2)
	cluster.Spec.UpdateStrategy = corev1.StorageClusterUpdateStrategy{
		Type: corev1.RollingUpdateStorageClusterStrategyType,
		RollingUpdate: &corev1.RollingUpdateStorageCluster{
			MaxUnavailable: &maxUnavailable,
		},
	}
	cluster.Spec.Image = "test/image:v2"
	err = k8sClient.Update(context.TODO(), cluster)
	require.NoError(t, err)

	request := reconcile.Request{
		NamespacedName: types.NamespacedName{
			Name:      cluster.Name,
			Namespace: cluster.Namespace,
		},
	}
	result, err := controller.Reconcile(context.TODO(), request)
	require.NoError(t, err)
	require.Empty(t, result)
	require.Len(t, podControl.DeletePodName, 2)
	require.Empty(t, podControl.Templates)

	// Next reconcile loop should not delete more pods as 2 are already down.
	// If a pod is marked for deletion but not actually deleted do not send it
	// for deletion again.
	deletedPods := make([]*v1.Pod, 0)
	deletedPod1 := &v1.Pod{}
	err = testutil.Get(k8sClient, deletedPod1, podControl.DeletePodName[0], cluster.Namespace)
	require.NoError(t, err)
	deletedPods = append(deletedPods, deletedPod1)
	err = k8sClient.Delete(context.TODO(), deletedPod1)
	require.NoError(t, err)

	deletedPod2 := &v1.Pod{}
	err = testutil.Get(k8sClient, deletedPod2, podControl.DeletePodName[1], cluster.Namespace)
	require.NoError(t, err)
	deletionTimestamp := metav1.Now()
	deletedPod2.DeletionTimestamp = &deletionTimestamp
	deletedPod2.Status.Conditions[0].Status = v1.ConditionFalse
	err = k8sClient.Update(context.TODO(), deletedPod2)
	require.NoError(t, err)
	deletedPods = append(deletedPods, deletedPod2)

	podControl.Templates = nil
	podControl.DeletePodName = nil

	result, err = controller.Reconcile(context.TODO(), request)
	require.NoError(t, err)
	require.Empty(t, result)
	require.Empty(t, podControl.DeletePodName)
	// Both pods are deleted
	require.Len(t, podControl.Templates, 2)

	// If the pods are created but not ready, even then no extra pod should be deleted
	replacedPod1, err := k8scontroller.GetPodFromTemplate(&podControl.Templates[0], cluster, clusterRef)
	require.NoError(t, err)
	replacedPod1.Name = replacedPod1.GenerateName + "replaced-1"
	replacedPod1.Namespace = cluster.Namespace
	replacedPod1.Spec.NodeName = deletedPods[0].Spec.NodeName
	err = k8sClient.Create(context.TODO(), replacedPod1)
	require.NoError(t, err)

	podControl.Templates = nil
	podControl.DeletePodName = nil

	result, err = controller.Reconcile(context.TODO(), request)
	require.NoError(t, err)
	require.Empty(t, result)
	require.Empty(t, podControl.DeletePodName)
	require.Len(t, podControl.Templates, 1)

	// If another update happens to storage cluster, we should account for non-running
	// and non-ready pods in max unavailable pods. Also we should delete an old not ready
	// pod before a running one.
	err = testutil.Get(k8sClient, cluster, cluster.Name, cluster.Namespace)
	require.NoError(t, err)
	cluster.Spec.Image = "test/image:v3"
	err = k8sClient.Update(context.TODO(), cluster)
	require.NoError(t, err)

	podControl.Templates = nil
	podControl.DeletePodName = nil

	result, err = controller.Reconcile(context.TODO(), request)
	require.NoError(t, err)
	require.Empty(t, result)
	require.Equal(t, []string{replacedPod1.Name}, podControl.DeletePodName)
	require.Len(t, podControl.Templates, 1)

	// Once the new pods are up and in ready state, we should delete remaining
	// pods with older versions.
	err = k8sClient.Delete(context.TODO(), replacedPod1)
	require.NoError(t, err)

	replacedPod2, err := k8scontroller.GetPodFromTemplate(&podControl.Templates[0], cluster, clusterRef)
	require.NoError(t, err)
	replacedPod2.Name = replacedPod2.GenerateName + "replaced-2"
	replacedPod2.Namespace = cluster.Namespace
	replacedPod2.Spec.NodeName = deletedPods[0].Spec.NodeName
	replacedPod2.Status.Conditions = []v1.PodCondition{
		{
			Type:   v1.PodReady,
			Status: v1.ConditionTrue,
		},
	}
	err = k8sClient.Create(context.TODO(), replacedPod2)
	require.NoError(t, err)

	replacedPod3 := replacedPod2.DeepCopy()
	replacedPod3.Name = replacedPod2.GenerateName + "replaced-3"
	replacedPod3.Spec.NodeName = deletedPods[1].Spec.NodeName
	replacedPod3.ResourceVersion = ""
	err = k8sClient.Create(context.TODO(), replacedPod3)
	require.NoError(t, err)

	podControl.Templates = nil
	podControl.DeletePodName = nil

	result, err = controller.Reconcile(context.TODO(), request)
	require.NoError(t, err)
	require.Empty(t, result)
	require.Len(t, podControl.DeletePodName, 2)
	require.NotContains(t, podControl.DeletePodName, replacedPod2.Name)
	require.NotContains(t, podControl.DeletePodName, replacedPod3.Name)
}

func TestUpdateStorageClusterWithPercentageMaxUnavailable(t *testing.T) {
	mockCtrl := gomock.NewController(t)
	defer mockCtrl.Finish()

	driverName := "mock-driver"
	cluster := createStorageCluster()
	k8sVersion, _ := version.NewVersion(minSupportedK8sVersion)
	driver := testutil.MockDriver(mockCtrl)
	storageLabels := map[string]string{
		constants.LabelKeyClusterName: cluster.Name,
		constants.LabelKeyDriverName:  driverName,
	}
	k8sClient := testutil.FakeK8sClient(cluster)
	podControl := &k8scontroller.FakePodControl{}
	recorder := record.NewFakeRecorder(10)
	controller := Controller{
		client:            k8sClient,
		Driver:            driver,
		podControl:        podControl,
		recorder:          recorder,
		kubernetesVersion: k8sVersion,
		nodeInfoMap:       maps.MakeSyncMap[string, *k8s.NodeInfo](),
		kubevirt:          testutil.NoopKubevirtManager(mockCtrl),
	}
	clusterRef := metav1.NewControllerRef(cluster, controllerKind)
	storageNodeList := []*storageapi.StorageNode{
		{
			Id:                "node1",
			SchedulerNodeName: "k8s-node-1",
			NodeLabels: map[string]string{
				"PX Version": "3.0.0",
			},
			Status: storageapi.Status_STATUS_OK,
		},
		{
			Id:                "node2",
			SchedulerNodeName: "k8s-node-2",
			NodeLabels: map[string]string{
				"PX Version": "3.0.0",
			},
			Status: storageapi.Status_STATUS_OK,
		},
		{
			Id:                "node3",
			SchedulerNodeName: "k8s-node-3",
			NodeLabels: map[string]string{
				"PX Version": "3.0.0",
			},
			Status: storageapi.Status_STATUS_OK,
		},
		{
			Id:                "node4",
			SchedulerNodeName: "k8s-node-4",
			NodeLabels: map[string]string{
				"PX Version": "3.0.0",
			},
			Status: storageapi.Status_STATUS_OK,
		},
	}
	driver.EXPECT().Validate(gomock.Any()).Return(nil).AnyTimes()
	driver.EXPECT().SetDefaultsOnStorageCluster(gomock.Any()).AnyTimes()
	driver.EXPECT().GetSelectorLabels().Return(nil).AnyTimes()
	driver.EXPECT().String().Return(driverName).AnyTimes()
	driver.EXPECT().PreInstall(gomock.Any()).Return(nil).AnyTimes()
	driver.EXPECT().UpdateDriver(gomock.Any()).Return(nil).AnyTimes()
	driver.EXPECT().GetStorageNodes(gomock.Any()).Return(storageNodeList, nil).AnyTimes()
	driver.EXPECT().GetStoragePodSpec(gomock.Any(), gomock.Any()).Return(v1.PodSpec{}, nil).AnyTimes()
	driver.EXPECT().UpdateStorageClusterStatus(gomock.Any(), gomock.Any()).Return(nil).AnyTimes()
	driver.EXPECT().IsPodUpdated(gomock.Any(), gomock.Any()).Return(true).AnyTimes()
	driver.EXPECT().GetKVDBMembers(gomock.Any()).Return(nil, nil).AnyTimes()

	k8sNode1 := createK8sNode("k8s-node-1", 10)
	k8sNode2 := createK8sNode("k8s-node-2", 10)
	k8sNode3 := createK8sNode("k8s-node-3", 10)
	k8sNode4 := createK8sNode("k8s-node-4", 10)
	err := k8sClient.Create(context.TODO(), k8sNode1)
	require.NoError(t, err)
	err = k8sClient.Create(context.TODO(), k8sNode2)
	require.NoError(t, err)
	err = k8sClient.Create(context.TODO(), k8sNode3)
	require.NoError(t, err)
	err = k8sClient.Create(context.TODO(), k8sNode4)
	require.NoError(t, err)

	// Pods that are already running on the k8s nodes with same hash
	rev1Hash, err := createRevision(k8sClient, cluster, driverName)
	require.NoError(t, err)
	storageLabels[util.DefaultStorageClusterUniqueLabelKey] = rev1Hash
	oldPod1 := createStoragePod(cluster, "old-pod-1", k8sNode1.Name, storageLabels)
	oldPod1.Status.Conditions = []v1.PodCondition{
		{
			Type:   v1.PodReady,
			Status: v1.ConditionTrue,
		},
	}

	oldPod2 := oldPod1.DeepCopy()
	oldPod2.Name = "old-pod-2"
	oldPod2.Spec.NodeName = k8sNode2.Name

	oldPod3 := oldPod1.DeepCopy()
	oldPod3.Name = "old-pod-3"
	oldPod3.Spec.NodeName = k8sNode3.Name

	oldPod4 := oldPod1.DeepCopy()
	oldPod4.Name = "old-pod-4"
	oldPod4.Spec.NodeName = k8sNode4.Name

	err = k8sClient.Create(context.TODO(), oldPod1)
	require.NoError(t, err)
	err = k8sClient.Create(context.TODO(), oldPod2)
	require.NoError(t, err)
	err = k8sClient.Create(context.TODO(), oldPod3)
	require.NoError(t, err)
	err = k8sClient.Create(context.TODO(), oldPod4)
	require.NoError(t, err)

	// Should delete pods only up to maxUnavailable value. In this case - 75%
	err = testutil.Get(k8sClient, cluster, cluster.Name, cluster.Namespace)
	require.NoError(t, err)
	maxUnavailable := intstr.FromString("75%")
	cluster.Spec.UpdateStrategy = corev1.StorageClusterUpdateStrategy{
		Type: corev1.RollingUpdateStorageClusterStrategyType,
		RollingUpdate: &corev1.RollingUpdateStorageCluster{
			MaxUnavailable: &maxUnavailable,
		},
	}
	cluster.Spec.Image = "test/image:v2"
	err = k8sClient.Update(context.TODO(), cluster)
	require.NoError(t, err)

	request := reconcile.Request{
		NamespacedName: types.NamespacedName{
			Name:      cluster.Name,
			Namespace: cluster.Namespace,
		},
	}
	result, err := controller.Reconcile(context.TODO(), request)
	require.NoError(t, err)
	require.Empty(t, result)
	require.Empty(t, podControl.Templates)
	require.Len(t, podControl.DeletePodName, 3)

	// Next reconcile loop should not delete more pods as 75% are already down,
	// rather it should try to create 3 pods (75%).
	deletedPods := make([]*v1.Pod, 0)
	for _, name := range podControl.DeletePodName {
		pod := &v1.Pod{}
		err = testutil.Get(k8sClient, pod, name, cluster.Namespace)
		require.NoError(t, err)
		deletedPods = append(deletedPods, pod)
		err = k8sClient.Delete(context.TODO(), pod)
		require.NoError(t, err)
	}

	podControl.Templates = nil
	podControl.DeletePodName = nil

	result, err = controller.Reconcile(context.TODO(), request)
	require.NoError(t, err)
	require.Empty(t, result)
	require.Empty(t, podControl.DeletePodName)
	require.Len(t, podControl.Templates, 3)

	// If the pods are up and ready, then the remaining pods are deleted
	replacedPod1, err := k8scontroller.GetPodFromTemplate(&podControl.Templates[0], cluster, clusterRef)
	require.NoError(t, err)
	replacedPod1.Name = replacedPod1.GenerateName + "replaced-1"
	replacedPod1.Namespace = cluster.Namespace
	replacedPod1.Spec.NodeName = deletedPods[0].Spec.NodeName
	replacedPod1.Status.Conditions = []v1.PodCondition{
		{
			Type:   v1.PodReady,
			Status: v1.ConditionTrue,
		},
	}
	err = k8sClient.Create(context.TODO(), replacedPod1)
	require.NoError(t, err)

	replacedPod2 := replacedPod1.DeepCopy()
	replacedPod2.Name = replacedPod1.GenerateName + "replaced-2"
	replacedPod2.Spec.NodeName = deletedPods[1].Spec.NodeName
	replacedPod2.ResourceVersion = ""
	err = k8sClient.Create(context.TODO(), replacedPod2)
	require.NoError(t, err)

	replacedPod3 := replacedPod2.DeepCopy()
	replacedPod3.Name = replacedPod2.GenerateName + "replaced-3"
	replacedPod3.Spec.NodeName = deletedPods[2].Spec.NodeName
	replacedPod3.ResourceVersion = ""
	err = k8sClient.Create(context.TODO(), replacedPod3)
	require.NoError(t, err)

	podControl.Templates = nil
	podControl.DeletePodName = nil

	result, err = controller.Reconcile(context.TODO(), request)
	require.NoError(t, err)
	require.Empty(t, result)
	require.Len(t, podControl.DeletePodName, 1)
	require.Empty(t, podControl.Templates)
}

func TestUpdateStorageClusterWithInvalidMaxUnavailableValue(t *testing.T) {
	mockCtrl := gomock.NewController(t)
	defer mockCtrl.Finish()

	driverName := "mock-driver"
	cluster := createStorageCluster()
	k8sVersion, _ := version.NewVersion(minSupportedK8sVersion)
	driver := testutil.MockDriver(mockCtrl)
	k8sClient := testutil.FakeK8sClient(cluster)
	podControl := &k8scontroller.FakePodControl{}
	recorder := record.NewFakeRecorder(10)
	controller := Controller{
		client:            k8sClient,
		Driver:            driver,
		podControl:        podControl,
		recorder:          recorder,
		kubernetesVersion: k8sVersion,
		nodeInfoMap:       maps.MakeSyncMap[string, *k8s.NodeInfo](),
		kubevirt:          testutil.NoopKubevirtManager(mockCtrl),
	}

	driver.EXPECT().Validate(gomock.Any()).Return(nil).AnyTimes()
	driver.EXPECT().SetDefaultsOnStorageCluster(gomock.Any())
	driver.EXPECT().GetSelectorLabels().Return(nil).AnyTimes()
	driver.EXPECT().String().Return(driverName).AnyTimes()
	driver.EXPECT().PreInstall(gomock.Any()).Return(nil)
	driver.EXPECT().UpdateDriver(gomock.Any()).Return(nil)
	driver.EXPECT().GetStorageNodes(gomock.Any()).Return(nil, nil).AnyTimes()
	driver.EXPECT().GetStoragePodSpec(gomock.Any(), gomock.Any()).Return(v1.PodSpec{}, nil).AnyTimes()
	driver.EXPECT().IsPodUpdated(gomock.Any(), gomock.Any()).Return(true).AnyTimes()
	driver.EXPECT().GetKVDBMembers(gomock.Any()).Return(nil, nil).AnyTimes()

	// Reconcile should fail due to invalid maxUnavailable value in RollingUpdate strategy
	maxUnavailable := intstr.FromString("invalid-value")
	cluster.Spec.UpdateStrategy = corev1.StorageClusterUpdateStrategy{
		Type: corev1.RollingUpdateStorageClusterStrategyType,
		RollingUpdate: &corev1.RollingUpdateStorageCluster{
			MaxUnavailable: &maxUnavailable,
		},
	}
	err := k8sClient.Update(context.TODO(), cluster)
	require.NoError(t, err)

	request := reconcile.Request{
		NamespacedName: types.NamespacedName{
			Name:      cluster.Name,
			Namespace: cluster.Namespace,
		},
	}
	result, err := controller.Reconcile(context.TODO(), request)
	require.Empty(t, result)
	require.Error(t, err)
	require.Contains(t, err.Error(), "invalid value for MaxUnavailable")

	existingCluster := &corev1.StorageCluster{}
	err = testutil.Get(k8sClient, existingCluster, cluster.Name, cluster.Namespace)
	require.NoError(t, err)
	require.Equal(t, string(corev1.ClusterStateDegraded), existingCluster.Status.Phase)

	require.Len(t, recorder.Events, 1)
	require.Contains(t, <-recorder.Events,
		fmt.Sprintf("%v %v", v1.EventTypeWarning, util.FailedSyncReason))
}

func TestUpdateStorageClusterWhenDriverReportsPodNotUpdated(t *testing.T) {
	mockCtrl := gomock.NewController(t)
	defer mockCtrl.Finish()

	driverName := "mock-driver"
	cluster := createStorageCluster()
	k8sVersion, _ := version.NewVersion(minSupportedK8sVersion)
	driver := testutil.MockDriver(mockCtrl)
	storageLabels := map[string]string{
		constants.LabelKeyClusterName: cluster.Name,
		constants.LabelKeyDriverName:  driverName,
	}
	k8sClient := testutil.FakeK8sClient(cluster)
	podControl := &k8scontroller.FakePodControl{}
	recorder := record.NewFakeRecorder(10)
	controller := &Controller{
		client:            k8sClient,
		Driver:            driver,
		podControl:        podControl,
		recorder:          recorder,
		kubernetesVersion: k8sVersion,
		nodeInfoMap:       maps.MakeSyncMap[string, *k8s.NodeInfo](),
		kubevirt:          testutil.NoopKubevirtManager(mockCtrl),
	}
	storageNodeList := []*storageapi.StorageNode{
		{
			Id:                "node1",
			SchedulerNodeName: "k8s-node",
			NodeLabels: map[string]string{
				"PX Version": "3.0.0",
			},
			Status: storageapi.Status_STATUS_OK,
		},
	}
	driver.EXPECT().Validate(gomock.Any()).Return(nil).AnyTimes()
	driver.EXPECT().SetDefaultsOnStorageCluster(gomock.Any()).AnyTimes()
	driver.EXPECT().GetSelectorLabels().Return(nil).AnyTimes()
	driver.EXPECT().String().Return(driverName).AnyTimes()
	driver.EXPECT().PreInstall(gomock.Any()).Return(nil).AnyTimes()
	driver.EXPECT().UpdateDriver(gomock.Any()).Return(nil).AnyTimes()
	driver.EXPECT().GetStorageNodes(gomock.Any()).Return(storageNodeList, nil).AnyTimes()
	driver.EXPECT().GetStoragePodSpec(gomock.Any(), gomock.Any()).Return(v1.PodSpec{}, nil).AnyTimes()
	driver.EXPECT().UpdateStorageClusterStatus(gomock.Any(), gomock.Any()).Return(nil).AnyTimes()
	driver.EXPECT().IsPodUpdated(gomock.Any(), gomock.Any()).Return(false).AnyTimes()
	driver.EXPECT().GetKVDBMembers(gomock.Any()).Return(nil, nil).AnyTimes()

	// This will create a revision which we will map to our pre-created pods
	rev1Hash, err := createRevision(k8sClient, cluster, driverName)
	require.NoError(t, err)

	// Kubernetes node with enough resources to create new pods
	k8sNode := createK8sNode("k8s-node", 10)
	err = k8sClient.Create(context.TODO(), k8sNode)
	require.NoError(t, err)

	// Pods that are already running on the k8s nodes with same hash
	storageLabels[util.DefaultStorageClusterUniqueLabelKey] = rev1Hash
	storagePod := createStoragePod(cluster, "storage-pod", k8sNode.Name, storageLabels)
	storagePod.Status.Conditions = []v1.PodCondition{
		{
			Type:   v1.PodReady,
			Status: v1.ConditionTrue,
		},
	}
	err = k8sClient.Create(context.TODO(), storagePod)
	require.NoError(t, err)

	request := reconcile.Request{
		NamespacedName: types.NamespacedName{
			Name:      cluster.Name,
			Namespace: cluster.Namespace,
		},
	}
	result, err := controller.Reconcile(context.TODO(), request)
	require.NoError(t, err)
	require.Empty(t, result)
	require.Equal(t, []string{storagePod.Name}, podControl.DeletePodName)
}

func TestUpdateStorageClusterShouldRestartPodIfItDoesNotHaveAnyHash(t *testing.T) {
	mockCtrl := gomock.NewController(t)
	defer mockCtrl.Finish()

	driverName := "mock-driver"
	cluster := createStorageCluster()
	k8sVersion, _ := version.NewVersion(minSupportedK8sVersion)
	driver := testutil.MockDriver(mockCtrl)
	storageLabels := map[string]string{
		constants.LabelKeyClusterName: cluster.Name,
		constants.LabelKeyDriverName:  driverName,
	}
	k8sClient := testutil.FakeK8sClient(cluster)
	podControl := &k8scontroller.FakePodControl{}
	recorder := record.NewFakeRecorder(10)
	controller := Controller{
		client:            k8sClient,
		Driver:            driver,
		podControl:        podControl,
		recorder:          recorder,
		kubernetesVersion: k8sVersion,
		nodeInfoMap:       maps.MakeSyncMap[string, *k8s.NodeInfo](),
		kubevirt:          testutil.NoopKubevirtManager(mockCtrl),
	}
	storageNodeList := []*storageapi.StorageNode{
		{
			Id:                "node1",
			SchedulerNodeName: "k8s-node",
			NodeLabels: map[string]string{
				"PX Version": "3.0.0",
			},
			Status: storageapi.Status_STATUS_OK,
		},
	}
	driver.EXPECT().Validate(gomock.Any()).Return(nil).AnyTimes()
	driver.EXPECT().SetDefaultsOnStorageCluster(gomock.Any()).AnyTimes()
	driver.EXPECT().GetSelectorLabels().Return(nil).AnyTimes()
	driver.EXPECT().String().Return(driverName).AnyTimes()
	driver.EXPECT().PreInstall(gomock.Any()).Return(nil).AnyTimes()
	driver.EXPECT().UpdateDriver(gomock.Any()).Return(nil).AnyTimes()
	driver.EXPECT().GetStorageNodes(gomock.Any()).Return(storageNodeList, nil).AnyTimes()
	driver.EXPECT().GetStoragePodSpec(gomock.Any(), gomock.Any()).Return(v1.PodSpec{}, nil).AnyTimes()
	driver.EXPECT().UpdateStorageClusterStatus(gomock.Any(), gomock.Any()).Return(nil).AnyTimes()
	driver.EXPECT().IsPodUpdated(gomock.Any(), gomock.Any()).Return(true).AnyTimes()
	driver.EXPECT().GetKVDBMembers(gomock.Any()).Return(nil, nil).AnyTimes()

	k8sNode := createK8sNode("k8s-node", 10)
	err := k8sClient.Create(context.TODO(), k8sNode)
	require.NoError(t, err)

	// Pods that is already running but does not any revision hash associated
	runningPod := createStoragePod(cluster, "old-pod", k8sNode.Name, storageLabels)
	runningPod.Status.Conditions = []v1.PodCondition{
		{
			Type:   v1.PodReady,
			Status: v1.ConditionTrue,
		},
	}
	err = k8sClient.Create(context.TODO(), runningPod)
	require.NoError(t, err)

	request := reconcile.Request{
		NamespacedName: types.NamespacedName{
			Name:      cluster.Name,
			Namespace: cluster.Namespace,
		},
	}
	result, err := controller.Reconcile(context.TODO(), request)
	require.NoError(t, err)
	require.Empty(t, result)
	require.Equal(t, []string{runningPod.Name}, podControl.DeletePodName)
}

func TestUpdateStorageClusterImagePullSecret(t *testing.T) {
	mockCtrl := gomock.NewController(t)
	defer mockCtrl.Finish()

	driverName := "mock-driver"
	cluster := createStorageCluster()
	k8sVersion, _ := version.NewVersion(minSupportedK8sVersion)
	driver := testutil.MockDriver(mockCtrl)
	storageLabels := map[string]string{
		constants.LabelKeyClusterName: cluster.Name,
		constants.LabelKeyDriverName:  driverName,
	}
	k8sClient := testutil.FakeK8sClient(cluster)
	podControl := &k8scontroller.FakePodControl{}
	recorder := record.NewFakeRecorder(10)
	controller := &Controller{
		client:            k8sClient,
		Driver:            driver,
		podControl:        podControl,
		recorder:          recorder,
		kubernetesVersion: k8sVersion,
		nodeInfoMap:       maps.MakeSyncMap[string, *k8s.NodeInfo](),
		kubevirt:          testutil.NoopKubevirtManager(mockCtrl),
	}
	storageNodeList := []*storageapi.StorageNode{
		{
			Id:                "node1",
			SchedulerNodeName: "k8s-node",
			NodeLabels: map[string]string{
				"PX Version": "3.0.0",
			},
			Status: storageapi.Status_STATUS_OK,
		},
	}
	driver.EXPECT().Validate(gomock.Any()).Return(nil).AnyTimes()
	driver.EXPECT().SetDefaultsOnStorageCluster(gomock.Any()).AnyTimes()
	driver.EXPECT().GetSelectorLabels().Return(nil).AnyTimes()
	driver.EXPECT().String().Return(driverName).AnyTimes()
	driver.EXPECT().PreInstall(gomock.Any()).Return(nil).AnyTimes()
	driver.EXPECT().UpdateDriver(gomock.Any()).Return(nil).AnyTimes()
	driver.EXPECT().GetStorageNodes(gomock.Any()).Return(storageNodeList, nil).AnyTimes()
	driver.EXPECT().GetStoragePodSpec(gomock.Any(), gomock.Any()).Return(v1.PodSpec{}, nil).AnyTimes()
	driver.EXPECT().UpdateStorageClusterStatus(gomock.Any(), gomock.Any()).Return(nil).AnyTimes()
	driver.EXPECT().IsPodUpdated(gomock.Any(), gomock.Any()).Return(true).AnyTimes()
	driver.EXPECT().GetKVDBMembers(gomock.Any()).Return(nil, nil).AnyTimes()

	// This will create a revision which we will map to our pre-created pods
	rev1Hash, err := createRevision(k8sClient, cluster, driverName)
	require.NoError(t, err)

	// Kubernetes node with enough resources to create new pods
	k8sNode := createK8sNode("k8s-node", 10)
	err = k8sClient.Create(context.TODO(), k8sNode)
	require.NoError(t, err)

	// Pods that are already running on the k8s nodes with same hash
	storageLabels[util.DefaultStorageClusterUniqueLabelKey] = rev1Hash
	storagePod := createStoragePod(cluster, "storage-pod", k8sNode.Name, storageLabels)
	storagePod.Status.Conditions = []v1.PodCondition{
		{
			Type:   v1.PodReady,
			Status: v1.ConditionTrue,
		},
	}
	err = k8sClient.Create(context.TODO(), storagePod)
	require.NoError(t, err)

	// TestCase: Add imagePullSecret
	err = testutil.Get(k8sClient, cluster, cluster.Name, cluster.Namespace)
	require.NoError(t, err)
	cluster.Spec.ImagePullSecret = stringPtr("pull-secret")
	err = k8sClient.Update(context.TODO(), cluster)
	require.NoError(t, err)

	request := reconcile.Request{
		NamespacedName: types.NamespacedName{
			Name:      cluster.Name,
			Namespace: cluster.Namespace,
		},
	}
	result, err := controller.Reconcile(context.TODO(), request)
	require.NoError(t, err)
	require.Empty(t, result)

	// The old pod should be marked for deletion, which means the pod
	// is detected to be updated
	require.Equal(t, []string{storagePod.Name}, podControl.DeletePodName)

	// TestCase: Update imagePullSecret
	// Replace old pod with new configuration so that it has the image pull secret
	storagePod = replaceOldPod(storagePod, cluster, controller, podControl)

	// Change the image pull secret
	err = testutil.Get(k8sClient, cluster, cluster.Name, cluster.Namespace)
	require.NoError(t, err)
	cluster.Spec.ImagePullSecret = stringPtr("new-pull-secret")
	err = k8sClient.Update(context.TODO(), cluster)
	require.NoError(t, err)

	result, err = controller.Reconcile(context.TODO(), request)
	require.NoError(t, err)
	require.Empty(t, result)
	require.Equal(t, []string{storagePod.Name}, podControl.DeletePodName)

	// TestCase: Remove imagePullSecret
	// Replace old pod with new configuration so that it has the new image pull secret
	storagePod = replaceOldPod(storagePod, cluster, controller, podControl)

	err = testutil.Get(k8sClient, cluster, cluster.Name, cluster.Namespace)
	require.NoError(t, err)
	cluster.Spec.ImagePullSecret = nil
	err = k8sClient.Update(context.TODO(), cluster)
	require.NoError(t, err)

	result, err = controller.Reconcile(context.TODO(), request)
	require.NoError(t, err)
	require.Empty(t, result)
	require.Equal(t, []string{storagePod.Name}, podControl.DeletePodName)
}

func TestUpdateStorageClusterCustomImageRegistry(t *testing.T) {
	mockCtrl := gomock.NewController(t)
	defer mockCtrl.Finish()

	driverName := "mock-driver"
	cluster := createStorageCluster()
	k8sVersion, _ := version.NewVersion(minSupportedK8sVersion)
	driver := testutil.MockDriver(mockCtrl)
	storageLabels := map[string]string{
		constants.LabelKeyClusterName: cluster.Name,
		constants.LabelKeyDriverName:  driverName,
	}
	k8sClient := testutil.FakeK8sClient(cluster)
	podControl := &k8scontroller.FakePodControl{}
	recorder := record.NewFakeRecorder(10)
	controller := &Controller{
		client:            k8sClient,
		Driver:            driver,
		podControl:        podControl,
		recorder:          recorder,
		kubernetesVersion: k8sVersion,
		nodeInfoMap:       maps.MakeSyncMap[string, *k8s.NodeInfo](),
		kubevirt:          testutil.NoopKubevirtManager(mockCtrl),
	}
	storageNodeList := []*storageapi.StorageNode{
		{
			Id:                "node1",
			SchedulerNodeName: "k8s-node",
			NodeLabels: map[string]string{
				"PX Version": "3.0.0",
			},
			Status: storageapi.Status_STATUS_OK,
		},
	}
	driver.EXPECT().Validate(gomock.Any()).Return(nil).AnyTimes()
	driver.EXPECT().SetDefaultsOnStorageCluster(gomock.Any()).AnyTimes()
	driver.EXPECT().GetSelectorLabels().Return(nil).AnyTimes()
	driver.EXPECT().String().Return(driverName).AnyTimes()
	driver.EXPECT().PreInstall(gomock.Any()).Return(nil).AnyTimes()
	driver.EXPECT().UpdateDriver(gomock.Any()).Return(nil).AnyTimes()
	driver.EXPECT().GetStorageNodes(gomock.Any()).Return(storageNodeList, nil).AnyTimes()
	driver.EXPECT().GetStoragePodSpec(gomock.Any(), gomock.Any()).Return(v1.PodSpec{}, nil).AnyTimes()
	driver.EXPECT().UpdateStorageClusterStatus(gomock.Any(), gomock.Any()).Return(nil).AnyTimes()
	driver.EXPECT().IsPodUpdated(gomock.Any(), gomock.Any()).Return(true).AnyTimes()
	driver.EXPECT().GetKVDBMembers(gomock.Any()).Return(nil, nil).AnyTimes()

	// This will create a revision which we will map to our pre-created pods
	rev1Hash, err := createRevision(k8sClient, cluster, driverName)
	require.NoError(t, err)

	// Kubernetes node with enough resources to create new pods
	k8sNode := createK8sNode("k8s-node", 10)
	err = k8sClient.Create(context.TODO(), k8sNode)
	require.NoError(t, err)

	// Pods that are already running on the k8s nodes with same hash
	storageLabels[util.DefaultStorageClusterUniqueLabelKey] = rev1Hash
	storagePod := createStoragePod(cluster, "storage-pod", k8sNode.Name, storageLabels)
	storagePod.Status.Conditions = []v1.PodCondition{
		{
			Type:   v1.PodReady,
			Status: v1.ConditionTrue,
		},
	}
	err = k8sClient.Create(context.TODO(), storagePod)
	require.NoError(t, err)

	// TestCase: Add customImageRegistry
	cluster.Spec.CustomImageRegistry = "registry.first"
	err = k8sClient.Update(context.TODO(), cluster)
	require.NoError(t, err)

	request := reconcile.Request{
		NamespacedName: types.NamespacedName{
			Name:      cluster.Name,
			Namespace: cluster.Namespace,
		},
	}
	result, err := controller.Reconcile(context.TODO(), request)
	require.NoError(t, err)
	require.Empty(t, result)

	// The old pod should be marked for deletion, which means the pod
	// is detected to be updated
	require.Equal(t, []string{storagePod.Name}, podControl.DeletePodName)

	// TestCase: Update customImageRegistry
	// Replace old pod with new configuration so that it has the custom image registry
	storagePod = replaceOldPod(storagePod, cluster, controller, podControl)

	// Change the custom image registry
	err = testutil.Get(k8sClient, cluster, cluster.Name, cluster.Namespace)
	require.NoError(t, err)
	cluster.Spec.CustomImageRegistry = "registry.second"
	err = k8sClient.Update(context.TODO(), cluster)
	require.NoError(t, err)

	result, err = controller.Reconcile(context.TODO(), request)
	require.NoError(t, err)
	require.Empty(t, result)
	require.Equal(t, []string{storagePod.Name}, podControl.DeletePodName)

	// TestCase: Remove customImageRegistry
	// Replace old pod with new configuration so that it has the new custom image registry
	storagePod = replaceOldPod(storagePod, cluster, controller, podControl)

	err = testutil.Get(k8sClient, cluster, cluster.Name, cluster.Namespace)
	require.NoError(t, err)
	cluster.Spec.CustomImageRegistry = ""
	err = k8sClient.Update(context.TODO(), cluster)
	require.NoError(t, err)

	result, err = controller.Reconcile(context.TODO(), request)
	require.NoError(t, err)
	require.Empty(t, result)
	require.Equal(t, []string{storagePod.Name}, podControl.DeletePodName)
}

func TestUpdateStorageClusterKvdbSpec(t *testing.T) {
	mockCtrl := gomock.NewController(t)
	defer mockCtrl.Finish()

	driverName := "mock-driver"
	cluster := createStorageCluster()
	k8sVersion, _ := version.NewVersion(minSupportedK8sVersion)
	driver := testutil.MockDriver(mockCtrl)
	storageLabels := map[string]string{
		constants.LabelKeyClusterName: cluster.Name,
		constants.LabelKeyDriverName:  driverName,
	}
	k8sClient := testutil.FakeK8sClient(cluster)
	podControl := &k8scontroller.FakePodControl{}
	recorder := record.NewFakeRecorder(10)
	controller := Controller{
		client:            k8sClient,
		Driver:            driver,
		podControl:        podControl,
		recorder:          recorder,
		kubernetesVersion: k8sVersion,
		nodeInfoMap:       maps.MakeSyncMap[string, *k8s.NodeInfo](),
		kubevirt:          testutil.NoopKubevirtManager(mockCtrl),
	}
	storageNodeList := []*storageapi.StorageNode{
		{
			Id:                "node1",
			SchedulerNodeName: "k8s-node",
			NodeLabels: map[string]string{
				"PX Version": "3.0.0",
			},
			Status: storageapi.Status_STATUS_OK,
		},
	}
	driver.EXPECT().Validate(gomock.Any()).Return(nil).AnyTimes()
	driver.EXPECT().SetDefaultsOnStorageCluster(gomock.Any()).AnyTimes()
	driver.EXPECT().GetSelectorLabels().Return(nil).AnyTimes()
	driver.EXPECT().String().Return(driverName).AnyTimes()
	driver.EXPECT().PreInstall(gomock.Any()).Return(nil).AnyTimes()
	driver.EXPECT().UpdateDriver(gomock.Any()).Return(nil).AnyTimes()
	driver.EXPECT().GetStorageNodes(gomock.Any()).Return(storageNodeList, nil).AnyTimes()
	driver.EXPECT().GetStoragePodSpec(gomock.Any(), gomock.Any()).Return(v1.PodSpec{}, nil).AnyTimes()
	driver.EXPECT().UpdateStorageClusterStatus(gomock.Any(), gomock.Any()).Return(nil).AnyTimes()
	driver.EXPECT().IsPodUpdated(gomock.Any(), gomock.Any()).Return(true).AnyTimes()
	driver.EXPECT().GetKVDBMembers(gomock.Any()).Return(nil, nil).AnyTimes()

	// This will create a revision which we will map to our pre-created pods
	rev1Hash, err := createRevision(k8sClient, cluster, driverName)
	require.NoError(t, err)

	// Kubernetes node with enough resources to create new pods
	k8sNode := createK8sNode("k8s-node", 10)
	err = k8sClient.Create(context.TODO(), k8sNode)
	require.NoError(t, err)

	// Pods that are already running on the k8s nodes with same hash
	storageLabels[util.DefaultStorageClusterUniqueLabelKey] = rev1Hash
	oldPod := createStoragePod(cluster, "old-pod", k8sNode.Name, storageLabels)
	oldPod.Status.Conditions = []v1.PodCondition{
		{
			Type:   v1.PodReady,
			Status: v1.ConditionTrue,
		},
	}
	err = k8sClient.Create(context.TODO(), oldPod)
	require.NoError(t, err)

	// TestCase: Change spec.kvdb.internal
	cluster.Spec.Kvdb = &corev1.KvdbSpec{
		Internal: true,
	}
	err = k8sClient.Update(context.TODO(), cluster)
	require.NoError(t, err)

	request := reconcile.Request{
		NamespacedName: types.NamespacedName{
			Name:      cluster.Name,
			Namespace: cluster.Namespace,
		},
	}
	result, err := controller.Reconcile(context.TODO(), request)
	require.NoError(t, err)
	require.Empty(t, result)

	// The old pod should be marked for deletion, which means the pod
	// is detected to be updated.
	require.Equal(t, []string{oldPod.Name}, podControl.DeletePodName)

	// TestCase: Add spec.kvdb.endpoints
	err = testutil.Get(k8sClient, cluster, cluster.Name, cluster.Namespace)
	require.NoError(t, err)
	cluster.Spec.Kvdb.Endpoints = []string{"kvdb1", "kvdb2"}
	err = k8sClient.Update(context.TODO(), cluster)
	require.NoError(t, err)

	podControl.DeletePodName = nil

	result, err = controller.Reconcile(context.TODO(), request)
	require.NoError(t, err)
	require.Empty(t, result)
	require.Equal(t, []string{oldPod.Name}, podControl.DeletePodName)

	// TestCase: Change spec.kvdb.endpoints
	err = testutil.Get(k8sClient, cluster, cluster.Name, cluster.Namespace)
	require.NoError(t, err)
	cluster.Spec.Kvdb.Endpoints = []string{"kvdb2"}
	err = k8sClient.Update(context.TODO(), cluster)
	require.NoError(t, err)

	podControl.DeletePodName = nil

	result, err = controller.Reconcile(context.TODO(), request)
	require.NoError(t, err)
	require.Empty(t, result)
	require.Equal(t, []string{oldPod.Name}, podControl.DeletePodName)

	// TestCase: Change spec.kvdb.authSecrets
	err = testutil.Get(k8sClient, cluster, cluster.Name, cluster.Namespace)
	require.NoError(t, err)
	cluster.Spec.Kvdb.AuthSecret = "test-secret"
	err = k8sClient.Update(context.TODO(), cluster)
	require.NoError(t, err)

	podControl.DeletePodName = nil

	result, err = controller.Reconcile(context.TODO(), request)
	require.NoError(t, err)
	require.Empty(t, result)
	require.Equal(t, []string{oldPod.Name}, podControl.DeletePodName)
}

func TestUpdateStorageClusterResourceRequirements(t *testing.T) {
	mockCtrl := gomock.NewController(t)
	defer mockCtrl.Finish()

	driverName := "mock-driver"
	cluster := createStorageCluster()
	k8sVersion, _ := version.NewVersion(minSupportedK8sVersion)
	driver := testutil.MockDriver(mockCtrl)
	storageLabels := map[string]string{
		constants.LabelKeyClusterName: cluster.Name,
		constants.LabelKeyDriverName:  driverName,
	}
	k8sClient := testutil.FakeK8sClient(cluster)
	podControl := &k8scontroller.FakePodControl{}
	recorder := record.NewFakeRecorder(10)
	controller := Controller{
		client:            k8sClient,
		Driver:            driver,
		podControl:        podControl,
		recorder:          recorder,
		kubernetesVersion: k8sVersion,
		nodeInfoMap:       maps.MakeSyncMap[string, *k8s.NodeInfo](),
		kubevirt:          testutil.NoopKubevirtManager(mockCtrl),
	}
	storageNodeList := []*storageapi.StorageNode{
		{
			Id:                "node1",
			SchedulerNodeName: "k8s-node",
			NodeLabels: map[string]string{
				"PX Version": "3.0.0",
			},
			Status: storageapi.Status_STATUS_OK,
		},
	}
	driver.EXPECT().Validate(gomock.Any()).Return(nil).AnyTimes()
	driver.EXPECT().SetDefaultsOnStorageCluster(gomock.Any()).AnyTimes()
	driver.EXPECT().GetSelectorLabels().Return(nil).AnyTimes()
	driver.EXPECT().String().Return(driverName).AnyTimes()
	driver.EXPECT().PreInstall(gomock.Any()).Return(nil).AnyTimes()
	driver.EXPECT().UpdateDriver(gomock.Any()).Return(nil).AnyTimes()
	driver.EXPECT().GetStorageNodes(gomock.Any()).Return(storageNodeList, nil).AnyTimes()
	driver.EXPECT().GetStoragePodSpec(gomock.Any(), gomock.Any()).Return(v1.PodSpec{}, nil).AnyTimes()
	driver.EXPECT().UpdateStorageClusterStatus(gomock.Any(), gomock.Any()).Return(nil).AnyTimes()
	driver.EXPECT().IsPodUpdated(gomock.Any(), gomock.Any()).Return(true).AnyTimes()
	driver.EXPECT().GetKVDBMembers(gomock.Any()).Return(nil, nil).AnyTimes()

	// This will create a revision which we will map to our pre-created pods
	rev1Hash, err := createRevision(k8sClient, cluster, driverName)
	require.NoError(t, err)

	// Kubernetes node with enough resources to create new pods
	k8sNode := createK8sNode("k8s-node", 10)
	err = k8sClient.Create(context.TODO(), k8sNode)
	require.NoError(t, err)

	// Pods that are already running on the k8s nodes with same hash
	storageLabels[util.DefaultStorageClusterUniqueLabelKey] = rev1Hash
	oldPod := createStoragePod(cluster, "old-pod", k8sNode.Name, storageLabels)
	oldPod.Status.Conditions = []v1.PodCondition{
		{
			Type:   v1.PodReady,
			Status: v1.ConditionTrue,
		},
	}
	err = k8sClient.Create(context.TODO(), oldPod)
	require.NoError(t, err)

	// TestCase: Add portworx container resources
	cluster.Spec.Resources = &v1.ResourceRequirements{
		Requests: map[v1.ResourceName]resource.Quantity{
			v1.ResourceMemory: resource.MustParse("4Gi"),
			v1.ResourceCPU:    resource.MustParse("4"),
		},
	}
	err = k8sClient.Update(context.TODO(), cluster)
	require.NoError(t, err)

	request := reconcile.Request{
		NamespacedName: types.NamespacedName{
			Name:      cluster.Name,
			Namespace: cluster.Namespace,
		},
	}
	result, err := controller.Reconcile(context.TODO(), request)
	require.NoError(t, err)
	require.Empty(t, result)

	// The old pod should be marked for deletion, which means the pod
	// is detected to be updated.
	require.Equal(t, []string{oldPod.Name}, podControl.DeletePodName)

	// TestCase: Update portworx container resources
	oldPod = replaceOldPod(oldPod, cluster, &controller, podControl)
	err = testutil.Get(k8sClient, cluster, cluster.Name, cluster.Namespace)
	require.NoError(t, err)
	cluster.Spec.Resources = &v1.ResourceRequirements{
		Requests: map[v1.ResourceName]resource.Quantity{
			v1.ResourceMemory: resource.MustParse("8Gi"),
			v1.ResourceCPU:    resource.MustParse("8"),
		},
	}
	err = k8sClient.Update(context.TODO(), cluster)
	require.NoError(t, err)

	podControl.DeletePodName = nil

	result, err = controller.Reconcile(context.TODO(), request)
	require.NoError(t, err)
	require.Empty(t, result)
	require.Equal(t, []string{oldPod.Name}, podControl.DeletePodName)

	// TestCase: Delete portworx container resources
	oldPod = replaceOldPod(oldPod, cluster, &controller, podControl)
	err = testutil.Get(k8sClient, cluster, cluster.Name, cluster.Namespace)
	require.NoError(t, err)
	cluster.Spec.Resources = nil
	err = k8sClient.Update(context.TODO(), cluster)
	require.NoError(t, err)

	podControl.DeletePodName = nil

	result, err = controller.Reconcile(context.TODO(), request)
	require.NoError(t, err)
	require.Empty(t, result)
	require.Equal(t, []string{oldPod.Name}, podControl.DeletePodName)
}

func TestUpdateStorageClusterCloudStorageSpec(t *testing.T) {
	mockCtrl := gomock.NewController(t)
	defer mockCtrl.Finish()

	driverName := "mock-driver"
	cluster := createStorageCluster()
	k8sVersion, _ := version.NewVersion(minSupportedK8sVersion)
	driver := testutil.MockDriver(mockCtrl)
	storageLabels := map[string]string{
		constants.LabelKeyClusterName: cluster.Name,
		constants.LabelKeyDriverName:  driverName,
	}
	k8sClient := testutil.FakeK8sClient(cluster)
	podControl := &k8scontroller.FakePodControl{}
	recorder := record.NewFakeRecorder(10)
	controller := Controller{
		client:            k8sClient,
		Driver:            driver,
		podControl:        podControl,
		recorder:          recorder,
		kubernetesVersion: k8sVersion,
		nodeInfoMap:       maps.MakeSyncMap[string, *k8s.NodeInfo](),
		kubevirt:          testutil.NoopKubevirtManager(mockCtrl),
	}
	storageNodeList := []*storageapi.StorageNode{
		{
			Id:                "node1",
			SchedulerNodeName: "k8s-node",
			NodeLabels: map[string]string{
				"PX Version": "3.0.0",
			},
			Status: storageapi.Status_STATUS_OK,
		},
	}
	driver.EXPECT().Validate(gomock.Any()).Return(nil).AnyTimes()
	driver.EXPECT().SetDefaultsOnStorageCluster(gomock.Any()).AnyTimes()
	driver.EXPECT().GetSelectorLabels().Return(nil).AnyTimes()
	driver.EXPECT().String().Return(driverName).AnyTimes()
	driver.EXPECT().PreInstall(gomock.Any()).Return(nil).AnyTimes()
	driver.EXPECT().UpdateDriver(gomock.Any()).Return(nil).AnyTimes()
	driver.EXPECT().GetStorageNodes(gomock.Any()).Return(storageNodeList, nil).AnyTimes()
	driver.EXPECT().GetStoragePodSpec(gomock.Any(), gomock.Any()).Return(v1.PodSpec{}, nil).AnyTimes()
	driver.EXPECT().UpdateStorageClusterStatus(gomock.Any(), gomock.Any()).Return(nil).AnyTimes()
	driver.EXPECT().IsPodUpdated(gomock.Any(), gomock.Any()).Return(true).AnyTimes()
	driver.EXPECT().GetKVDBMembers(gomock.Any()).Return(nil, nil).AnyTimes()

	// This will create a revision which we will map to our pre-created pods
	rev1Hash, err := createRevision(k8sClient, cluster, driverName)
	require.NoError(t, err)

	// Kubernetes node with enough resources to create new pods
	k8sNode := createK8sNode("k8s-node", 10)
	err = k8sClient.Create(context.TODO(), k8sNode)
	require.NoError(t, err)

	// Pods that are already running on the k8s nodes with same hash
	storageLabels[util.DefaultStorageClusterUniqueLabelKey] = rev1Hash
	oldPod := createStoragePod(cluster, "old-pod", k8sNode.Name, storageLabels)
	oldPod.Status.Conditions = []v1.PodCondition{
		{
			Type:   v1.PodReady,
			Status: v1.ConditionTrue,
		},
	}
	err = k8sClient.Create(context.TODO(), oldPod)
	require.NoError(t, err)

	// TestCase: Add spec.cloudStorage.deviceSpecs
	deviceSpecs := []string{"spec1", "spec2"}
	cluster.Spec.CloudStorage = &corev1.CloudStorageSpec{
		CloudStorageCommon: corev1.CloudStorageCommon{
			DeviceSpecs: &deviceSpecs,
		},
	}
	err = k8sClient.Update(context.TODO(), cluster)
	require.NoError(t, err)

	request := reconcile.Request{
		NamespacedName: types.NamespacedName{
			Name:      cluster.Name,
			Namespace: cluster.Namespace,
		},
	}
	result, err := controller.Reconcile(context.TODO(), request)
	require.NoError(t, err)
	require.Empty(t, result)

	// The old pod should be marked for deletion, which means the pod
	// is detected to be updated.
	require.Equal(t, []string{oldPod.Name}, podControl.DeletePodName)

	// TestCase: Change spec.cloudStorage.deviceSpecs
	err = testutil.Get(k8sClient, cluster, cluster.Name, cluster.Namespace)
	require.NoError(t, err)
	deviceSpecs = append(deviceSpecs, "spec3")
	err = k8sClient.Update(context.TODO(), cluster)
	require.NoError(t, err)

	podControl.DeletePodName = nil

	result, err = controller.Reconcile(context.TODO(), request)
	require.NoError(t, err)
	require.Empty(t, result)
	require.Equal(t, []string{oldPod.Name}, podControl.DeletePodName)

	// TestCase: Add spec.cloudStorage.capacitySpecs
	err = testutil.Get(k8sClient, cluster, cluster.Name, cluster.Namespace)
	require.NoError(t, err)
	cluster.Spec.CloudStorage.CapacitySpecs = []corev1.CloudStorageCapacitySpec{{MinIOPS: uint64(1000)}}
	err = k8sClient.Update(context.TODO(), cluster)
	require.NoError(t, err)

	podControl.DeletePodName = nil

	result, err = controller.Reconcile(context.TODO(), request)
	require.NoError(t, err)
	require.Empty(t, result)
	require.Equal(t, []string{oldPod.Name}, podControl.DeletePodName)

	// TestCase: Change spec.cloudStorage.deviceSpecs
	err = testutil.Get(k8sClient, cluster, cluster.Name, cluster.Namespace)
	require.NoError(t, err)
	cluster.Spec.CloudStorage.CapacitySpecs = append(
		cluster.Spec.CloudStorage.CapacitySpecs,
		corev1.CloudStorageCapacitySpec{MinIOPS: uint64(2000)},
	)
	err = k8sClient.Update(context.TODO(), cluster)
	require.NoError(t, err)

	podControl.DeletePodName = nil

	result, err = controller.Reconcile(context.TODO(), request)
	require.NoError(t, err)
	require.Empty(t, result)
	require.Equal(t, []string{oldPod.Name}, podControl.DeletePodName)

	// TestCase: Change spec.cloudStorage.journalDeviceSpec
	err = testutil.Get(k8sClient, cluster, cluster.Name, cluster.Namespace)
	require.NoError(t, err)
	journalDeviceSpec := "journal-dev-spec"
	cluster.Spec.CloudStorage.JournalDeviceSpec = &journalDeviceSpec
	err = k8sClient.Update(context.TODO(), cluster)
	require.NoError(t, err)

	podControl.DeletePodName = nil

	result, err = controller.Reconcile(context.TODO(), request)
	require.NoError(t, err)
	require.Empty(t, result)
	require.Equal(t, []string{oldPod.Name}, podControl.DeletePodName)

	// TestCase: Change spec.cloudStorage.systemMetadataDeviceSpec
	err = testutil.Get(k8sClient, cluster, cluster.Name, cluster.Namespace)
	require.NoError(t, err)
	metadataDeviceSpec := "metadata-dev-spec"
	cluster.Spec.CloudStorage.SystemMdDeviceSpec = &metadataDeviceSpec
	err = k8sClient.Update(context.TODO(), cluster)
	require.NoError(t, err)

	podControl.DeletePodName = nil

	result, err = controller.Reconcile(context.TODO(), request)
	require.NoError(t, err)
	require.Empty(t, result)
	require.Equal(t, []string{oldPod.Name}, podControl.DeletePodName)

	// TestCase: Change spec.cloudStorage.kvdbDeviceSpec
	err = testutil.Get(k8sClient, cluster, cluster.Name, cluster.Namespace)
	require.NoError(t, err)
	kvdbDeviceSpec := "kvdb-dev-spec"
	cluster.Spec.CloudStorage.KvdbDeviceSpec = &kvdbDeviceSpec
	err = k8sClient.Update(context.TODO(), cluster)
	require.NoError(t, err)

	podControl.DeletePodName = nil

	result, err = controller.Reconcile(context.TODO(), request)
	require.NoError(t, err)
	require.Empty(t, result)
	require.Equal(t, []string{oldPod.Name}, podControl.DeletePodName)

	// TestCase: Change spec.cloudStorage.nodePoolLabel
	err = testutil.Get(k8sClient, cluster, cluster.Name, cluster.Namespace)
	require.NoError(t, err)
	nodePoolLabel := "node-pool-label"
	cluster.Spec.CloudStorage.NodePoolLabel = nodePoolLabel
	err = k8sClient.Update(context.TODO(), cluster)
	require.NoError(t, err)

	podControl.DeletePodName = nil

	result, err = controller.Reconcile(context.TODO(), request)
	require.NoError(t, err)
	require.Empty(t, result)
	require.Equal(t, []string{oldPod.Name}, podControl.DeletePodName)

	// TestCase: Change spec.cloudStorage.maxStorageNodes
	err = testutil.Get(k8sClient, cluster, cluster.Name, cluster.Namespace)
	require.NoError(t, err)
	maxStorageNodes := uint32(3)
	cluster.Spec.CloudStorage.MaxStorageNodes = &maxStorageNodes
	err = k8sClient.Update(context.TODO(), cluster)
	require.NoError(t, err)

	podControl.DeletePodName = nil

	result, err = controller.Reconcile(context.TODO(), request)
	require.NoError(t, err)
	require.Empty(t, result)
	require.Equal(t, []string{oldPod.Name}, podControl.DeletePodName)

	// TestCase: Change spec.cloudStorage.maxStorageNodesPerZone
	err = testutil.Get(k8sClient, cluster, cluster.Name, cluster.Namespace)
	require.NoError(t, err)
	cluster.Spec.CloudStorage.MaxStorageNodesPerZone = &maxStorageNodes
	err = k8sClient.Update(context.TODO(), cluster)
	require.NoError(t, err)

	podControl.DeletePodName = nil

	result, err = controller.Reconcile(context.TODO(), request)
	require.NoError(t, err)
	require.Empty(t, result)
	require.Equal(t, []string{oldPod.Name}, podControl.DeletePodName)

	// TestCase: Change spec.cloudStorage.maxStorageNodesPerZonePerNodeGroup
	err = testutil.Get(k8sClient, cluster, cluster.Name, cluster.Namespace)
	require.NoError(t, err)
	cluster.Spec.CloudStorage.MaxStorageNodesPerZonePerNodeGroup = &maxStorageNodes
	err = k8sClient.Update(context.TODO(), cluster)
	require.NoError(t, err)

	podControl.DeletePodName = nil

	result, err = controller.Reconcile(context.TODO(), request)
	require.NoError(t, err)
	require.Empty(t, result)
	require.Equal(t, []string{oldPod.Name}, podControl.DeletePodName)

	// TestCase: Add spec.cloudStorage.cloudProvider
	err = testutil.Get(k8sClient, cluster, cluster.Name, cluster.Namespace)
	require.NoError(t, err)
	cloudProvider := "AWS"
	cluster.Spec.CloudStorage.Provider = &cloudProvider
	err = k8sClient.Update(context.TODO(), cluster)
	require.NoError(t, err)

	podControl.DeletePodName = nil

	result, err = controller.Reconcile(context.TODO(), request)
	require.NoError(t, err)
	require.Empty(t, result)
	require.Equal(t, []string{oldPod.Name}, podControl.DeletePodName)

	// TestCase: Change spec.cloudStorage.cloudProvider
	err = testutil.Get(k8sClient, cluster, cluster.Name, cluster.Namespace)
	require.NoError(t, err)
	cloudProvider = "GKE"
	cluster.Spec.CloudStorage.Provider = &cloudProvider
	err = k8sClient.Update(context.TODO(), cluster)
	require.NoError(t, err)

	podControl.DeletePodName = nil

	result, err = controller.Reconcile(context.TODO(), request)
	require.NoError(t, err)
	require.Empty(t, result)
	require.Equal(t, []string{oldPod.Name}, podControl.DeletePodName)

	// TestCase: Remove spec.cloudStorage.cloudProvider
	err = testutil.Get(k8sClient, cluster, cluster.Name, cluster.Namespace)
	require.NoError(t, err)
	cluster.Spec.CloudStorage.Provider = nil
	err = k8sClient.Update(context.TODO(), cluster)
	require.NoError(t, err)

	podControl.DeletePodName = nil

	result, err = controller.Reconcile(context.TODO(), request)
	require.NoError(t, err)
	require.Empty(t, result)
	require.Equal(t, []string{oldPod.Name}, podControl.DeletePodName)
}

func TestUpdateStorageClusterStorageSpec(t *testing.T) {
	mockCtrl := gomock.NewController(t)
	defer mockCtrl.Finish()

	driverName := "mock-driver"
	cluster := createStorageCluster()
	k8sVersion, _ := version.NewVersion(minSupportedK8sVersion)
	driver := testutil.MockDriver(mockCtrl)
	storageLabels := map[string]string{
		constants.LabelKeyClusterName: cluster.Name,
		constants.LabelKeyDriverName:  driverName,
	}
	k8sClient := testutil.FakeK8sClient(cluster)
	podControl := &k8scontroller.FakePodControl{}
	recorder := record.NewFakeRecorder(10)
	controller := Controller{
		client:            k8sClient,
		Driver:            driver,
		podControl:        podControl,
		recorder:          recorder,
		kubernetesVersion: k8sVersion,
		nodeInfoMap:       maps.MakeSyncMap[string, *k8s.NodeInfo](),
		kubevirt:          testutil.NoopKubevirtManager(mockCtrl),
	}
	storageNodeList := []*storageapi.StorageNode{
		{
			Id:                "node1",
			SchedulerNodeName: "k8s-node",
			NodeLabels: map[string]string{
				"PX Version": "3.0.0",
			},
			Status: storageapi.Status_STATUS_OK,
		},
	}
	driver.EXPECT().Validate(gomock.Any()).Return(nil).AnyTimes()
	driver.EXPECT().SetDefaultsOnStorageCluster(gomock.Any()).AnyTimes()
	driver.EXPECT().GetSelectorLabels().Return(nil).AnyTimes()
	driver.EXPECT().String().Return(driverName).AnyTimes()
	driver.EXPECT().PreInstall(gomock.Any()).Return(nil).AnyTimes()
	driver.EXPECT().UpdateDriver(gomock.Any()).Return(nil).AnyTimes()
	driver.EXPECT().GetStorageNodes(gomock.Any()).Return(storageNodeList, nil).AnyTimes()
	driver.EXPECT().GetStoragePodSpec(gomock.Any(), gomock.Any()).Return(v1.PodSpec{}, nil).AnyTimes()
	driver.EXPECT().UpdateStorageClusterStatus(gomock.Any(), gomock.Any()).Return(nil).AnyTimes()
	driver.EXPECT().IsPodUpdated(gomock.Any(), gomock.Any()).Return(true).AnyTimes()
	driver.EXPECT().GetKVDBMembers(gomock.Any()).Return(nil, nil).AnyTimes()

	// This will create a revision which we will map to our pre-created pods
	rev1Hash, err := createRevision(k8sClient, cluster, driverName)
	require.NoError(t, err)

	// Kubernetes node with enough resources to create new pods
	k8sNode := createK8sNode("k8s-node", 10)
	err = k8sClient.Create(context.TODO(), k8sNode)
	require.NoError(t, err)

	// Pods that are already running on the k8s nodes with same hash
	storageLabels[util.DefaultStorageClusterUniqueLabelKey] = rev1Hash
	oldPod := createStoragePod(cluster, "old-pod", k8sNode.Name, storageLabels)
	oldPod.Status.Conditions = []v1.PodCondition{
		{
			Type:   v1.PodReady,
			Status: v1.ConditionTrue,
		},
	}
	err = k8sClient.Create(context.TODO(), oldPod)
	require.NoError(t, err)

	// TestCase: Add spec.storage.devices
	devices := []string{"spec1", "spec2"}
	cluster.Spec.Storage = &corev1.StorageSpec{
		Devices: &devices,
	}
	err = k8sClient.Update(context.TODO(), cluster)
	require.NoError(t, err)

	request := reconcile.Request{
		NamespacedName: types.NamespacedName{
			Name:      cluster.Name,
			Namespace: cluster.Namespace,
		},
	}
	result, err := controller.Reconcile(context.TODO(), request)
	require.NoError(t, err)
	require.Empty(t, result)

	// The old pod should be marked for deletion, which means the pod
	// is detected to be updated.
	require.Equal(t, []string{oldPod.Name}, podControl.DeletePodName)

	// TestCase: Change spec.storage.devices
	err = testutil.Get(k8sClient, cluster, cluster.Name, cluster.Namespace)
	require.NoError(t, err)
	devices = append(devices, "spec3")
	err = k8sClient.Update(context.TODO(), cluster)
	require.NoError(t, err)

	podControl.DeletePodName = nil

	result, err = controller.Reconcile(context.TODO(), request)
	require.NoError(t, err)
	require.Empty(t, result)
	require.Equal(t, []string{oldPod.Name}, podControl.DeletePodName)

	// TestCase: Add spec.storage.cachedevices
	err = testutil.Get(k8sClient, cluster, cluster.Name, cluster.Namespace)
	require.NoError(t, err)
	cacheDevices := []string{"/dev/sdc1", "/dev/sdc2"}
	cluster.Spec.Storage = &corev1.StorageSpec{
		CacheDevices: &cacheDevices,
	}
	err = k8sClient.Update(context.TODO(), cluster)
	require.NoError(t, err)

	podControl.DeletePodName = nil
	result, err = controller.Reconcile(context.TODO(), request)
	require.NoError(t, err)
	require.Empty(t, result)
	require.Equal(t, []string{oldPod.Name}, podControl.DeletePodName)

	// TestCase: Update spec.storage.cachedevices
	err = testutil.Get(k8sClient, cluster, cluster.Name, cluster.Namespace)
	require.NoError(t, err)
	cacheDevices = []string{"/dev/sdc1"}
	cluster.Spec.Storage = &corev1.StorageSpec{
		CacheDevices: &cacheDevices,
	}
	err = k8sClient.Update(context.TODO(), cluster)
	require.NoError(t, err)

	podControl.DeletePodName = nil
	result, err = controller.Reconcile(context.TODO(), request)
	require.NoError(t, err)
	require.Empty(t, result)
	require.Equal(t, []string{oldPod.Name}, podControl.DeletePodName)

	// TestCase: Remove spec.storage.cachedevices
	err = testutil.Get(k8sClient, cluster, cluster.Name, cluster.Namespace)
	require.NoError(t, err)
	cluster.Spec.Storage.CacheDevices = nil
	err = k8sClient.Update(context.TODO(), cluster)
	require.NoError(t, err)

	podControl.DeletePodName = nil
	result, err = controller.Reconcile(context.TODO(), request)
	require.NoError(t, err)
	require.Empty(t, result)
	require.Equal(t, []string{oldPod.Name}, podControl.DeletePodName)

	// TestCase: Change spec.storage.journalDevice
	err = testutil.Get(k8sClient, cluster, cluster.Name, cluster.Namespace)
	require.NoError(t, err)
	journalDevice := "journal-dev"
	cluster.Spec.Storage.JournalDevice = &journalDevice
	err = k8sClient.Update(context.TODO(), cluster)
	require.NoError(t, err)

	podControl.DeletePodName = nil

	result, err = controller.Reconcile(context.TODO(), request)
	require.NoError(t, err)
	require.Empty(t, result)
	require.Equal(t, []string{oldPod.Name}, podControl.DeletePodName)

	// TestCase: Change spec.storage.systemMetadataDevice
	err = testutil.Get(k8sClient, cluster, cluster.Name, cluster.Namespace)
	require.NoError(t, err)
	metadataDevice := "metadata-dev"
	cluster.Spec.Storage.SystemMdDevice = &metadataDevice
	err = k8sClient.Update(context.TODO(), cluster)
	require.NoError(t, err)

	podControl.DeletePodName = nil

	result, err = controller.Reconcile(context.TODO(), request)
	require.NoError(t, err)
	require.Empty(t, result)
	require.Equal(t, []string{oldPod.Name}, podControl.DeletePodName)

	// TestCase: Change spec.storage.kvdbDevice
	err = testutil.Get(k8sClient, cluster, cluster.Name, cluster.Namespace)
	require.NoError(t, err)
	kvdbDevice := "kvdb-dev"
	cluster.Spec.Storage.KvdbDevice = &kvdbDevice
	err = k8sClient.Update(context.TODO(), cluster)
	require.NoError(t, err)

	podControl.DeletePodName = nil

	result, err = controller.Reconcile(context.TODO(), request)
	require.NoError(t, err)
	require.Empty(t, result)
	require.Equal(t, []string{oldPod.Name}, podControl.DeletePodName)

	// TestCase: Change spec.storage.useAll
	err = testutil.Get(k8sClient, cluster, cluster.Name, cluster.Namespace)
	require.NoError(t, err)
	boolValue := true
	cluster.Spec.Storage.UseAll = &boolValue
	err = k8sClient.Update(context.TODO(), cluster)
	require.NoError(t, err)

	podControl.DeletePodName = nil

	result, err = controller.Reconcile(context.TODO(), request)
	require.NoError(t, err)
	require.Empty(t, result)
	require.Equal(t, []string{oldPod.Name}, podControl.DeletePodName)

	// TestCase: Change spec.storage.useAllWithPartitions
	err = testutil.Get(k8sClient, cluster, cluster.Name, cluster.Namespace)
	require.NoError(t, err)
	cluster.Spec.Storage.UseAllWithPartitions = &boolValue
	err = k8sClient.Update(context.TODO(), cluster)
	require.NoError(t, err)

	podControl.DeletePodName = nil

	result, err = controller.Reconcile(context.TODO(), request)
	require.NoError(t, err)
	require.Empty(t, result)
	require.Equal(t, []string{oldPod.Name}, podControl.DeletePodName)

	// TestCase: Change spec.storage.forceUseDisks
	err = testutil.Get(k8sClient, cluster, cluster.Name, cluster.Namespace)
	require.NoError(t, err)
	cluster.Spec.Storage.ForceUseDisks = &boolValue
	err = k8sClient.Update(context.TODO(), cluster)
	require.NoError(t, err)

	podControl.DeletePodName = nil

	result, err = controller.Reconcile(context.TODO(), request)
	require.NoError(t, err)
	require.Empty(t, result)
	require.Equal(t, []string{oldPod.Name}, podControl.DeletePodName)
}

func TestUpdateStorageClusterNetworkSpec(t *testing.T) {
	mockCtrl := gomock.NewController(t)
	defer mockCtrl.Finish()

	driverName := "mock-driver"
	cluster := createStorageCluster()
	k8sVersion, _ := version.NewVersion(minSupportedK8sVersion)
	driver := testutil.MockDriver(mockCtrl)
	storageLabels := map[string]string{
		constants.LabelKeyClusterName: cluster.Name,
		constants.LabelKeyDriverName:  driverName,
	}
	k8sClient := testutil.FakeK8sClient(cluster)
	podControl := &k8scontroller.FakePodControl{}
	recorder := record.NewFakeRecorder(10)
	controller := Controller{
		client:            k8sClient,
		Driver:            driver,
		podControl:        podControl,
		recorder:          recorder,
		kubernetesVersion: k8sVersion,
		nodeInfoMap:       maps.MakeSyncMap[string, *k8s.NodeInfo](),
		kubevirt:          testutil.NoopKubevirtManager(mockCtrl),
	}
	storageNodeList := []*storageapi.StorageNode{
		{
			Id:                "node1",
			SchedulerNodeName: "k8s-node",
			NodeLabels: map[string]string{
				"PX Version": "3.0.0",
			},
			Status: storageapi.Status_STATUS_OK,
		},
	}

	driver.EXPECT().Validate(gomock.Any()).Return(nil).AnyTimes()
	driver.EXPECT().SetDefaultsOnStorageCluster(gomock.Any()).AnyTimes()
	driver.EXPECT().GetSelectorLabels().Return(nil).AnyTimes()
	driver.EXPECT().String().Return(driverName).AnyTimes()
	driver.EXPECT().PreInstall(gomock.Any()).Return(nil).AnyTimes()
	driver.EXPECT().UpdateDriver(gomock.Any()).Return(nil).AnyTimes()
	driver.EXPECT().GetStorageNodes(gomock.Any()).Return(storageNodeList, nil).AnyTimes()
	driver.EXPECT().GetStoragePodSpec(gomock.Any(), gomock.Any()).Return(v1.PodSpec{}, nil).AnyTimes()
	driver.EXPECT().UpdateStorageClusterStatus(gomock.Any(), gomock.Any()).Return(nil).AnyTimes()
	driver.EXPECT().IsPodUpdated(gomock.Any(), gomock.Any()).Return(true).AnyTimes()
	driver.EXPECT().GetKVDBMembers(gomock.Any()).Return(nil, nil).AnyTimes()

	// This will create a revision which we will map to our pre-created pods
	rev1Hash, err := createRevision(k8sClient, cluster, driverName)
	require.NoError(t, err)

	// Kubernetes node with enough resources to create new pods
	k8sNode := createK8sNode("k8s-node", 10)
	err = k8sClient.Create(context.TODO(), k8sNode)
	require.NoError(t, err)

	// Pods that are already running on the k8s nodes with same hash
	storageLabels[util.DefaultStorageClusterUniqueLabelKey] = rev1Hash
	oldPod := createStoragePod(cluster, "old-pod", k8sNode.Name, storageLabels)
	oldPod.Status.Conditions = []v1.PodCondition{
		{
			Type:   v1.PodReady,
			Status: v1.ConditionTrue,
		},
	}
	err = k8sClient.Create(context.TODO(), oldPod)
	require.NoError(t, err)

	// TestCase: Change spec.network.dataInterface
	nwInterface := "eth0"
	cluster.Spec.Network = &corev1.NetworkSpec{
		DataInterface: &nwInterface,
	}
	err = k8sClient.Update(context.TODO(), cluster)
	require.NoError(t, err)

	request := reconcile.Request{
		NamespacedName: types.NamespacedName{
			Name:      cluster.Name,
			Namespace: cluster.Namespace,
		},
	}
	result, err := controller.Reconcile(context.TODO(), request)
	require.NoError(t, err)
	require.Empty(t, result)

	// The old pod should be marked for deletion, which means the pod
	// is detected to be updated.
	require.Equal(t, []string{oldPod.Name}, podControl.DeletePodName)

	// TestCase: Change spec.network.mgmtInterface
	err = testutil.Get(k8sClient, cluster, cluster.Name, cluster.Namespace)
	require.NoError(t, err)
	cluster.Spec.Network.MgmtInterface = &nwInterface
	err = k8sClient.Update(context.TODO(), cluster)
	require.NoError(t, err)

	podControl.DeletePodName = nil

	result, err = controller.Reconcile(context.TODO(), request)
	require.NoError(t, err)
	require.Empty(t, result)
	require.Equal(t, []string{oldPod.Name}, podControl.DeletePodName)
}

func TestUpdateStorageClusterEnvVariables(t *testing.T) {
	mockCtrl := gomock.NewController(t)
	defer mockCtrl.Finish()

	driverName := "mock-driver"
	cluster := createStorageCluster()
	k8sVersion, _ := version.NewVersion(minSupportedK8sVersion)
	driver := testutil.MockDriver(mockCtrl)
	storageLabels := map[string]string{
		constants.LabelKeyClusterName: cluster.Name,
		constants.LabelKeyDriverName:  driverName,
	}
	k8sClient := testutil.FakeK8sClient(cluster)
	podControl := &k8scontroller.FakePodControl{}
	recorder := record.NewFakeRecorder(10)
	controller := Controller{
		client:            k8sClient,
		Driver:            driver,
		podControl:        podControl,
		recorder:          recorder,
		kubernetesVersion: k8sVersion,
		nodeInfoMap:       maps.MakeSyncMap[string, *k8s.NodeInfo](),
		kubevirt:          testutil.NoopKubevirtManager(mockCtrl),
	}
	storageNodeList := []*storageapi.StorageNode{
		{
			Id:                "node1",
			SchedulerNodeName: "k8s-node",
			NodeLabels: map[string]string{
				"PX Version": "3.0.0",
			},
			Status: storageapi.Status_STATUS_OK,
		},
	}
	driver.EXPECT().Validate(gomock.Any()).Return(nil).AnyTimes()
	driver.EXPECT().SetDefaultsOnStorageCluster(gomock.Any()).AnyTimes()
	driver.EXPECT().GetSelectorLabels().Return(nil).AnyTimes()
	driver.EXPECT().String().Return(driverName).AnyTimes()
	driver.EXPECT().PreInstall(gomock.Any()).Return(nil).AnyTimes()
	driver.EXPECT().UpdateDriver(gomock.Any()).Return(nil).AnyTimes()
	driver.EXPECT().GetStorageNodes(gomock.Any()).Return(storageNodeList, nil).AnyTimes()
	driver.EXPECT().GetStoragePodSpec(gomock.Any(), gomock.Any()).Return(v1.PodSpec{}, nil).AnyTimes()
	driver.EXPECT().UpdateStorageClusterStatus(gomock.Any(), gomock.Any()).Return(nil).AnyTimes()
	driver.EXPECT().IsPodUpdated(gomock.Any(), gomock.Any()).Return(true).AnyTimes()
	driver.EXPECT().GetKVDBMembers(gomock.Any()).Return(nil, nil).AnyTimes()

	// This will create a revision which we will map to our pre-created pods
	rev1Hash, err := createRevision(k8sClient, cluster, driverName)
	require.NoError(t, err)

	// Kubernetes node with enough resources to create new pods
	k8sNode := createK8sNode("k8s-node", 10)
	err = k8sClient.Create(context.TODO(), k8sNode)
	require.NoError(t, err)

	// Pods that are already running on the k8s nodes with same hash
	storageLabels[util.DefaultStorageClusterUniqueLabelKey] = rev1Hash
	oldPod := createStoragePod(cluster, "old-pod", k8sNode.Name, storageLabels)
	oldPod.Status.Conditions = []v1.PodCondition{
		{
			Type:   v1.PodReady,
			Status: v1.ConditionTrue,
		},
	}
	err = k8sClient.Create(context.TODO(), oldPod)
	require.NoError(t, err)

	// TestCase: Add spec.env
	cluster.Spec.Env = []v1.EnvVar{
		{
			Name:  "key1",
			Value: "value1",
		},
	}
	err = k8sClient.Update(context.TODO(), cluster)
	require.NoError(t, err)

	request := reconcile.Request{
		NamespacedName: types.NamespacedName{
			Name:      cluster.Name,
			Namespace: cluster.Namespace,
		},
	}
	result, err := controller.Reconcile(context.TODO(), request)
	require.NoError(t, err)
	require.Empty(t, result)

	// The old pod should be marked for deletion, which means the pod
	// is detected to be updated.
	require.Equal(t, []string{oldPod.Name}, podControl.DeletePodName)

	// TestCase: Change spec.env
	err = testutil.Get(k8sClient, cluster, cluster.Name, cluster.Namespace)
	require.NoError(t, err)
	cluster.Spec.Env = append(cluster.Spec.Env, v1.EnvVar{Name: "key2", Value: "value2"})
	err = k8sClient.Update(context.TODO(), cluster)
	require.NoError(t, err)

	podControl.DeletePodName = nil

	result, err = controller.Reconcile(context.TODO(), request)
	require.NoError(t, err)
	require.Empty(t, result)
	require.Equal(t, []string{oldPod.Name}, podControl.DeletePodName)
}

func TestUpdateStorageClusterRuntimeOptions(t *testing.T) {
	mockCtrl := gomock.NewController(t)
	defer mockCtrl.Finish()

	driverName := "mock-driver"
	cluster := createStorageCluster()
	k8sVersion, _ := version.NewVersion(minSupportedK8sVersion)
	driver := testutil.MockDriver(mockCtrl)
	storageLabels := map[string]string{
		constants.LabelKeyClusterName: cluster.Name,
		constants.LabelKeyDriverName:  driverName,
	}
	k8sClient := testutil.FakeK8sClient(cluster)
	podControl := &k8scontroller.FakePodControl{}
	recorder := record.NewFakeRecorder(10)
	controller := Controller{
		client:            k8sClient,
		Driver:            driver,
		podControl:        podControl,
		recorder:          recorder,
		kubernetesVersion: k8sVersion,
		nodeInfoMap:       maps.MakeSyncMap[string, *k8s.NodeInfo](),
		kubevirt:          testutil.NoopKubevirtManager(mockCtrl),
	}
	storageNodeList := []*storageapi.StorageNode{
		{
			Id:                "node1",
			SchedulerNodeName: "k8s-node",
			NodeLabels: map[string]string{
				"PX Version": "3.0.0",
			},
			Status: storageapi.Status_STATUS_OK,
		},
	}

	driver.EXPECT().Validate(gomock.Any()).Return(nil).AnyTimes()
	driver.EXPECT().SetDefaultsOnStorageCluster(gomock.Any()).AnyTimes()
	driver.EXPECT().GetSelectorLabels().Return(nil).AnyTimes()
	driver.EXPECT().String().Return(driverName).AnyTimes()
	driver.EXPECT().PreInstall(gomock.Any()).Return(nil).AnyTimes()
	driver.EXPECT().UpdateDriver(gomock.Any()).Return(nil).AnyTimes()
	driver.EXPECT().GetStorageNodes(gomock.Any()).Return(storageNodeList, nil).AnyTimes()
	driver.EXPECT().GetStoragePodSpec(gomock.Any(), gomock.Any()).Return(v1.PodSpec{}, nil).AnyTimes()
	driver.EXPECT().UpdateStorageClusterStatus(gomock.Any(), gomock.Any()).Return(nil).AnyTimes()
	driver.EXPECT().IsPodUpdated(gomock.Any(), gomock.Any()).Return(true).AnyTimes()
	driver.EXPECT().GetKVDBMembers(gomock.Any()).Return(nil, nil).AnyTimes()

	// This will create a revision which we will map to our pre-created pods
	rev1Hash, err := createRevision(k8sClient, cluster, driverName)
	require.NoError(t, err)

	// Kubernetes node with enough resources to create new pods
	k8sNode := createK8sNode("k8s-node", 10)
	err = k8sClient.Create(context.TODO(), k8sNode)
	require.NoError(t, err)

	// Pods that are already running on the k8s nodes with same hash
	storageLabels[util.DefaultStorageClusterUniqueLabelKey] = rev1Hash
	oldPod := createStoragePod(cluster, "old-pod", k8sNode.Name, storageLabels)
	oldPod.Status.Conditions = []v1.PodCondition{
		{
			Type:   v1.PodReady,
			Status: v1.ConditionTrue,
		},
	}
	err = k8sClient.Create(context.TODO(), oldPod)
	require.NoError(t, err)

	// TestCase: Add spec.runtimeOptions
	cluster.Spec.RuntimeOpts = map[string]string{
		"key1": "value1",
	}
	err = k8sClient.Update(context.TODO(), cluster)
	require.NoError(t, err)

	request := reconcile.Request{
		NamespacedName: types.NamespacedName{
			Name:      cluster.Name,
			Namespace: cluster.Namespace,
		},
	}
	result, err := controller.Reconcile(context.TODO(), request)
	require.NoError(t, err)
	require.Empty(t, result)

	// The old pod should be marked for deletion, which means the pod
	// is detected to be updated.
	require.Equal(t, []string{oldPod.Name}, podControl.DeletePodName)

	// TestCase: Change spec.runtimeOptions
	err = testutil.Get(k8sClient, cluster, cluster.Name, cluster.Namespace)
	require.NoError(t, err)
	cluster.Spec.RuntimeOpts["key1"] = "value2"
	err = k8sClient.Update(context.TODO(), cluster)
	require.NoError(t, err)

	podControl.DeletePodName = nil

	result, err = controller.Reconcile(context.TODO(), request)
	require.NoError(t, err)
	require.Empty(t, result)
	require.Equal(t, []string{oldPod.Name}, podControl.DeletePodName)
}

func TestUpdateStorageClusterVolumes(t *testing.T) {
	mockCtrl := gomock.NewController(t)
	defer mockCtrl.Finish()

	driverName := "mock-driver"
	cluster := createStorageCluster()
	k8sVersion, _ := version.NewVersion(minSupportedK8sVersion)
	driver := testutil.MockDriver(mockCtrl)
	storageLabels := map[string]string{
		constants.LabelKeyClusterName: cluster.Name,
		constants.LabelKeyDriverName:  driverName,
	}
	k8sClient := testutil.FakeK8sClient(cluster)
	podControl := &k8scontroller.FakePodControl{}
	recorder := record.NewFakeRecorder(10)
	controller := Controller{
		client:            k8sClient,
		Driver:            driver,
		podControl:        podControl,
		recorder:          recorder,
		kubernetesVersion: k8sVersion,
		nodeInfoMap:       maps.MakeSyncMap[string, *k8s.NodeInfo](),
		kubevirt:          testutil.NoopKubevirtManager(mockCtrl),
	}
	storageNodeList := []*storageapi.StorageNode{
		{
			Id:                "node1",
			SchedulerNodeName: "k8s-node",
			NodeLabels: map[string]string{
				"PX Version": "3.0.0",
			},
			Status: storageapi.Status_STATUS_OK,
		},
	}
	driver.EXPECT().Validate(gomock.Any()).Return(nil).AnyTimes()
	driver.EXPECT().SetDefaultsOnStorageCluster(gomock.Any()).AnyTimes()
	driver.EXPECT().GetSelectorLabels().Return(nil).AnyTimes()
	driver.EXPECT().String().Return(driverName).AnyTimes()
	driver.EXPECT().PreInstall(gomock.Any()).Return(nil).AnyTimes()
	driver.EXPECT().UpdateDriver(gomock.Any()).Return(nil).AnyTimes()
	driver.EXPECT().GetStorageNodes(gomock.Any()).Return(storageNodeList, nil).AnyTimes()
	driver.EXPECT().GetStoragePodSpec(gomock.Any(), gomock.Any()).Return(v1.PodSpec{}, nil).AnyTimes()
	driver.EXPECT().UpdateStorageClusterStatus(gomock.Any(), gomock.Any()).Return(nil).AnyTimes()
	driver.EXPECT().IsPodUpdated(gomock.Any(), gomock.Any()).Return(true).AnyTimes()
	driver.EXPECT().GetKVDBMembers(gomock.Any()).Return(nil, nil).AnyTimes()

	// This will create a revision which we will map to our pre-created pods
	rev1Hash, err := createRevision(k8sClient, cluster, driverName)
	require.NoError(t, err)

	// Kubernetes node with enough resources to create new pods
	k8sNode := createK8sNode("k8s-node", 10)
	err = k8sClient.Create(context.TODO(), k8sNode)
	require.NoError(t, err)

	// Pods that are already running on the k8s nodes with same hash
	storageLabels[util.DefaultStorageClusterUniqueLabelKey] = rev1Hash
	oldPod := createStoragePod(cluster, "old-pod", k8sNode.Name, storageLabels)
	oldPod.Status.Conditions = []v1.PodCondition{
		{
			Type:   v1.PodReady,
			Status: v1.ConditionTrue,
		},
	}
	err = k8sClient.Create(context.TODO(), oldPod)
	require.NoError(t, err)

	// TestCase: Add spec.volumes
	cluster.Spec.Volumes = []corev1.VolumeSpec{
		{
			Name:      "testvol",
			MountPath: "/var/testvol",
			VolumeSource: v1.VolumeSource{
				HostPath: &v1.HostPathVolumeSource{
					Path: "/host/test",
				},
			},
		},
	}
	err = k8sClient.Update(context.TODO(), cluster)
	require.NoError(t, err)

	request := reconcile.Request{
		NamespacedName: types.NamespacedName{
			Name:      cluster.Name,
			Namespace: cluster.Namespace,
		},
	}
	result, err := controller.Reconcile(context.TODO(), request)
	require.NoError(t, err)
	require.Empty(t, result)

	// The old pod should be marked for deletion, which means the pod
	// is detected to be updated.
	require.Equal(t, []string{oldPod.Name}, podControl.DeletePodName)

	// TestCase: Change host path
	err = testutil.Get(k8sClient, cluster, cluster.Name, cluster.Namespace)
	require.NoError(t, err)
	cluster.Spec.Volumes[0].HostPath.Path = "/new/host/path"
	err = k8sClient.Update(context.TODO(), cluster)
	require.NoError(t, err)

	podControl.DeletePodName = nil

	result, err = controller.Reconcile(context.TODO(), request)
	require.NoError(t, err)
	require.Empty(t, result)
	require.Equal(t, []string{oldPod.Name}, podControl.DeletePodName)

	// TestCase: Change mount path
	err = testutil.Get(k8sClient, cluster, cluster.Name, cluster.Namespace)
	require.NoError(t, err)
	cluster.Spec.Volumes[0].MountPath = "/new/var/testvol"
	err = k8sClient.Update(context.TODO(), cluster)
	require.NoError(t, err)

	podControl.DeletePodName = nil

	result, err = controller.Reconcile(context.TODO(), request)
	require.NoError(t, err)
	require.Empty(t, result)
	require.Equal(t, []string{oldPod.Name}, podControl.DeletePodName)

	// TestCase: Change mount propagation
	err = testutil.Get(k8sClient, cluster, cluster.Name, cluster.Namespace)
	require.NoError(t, err)
	mountPropagation := v1.MountPropagationBidirectional
	cluster.Spec.Volumes[0].MountPropagation = &mountPropagation
	err = k8sClient.Update(context.TODO(), cluster)
	require.NoError(t, err)

	podControl.DeletePodName = nil

	result, err = controller.Reconcile(context.TODO(), request)
	require.NoError(t, err)
	require.Empty(t, result)
	require.Equal(t, []string{oldPod.Name}, podControl.DeletePodName)

	// TestCase: Change readOnly param
	err = testutil.Get(k8sClient, cluster, cluster.Name, cluster.Namespace)
	require.NoError(t, err)
	cluster.Spec.Volumes[0].ReadOnly = true
	err = k8sClient.Update(context.TODO(), cluster)
	require.NoError(t, err)

	podControl.DeletePodName = nil

	result, err = controller.Reconcile(context.TODO(), request)
	require.NoError(t, err)
	require.Empty(t, result)
	require.Equal(t, []string{oldPod.Name}, podControl.DeletePodName)

	// TestCase: Add secret type volume
	err = testutil.Get(k8sClient, cluster, cluster.Name, cluster.Namespace)
	require.NoError(t, err)
	cluster.Spec.Volumes = append(cluster.Spec.Volumes, corev1.VolumeSpec{
		Name:      "testvol2",
		MountPath: "/var/testvol2",
		VolumeSource: v1.VolumeSource{
			Secret: &v1.SecretVolumeSource{
				SecretName: "volume-secret",
			},
		},
	})
	err = k8sClient.Update(context.TODO(), cluster)
	require.NoError(t, err)

	podControl.DeletePodName = nil

	result, err = controller.Reconcile(context.TODO(), request)
	require.NoError(t, err)
	require.Empty(t, result)
	require.Equal(t, []string{oldPod.Name}, podControl.DeletePodName)

	// TestCase: Add configMap type volume
	err = testutil.Get(k8sClient, cluster, cluster.Name, cluster.Namespace)
	require.NoError(t, err)
	cluster.Spec.Volumes = append(cluster.Spec.Volumes, corev1.VolumeSpec{
		Name:      "testvol3",
		MountPath: "/var/testvol3",
		VolumeSource: v1.VolumeSource{
			ConfigMap: &v1.ConfigMapVolumeSource{
				LocalObjectReference: v1.LocalObjectReference{
					Name: "volume-configmap",
				},
			},
		},
	})
	err = k8sClient.Update(context.TODO(), cluster)
	require.NoError(t, err)

	podControl.DeletePodName = nil

	result, err = controller.Reconcile(context.TODO(), request)
	require.NoError(t, err)
	require.Empty(t, result)
	require.Equal(t, []string{oldPod.Name}, podControl.DeletePodName)

	// TestCase: Add projected type volume
	err = testutil.Get(k8sClient, cluster, cluster.Name, cluster.Namespace)
	require.NoError(t, err)
	cluster.Spec.Volumes = append(cluster.Spec.Volumes, corev1.VolumeSpec{
		Name:      "testvol4",
		MountPath: "/var/testvol4",
		VolumeSource: v1.VolumeSource{
			Projected: &v1.ProjectedVolumeSource{
				Sources: []v1.VolumeProjection{
					{
						Secret: &v1.SecretProjection{
							LocalObjectReference: v1.LocalObjectReference{
								Name: "volume-projected-secret",
							},
						},
					},
					{
						ConfigMap: &v1.ConfigMapProjection{
							LocalObjectReference: v1.LocalObjectReference{
								Name: "volume-projected-configmap",
							},
						},
					},
				},
			},
		},
	})
	err = k8sClient.Update(context.TODO(), cluster)
	require.NoError(t, err)

	podControl.DeletePodName = nil

	result, err = controller.Reconcile(context.TODO(), request)
	require.NoError(t, err)
	require.Empty(t, result)
	require.Equal(t, []string{oldPod.Name}, podControl.DeletePodName)

	// TestCase: Remove volumes
	err = testutil.Get(k8sClient, cluster, cluster.Name, cluster.Namespace)
	require.NoError(t, err)
	cluster.Spec.Volumes = cluster.Spec.Volumes[:1]
	err = k8sClient.Update(context.TODO(), cluster)
	require.NoError(t, err)

	podControl.DeletePodName = nil

	result, err = controller.Reconcile(context.TODO(), request)
	require.NoError(t, err)
	require.Empty(t, result)
	require.Equal(t, []string{oldPod.Name}, podControl.DeletePodName)

	// TestCase: Remove all volumes
	err = testutil.Get(k8sClient, oldPod, oldPod.Name, cluster.Namespace)
	require.NoError(t, err)
	history, err := getRevision(k8sClient, cluster, driverName)
	require.NoError(t, err)
	storageLabels[util.DefaultStorageClusterUniqueLabelKey] = history.Labels[util.DefaultStorageClusterUniqueLabelKey]
	oldPod.Labels = storageLabels
	err = k8sClient.Update(context.TODO(), oldPod)
	require.NoError(t, err)

	err = testutil.Get(k8sClient, cluster, cluster.Name, cluster.Namespace)
	require.NoError(t, err)
	cluster.Spec.Volumes = nil
	err = k8sClient.Update(context.TODO(), cluster)
	require.NoError(t, err)

	podControl.DeletePodName = nil

	result, err = controller.Reconcile(context.TODO(), request)
	require.NoError(t, err)
	require.Empty(t, result)
	require.Equal(t, []string{oldPod.Name}, podControl.DeletePodName)
}

func TestUpdateStorageClusterSecretsProvider(t *testing.T) {
	mockCtrl := gomock.NewController(t)
	defer mockCtrl.Finish()

	driverName := "mock-driver"
	cluster := createStorageCluster()
	k8sVersion, _ := version.NewVersion(minSupportedK8sVersion)
	driver := testutil.MockDriver(mockCtrl)
	storageLabels := map[string]string{
		constants.LabelKeyClusterName: cluster.Name,
		constants.LabelKeyDriverName:  driverName,
	}
	k8sClient := testutil.FakeK8sClient(cluster)
	podControl := &k8scontroller.FakePodControl{}
	recorder := record.NewFakeRecorder(10)
	controller := Controller{
		client:            k8sClient,
		Driver:            driver,
		podControl:        podControl,
		recorder:          recorder,
		kubernetesVersion: k8sVersion,
		nodeInfoMap:       maps.MakeSyncMap[string, *k8s.NodeInfo](),
		kubevirt:          testutil.NoopKubevirtManager(mockCtrl),
	}
	storageNodeList := []*storageapi.StorageNode{
		{
			Id:                "node1",
			SchedulerNodeName: "k8s-node",
			NodeLabels: map[string]string{
				"PX Version": "3.0.0",
			},
			Status: storageapi.Status_STATUS_OK,
		},
	}
	driver.EXPECT().Validate(gomock.Any()).Return(nil).AnyTimes()
	driver.EXPECT().SetDefaultsOnStorageCluster(gomock.Any()).AnyTimes()
	driver.EXPECT().GetSelectorLabels().Return(nil).AnyTimes()
	driver.EXPECT().String().Return(driverName).AnyTimes()
	driver.EXPECT().PreInstall(gomock.Any()).Return(nil).AnyTimes()
	driver.EXPECT().UpdateDriver(gomock.Any()).Return(nil).AnyTimes()
	driver.EXPECT().GetStorageNodes(gomock.Any()).Return(storageNodeList, nil).AnyTimes()
	driver.EXPECT().GetStoragePodSpec(gomock.Any(), gomock.Any()).Return(v1.PodSpec{}, nil).AnyTimes()
	driver.EXPECT().UpdateStorageClusterStatus(gomock.Any(), gomock.Any()).Return(nil).AnyTimes()
	driver.EXPECT().IsPodUpdated(gomock.Any(), gomock.Any()).Return(true).AnyTimes()
	driver.EXPECT().GetKVDBMembers(gomock.Any()).Return(nil, nil).AnyTimes()

	// This will create a revision which we will map to our pre-created pods
	rev1Hash, err := createRevision(k8sClient, cluster, driverName)
	require.NoError(t, err)

	// Kubernetes node with enough resources to create new pods
	k8sNode := createK8sNode("k8s-node", 10)
	err = k8sClient.Create(context.TODO(), k8sNode)
	require.NoError(t, err)

	// Pods that are already running on the k8s nodes with same hash
	storageLabels[util.DefaultStorageClusterUniqueLabelKey] = rev1Hash
	oldPod := createStoragePod(cluster, "old-pod", k8sNode.Name, storageLabels)
	oldPod.Status.Conditions = []v1.PodCondition{
		{
			Type:   v1.PodReady,
			Status: v1.ConditionTrue,
		},
	}
	err = k8sClient.Create(context.TODO(), oldPod)
	require.NoError(t, err)

	// TestCase: Add spec.secretsProvider
	secretsProvider := "vault"
	cluster.Spec.SecretsProvider = &secretsProvider
	err = k8sClient.Update(context.TODO(), cluster)
	require.NoError(t, err)

	request := reconcile.Request{
		NamespacedName: types.NamespacedName{
			Name:      cluster.Name,
			Namespace: cluster.Namespace,
		},
	}
	result, err := controller.Reconcile(context.TODO(), request)
	require.NoError(t, err)
	require.Empty(t, result)

	// The old pod should be marked for deletion, which means the pod
	// is detected to be updated.
	require.Equal(t, []string{oldPod.Name}, podControl.DeletePodName)

	// TestCase: Change spec.secretsProvider
	err = testutil.Get(k8sClient, cluster, cluster.Name, cluster.Namespace)
	require.NoError(t, err)
	secretsProvider = "aws-kms"
	err = k8sClient.Update(context.TODO(), cluster)
	require.NoError(t, err)

	podControl.DeletePodName = nil

	result, err = controller.Reconcile(context.TODO(), request)
	require.NoError(t, err)
	require.Empty(t, result)
	require.Equal(t, []string{oldPod.Name}, podControl.DeletePodName)
}

func TestUpdateStorageClusterStartPort(t *testing.T) {
	mockCtrl := gomock.NewController(t)
	defer mockCtrl.Finish()

	driverName := "mock-driver"
	cluster := createStorageCluster()
	k8sVersion, _ := version.NewVersion(minSupportedK8sVersion)
	driver := testutil.MockDriver(mockCtrl)
	storageLabels := map[string]string{
		constants.LabelKeyClusterName: cluster.Name,
		constants.LabelKeyDriverName:  driverName,
	}
	k8sClient := testutil.FakeK8sClient(cluster)
	podControl := &k8scontroller.FakePodControl{}
	recorder := record.NewFakeRecorder(10)
	controller := Controller{
		client:            k8sClient,
		Driver:            driver,
		podControl:        podControl,
		recorder:          recorder,
		kubernetesVersion: k8sVersion,
		nodeInfoMap:       maps.MakeSyncMap[string, *k8s.NodeInfo](),
		kubevirt:          testutil.NoopKubevirtManager(mockCtrl),
	}
	storageNodeList := []*storageapi.StorageNode{
		{
			Id:                "node1",
			SchedulerNodeName: "k8s-node",
			NodeLabels: map[string]string{
				"PX Version": "3.0.0",
			},
			Status: storageapi.Status_STATUS_OK,
		},
	}
	driver.EXPECT().Validate(gomock.Any()).Return(nil).AnyTimes()
	driver.EXPECT().SetDefaultsOnStorageCluster(gomock.Any()).AnyTimes()
	driver.EXPECT().GetSelectorLabels().Return(nil).AnyTimes()
	driver.EXPECT().String().Return(driverName).AnyTimes()
	driver.EXPECT().PreInstall(gomock.Any()).Return(nil).AnyTimes()
	driver.EXPECT().UpdateDriver(gomock.Any()).Return(nil).AnyTimes()
	driver.EXPECT().GetStorageNodes(gomock.Any()).Return(storageNodeList, nil).AnyTimes()
	driver.EXPECT().GetStoragePodSpec(gomock.Any(), gomock.Any()).Return(v1.PodSpec{}, nil).AnyTimes()
	driver.EXPECT().UpdateStorageClusterStatus(gomock.Any(), gomock.Any()).Return(nil).AnyTimes()
	driver.EXPECT().IsPodUpdated(gomock.Any(), gomock.Any()).Return(true).AnyTimes()
	driver.EXPECT().GetKVDBMembers(gomock.Any()).Return(nil, nil).AnyTimes()

	// This will create a revision which we will map to our pre-created pods
	rev1Hash, err := createRevision(k8sClient, cluster, driverName)
	require.NoError(t, err)

	// Kubernetes node with enough resources to create new pods
	k8sNode := createK8sNode("k8s-node", 10)
	err = k8sClient.Create(context.TODO(), k8sNode)
	require.NoError(t, err)

	// Pods that are already running on the k8s nodes with same hash
	storageLabels[util.DefaultStorageClusterUniqueLabelKey] = rev1Hash
	oldPod := createStoragePod(cluster, "old-pod", k8sNode.Name, storageLabels)
	oldPod.Status.Conditions = []v1.PodCondition{
		{
			Type:   v1.PodReady,
			Status: v1.ConditionTrue,
		},
	}
	err = k8sClient.Create(context.TODO(), oldPod)
	require.NoError(t, err)

	// TestCase: Add spec.startPort
	startPort := uint32(1000)
	cluster.Spec.StartPort = &startPort
	err = k8sClient.Update(context.TODO(), cluster)
	require.NoError(t, err)

	request := reconcile.Request{
		NamespacedName: types.NamespacedName{
			Name:      cluster.Name,
			Namespace: cluster.Namespace,
		},
	}
	result, err := controller.Reconcile(context.TODO(), request)
	require.NoError(t, err)
	require.Empty(t, result)

	// The old pod should be marked for deletion, which means the pod
	// is detected to be updated.
	require.Equal(t, []string{oldPod.Name}, podControl.DeletePodName)

	// TestCase: Change spec.startPort
	err = testutil.Get(k8sClient, cluster, cluster.Name, cluster.Namespace)
	require.NoError(t, err)
	startPort = uint32(2000)
	err = k8sClient.Update(context.TODO(), cluster)
	require.NoError(t, err)

	podControl.DeletePodName = nil

	result, err = controller.Reconcile(context.TODO(), request)
	require.NoError(t, err)
	require.Empty(t, result)
	require.Equal(t, []string{oldPod.Name}, podControl.DeletePodName)
}

func TestUpdateStorageClusterCSISpec(t *testing.T) {
	mockCtrl := gomock.NewController(t)
	defer mockCtrl.Finish()

	driverName := "mock-driver"
	cluster := createStorageCluster()
	cluster.Spec.FeatureGates = map[string]string{
		string(pxutil.FeatureCSI): "true",
	}
	k8sVersion, _ := version.NewVersion(minSupportedK8sVersion)
	driver := testutil.MockDriver(mockCtrl)
	storageLabels := map[string]string{
		constants.LabelKeyClusterName: cluster.Name,
		constants.LabelKeyDriverName:  driverName,
	}
	k8sClient := testutil.FakeK8sClient(cluster)
	podControl := &k8scontroller.FakePodControl{}
	recorder := record.NewFakeRecorder(10)
	controller := Controller{
		client:            k8sClient,
		Driver:            driver,
		podControl:        podControl,
		recorder:          recorder,
		kubernetesVersion: k8sVersion,
		nodeInfoMap:       maps.MakeSyncMap[string, *k8s.NodeInfo](),
		kubevirt:          testutil.NoopKubevirtManager(mockCtrl),
	}
	storageNodeList := []*storageapi.StorageNode{
		{
			Id:                "node1",
			SchedulerNodeName: "k8s-node",
			NodeLabels: map[string]string{
				"PX Version": "3.0.0",
			},
			Status: storageapi.Status_STATUS_OK,
		},
	}
	driver.EXPECT().Validate(gomock.Any()).Return(nil).AnyTimes()
	driver.EXPECT().SetDefaultsOnStorageCluster(gomock.Any()).AnyTimes()
	driver.EXPECT().GetSelectorLabels().Return(nil).AnyTimes()
	driver.EXPECT().String().Return(driverName).AnyTimes()
	driver.EXPECT().PreInstall(gomock.Any()).Return(nil).AnyTimes()
	driver.EXPECT().UpdateDriver(gomock.Any()).Return(nil).AnyTimes()
	driver.EXPECT().GetStorageNodes(gomock.Any()).Return(storageNodeList, nil).AnyTimes()
	driver.EXPECT().GetStoragePodSpec(gomock.Any(), gomock.Any()).Return(v1.PodSpec{}, nil).AnyTimes()
	driver.EXPECT().UpdateStorageClusterStatus(gomock.Any(), gomock.Any()).Return(nil).AnyTimes()
	driver.EXPECT().IsPodUpdated(gomock.Any(), gomock.Any()).Return(true).AnyTimes()
	driver.EXPECT().GetKVDBMembers(gomock.Any()).Return(nil, nil).AnyTimes()

	// This will create a revision which we will map to our pre-created pods
	rev1Hash, err := createRevision(k8sClient, cluster, driverName)
	require.NoError(t, err)

	// Kubernetes node with enough resources to create new pods
	k8sNode := createK8sNode("k8s-node", 10)
	err = k8sClient.Create(context.TODO(), k8sNode)
	require.NoError(t, err)

	// Pods that are already running on the k8s nodes with same hash
	storageLabels[util.DefaultStorageClusterUniqueLabelKey] = rev1Hash
	oldPod := createStoragePod(cluster, "old-pod", k8sNode.Name, storageLabels)
	oldPod.Status.Conditions = []v1.PodCondition{
		{
			Type:   v1.PodReady,
			Status: v1.ConditionTrue,
		},
	}
	err = k8sClient.Create(context.TODO(), oldPod)
	require.NoError(t, err)

	// TestCase: Add spec.CSI.Enabled. Since feature gate was enabled,
	// this should not bounce pods
	oldPod = replaceOldPod(oldPod, cluster, &controller, podControl)
	err = testutil.Get(k8sClient, cluster, cluster.Name, cluster.Namespace)
	require.NoError(t, err)
	cluster.Spec.CSI = &corev1.CSISpec{
		Enabled: false,
	}
	err = k8sClient.Update(context.TODO(), cluster)
	require.NoError(t, err)

	request := reconcile.Request{
		NamespacedName: types.NamespacedName{
			Name:      cluster.Name,
			Namespace: cluster.Namespace,
		},
	}
	result, err := controller.Reconcile(context.TODO(), request)

	require.NoError(t, err)
	require.Empty(t, result)
	// The old pod should NOT be marked for deletion, which means the pod
	// is detected to not be updated.
	require.Equal(t, []string(nil), podControl.DeletePodName)

	// TestCase: Change spec.CSI.Enabled to false
	oldPod = replaceOldPod(oldPod, cluster, &controller, podControl)
	err = testutil.Get(k8sClient, cluster, cluster.Name, cluster.Namespace)
	require.NoError(t, err)
	cluster.Spec.FeatureGates = nil
	cluster.Spec.CSI.Enabled = false
	err = k8sClient.Update(context.TODO(), cluster)
	require.NoError(t, err)

	podControl.DeletePodName = nil

	result, err = controller.Reconcile(context.TODO(), request)
	require.NoError(t, err)
	require.Empty(t, result)
	// The old pod should be marked for deletion, which means the pod
	// is detected to be updated.
	require.Equal(t, []string{oldPod.Name}, podControl.DeletePodName)

	// TestCase: Change spec.CSI back to true
	oldPod = replaceOldPod(oldPod, cluster, &controller, podControl)
	err = testutil.Get(k8sClient, cluster, cluster.Name, cluster.Namespace)
	require.NoError(t, err)
	cluster.Spec.CSI.Enabled = true
	err = k8sClient.Update(context.TODO(), cluster)
	require.NoError(t, err)

	podControl.DeletePodName = nil

	result, err = controller.Reconcile(context.TODO(), request)
	require.NoError(t, err)
	require.Empty(t, result)
	require.Equal(t, []string{oldPod.Name}, podControl.DeletePodName)

	// TestCase: Snapshot controller installed should not bounce pods
	oldPod = replaceOldPod(oldPod, cluster, &controller, podControl)
	err = testutil.Get(k8sClient, cluster, cluster.Name, cluster.Namespace)
	require.NoError(t, err)

	trueBool := true
	cluster.Spec.CSI.InstallSnapshotController = &trueBool
	err = k8sClient.Update(context.TODO(), cluster)
	require.NoError(t, err)

	podControl.DeletePodName = nil

	result, err = controller.Reconcile(context.TODO(), request)
	require.NoError(t, err)
	require.Empty(t, result)
	require.Equal(t, []string(nil), podControl.DeletePodName)

	// TestCase: Change spec.CSI to nil, pods should bounce
	// GG 3rd condition
	oldPod = replaceOldPod(oldPod, cluster, &controller, podControl)
	err = testutil.Get(k8sClient, cluster, cluster.Name, cluster.Namespace)
	require.NoError(t, err)

	cluster.Spec.CSI = nil
	err = k8sClient.Update(context.TODO(), cluster)
	require.NoError(t, err)

	podControl.DeletePodName = nil

	result, err = controller.Reconcile(context.TODO(), request)
	require.NoError(t, err)
	require.Empty(t, result)
	require.Equal(t, []string{oldPod.Name}, podControl.DeletePodName)

	// TestCase: No spec.CSI changes
	_ = replaceOldPod(oldPod, cluster, &controller, podControl)
	err = testutil.Get(k8sClient, cluster, cluster.Name, cluster.Namespace)
	require.NoError(t, err)

	cluster.Spec.CSI = nil
	err = k8sClient.Update(context.TODO(), cluster)
	require.NoError(t, err)

	podControl.DeletePodName = nil

	result, err = controller.Reconcile(context.TODO(), request)
	require.NoError(t, err)
	require.Empty(t, result)
	require.Equal(t, []string(nil), podControl.DeletePodName)
}

func TestUpdateCloudStorageClusterNodeSpec(t *testing.T) {
	mockCtrl := gomock.NewController(t)
	defer mockCtrl.Finish()

	driverName := "mock-driver"
	cluster := createStorageCluster()
	useAllDevices := true
	cluster.Spec.Storage = &corev1.StorageSpec{
		UseAll: &useAllDevices,
	}
	cluster.Spec.Env = []v1.EnvVar{
		{
			Name:  "CLUSTER_ENV",
			Value: "cluster_value",
		},
	}
	k8sVersion, _ := version.NewVersion(minSupportedK8sVersion)
	driver := testutil.MockDriver(mockCtrl)
	storageLabels := map[string]string{
		constants.LabelKeyClusterName: cluster.Name,
		constants.LabelKeyDriverName:  driverName,
	}
	k8sClient := testutil.FakeK8sClient(cluster)
	podControl := &k8scontroller.FakePodControl{}
	recorder := record.NewFakeRecorder(10)
	controller := Controller{
		client:            k8sClient,
		Driver:            driver,
		podControl:        podControl,
		recorder:          recorder,
		kubernetesVersion: k8sVersion,
		nodeInfoMap:       maps.MakeSyncMap[string, *k8s.NodeInfo](),
		kubevirt:          testutil.NoopKubevirtManager(mockCtrl),
	}

	driver.EXPECT().Validate(gomock.Any()).Return(nil).AnyTimes()
	driver.EXPECT().SetDefaultsOnStorageCluster(gomock.Any()).AnyTimes()
	driver.EXPECT().GetSelectorLabels().Return(nil).AnyTimes()
	driver.EXPECT().String().Return(driverName).AnyTimes()
	driver.EXPECT().PreInstall(gomock.Any()).Return(nil).AnyTimes()
	driver.EXPECT().GetStorageNodes(gomock.Any()).Return(nil, nil).AnyTimes()
	driver.EXPECT().UpdateDriver(gomock.Any()).Return(nil).AnyTimes()
	driver.EXPECT().GetStoragePodSpec(gomock.Any(), gomock.Any()).Return(v1.PodSpec{}, nil).AnyTimes()
	driver.EXPECT().UpdateStorageClusterStatus(gomock.Any(), gomock.Any()).Return(nil).AnyTimes()
	driver.EXPECT().IsPodUpdated(gomock.Any(), gomock.Any()).Return(true).AnyTimes()

	// This will create a revision which we will map to our pre-created pods
	rev1Hash, err := createRevision(k8sClient, cluster, driverName)
	require.NoError(t, err)

	// Kubernetes node with enough resources to create new pods
	k8sNode := createK8sNode("k8s-node", 10)
	k8sNode.Labels = map[string]string{
		"test":  "foo",
		"extra": "label",
	}
	err = k8sClient.Create(context.TODO(), k8sNode)
	require.NoError(t, err)

	// Pods that are already running on the k8s nodes with same hash
	storageLabels[util.DefaultStorageClusterUniqueLabelKey] = rev1Hash
	oldPod := createStoragePod(cluster, "old-pod", k8sNode.Name, storageLabels)
	oldPod.Status.Conditions = []v1.PodCondition{
		{
			Type:   v1.PodReady,
			Status: v1.ConditionTrue,
		},
	}
	err = k8sClient.Create(context.TODO(), oldPod)
	require.NoError(t, err)

	deviceSpecs := []string{"type=dev1", "type=dev2"}
	err = testutil.Get(k8sClient, cluster, cluster.Name, cluster.Namespace)
	require.NoError(t, err)
	cluster.Spec.Nodes = []corev1.NodeSpec{
		{
			Selector: corev1.NodeSelector{
				LabelSelector: &metav1.LabelSelector{
					MatchLabels: map[string]string{
						"test": "foo",
					},
				},
			},
			CommonConfig: corev1.CommonConfig{
				Network: &corev1.NetworkSpec{
					DataInterface: stringPtr("dface_1"),
					MgmtInterface: stringPtr("mface_1"),
				},
				Env: []v1.EnvVar{
					{
						Name:  "NODE_ENV",
						Value: "node_value_1",
					},
					{
						Name:  "COMMON_ENV",
						Value: "node_value_1",
					},
				},
				RuntimeOpts: map[string]string{
					"node_rt_1": "node_rt_value_1",
				},
			},

			CloudStorage: &corev1.CloudStorageNodeSpec{
				CloudStorageCommon: corev1.CloudStorageCommon{
					DeviceSpecs: &deviceSpecs,
				},
			},
		},
	}

	err = k8sClient.Update(context.TODO(), cluster)
	require.NoError(t, err)

	request := reconcile.Request{
		NamespacedName: types.NamespacedName{
			Name:      cluster.Name,
			Namespace: cluster.Namespace,
		},
	}
	result, err := controller.Reconcile(context.TODO(), request)
	require.NoError(t, err)
	require.Empty(t, result)

	require.Equal(t, []string{oldPod.Name}, podControl.DeletePodName)

	// TestCase: Change node specific cloudstorage configuration.
	newDeviceSpecs := []string{"type=dev1", "type=dev2", "type=dev3"}
	err = testutil.Get(k8sClient, cluster, cluster.Name, cluster.Namespace)
	require.NoError(t, err)

	cluster.Spec.Nodes[0].CloudStorage.DeviceSpecs = &newDeviceSpecs
	err = k8sClient.Update(context.TODO(), cluster)
	require.NoError(t, err)

	//Change existing pod's hash to latest revision, to simulate new pod with latest spec
	revs := &appsv1.ControllerRevisionList{}
	err = k8sClient.List(context.TODO(), revs, &client.ListOptions{})
	require.NoError(t, err)
	oldPod.Labels[util.DefaultStorageClusterUniqueLabelKey] = latestRevision(revs).Labels[util.DefaultStorageClusterUniqueLabelKey]
	err = k8sClient.Update(context.TODO(), oldPod)
	require.NoError(t, err)
	podControl.DeletePodName = nil

	result, err = controller.Reconcile(context.TODO(), request)
	require.NoError(t, err)
	require.Empty(t, result)
	require.Equal(t, []string{oldPod.Name}, podControl.DeletePodName)

}

func TestUpdateStorageClusterNodeSpec(t *testing.T) {
	mockCtrl := gomock.NewController(t)
	defer mockCtrl.Finish()

	driverName := "mock-driver"
	cluster := createStorageCluster()
	useAllDevices := true
	cluster.Spec.Storage = &corev1.StorageSpec{
		UseAll: &useAllDevices,
	}
	cluster.Spec.Env = []v1.EnvVar{
		{
			Name:  "CLUSTER_ENV",
			Value: "cluster_value",
		},
	}
	k8sVersion, _ := version.NewVersion(minSupportedK8sVersion)
	driver := testutil.MockDriver(mockCtrl)
	storageLabels := map[string]string{
		constants.LabelKeyClusterName: cluster.Name,
		constants.LabelKeyDriverName:  driverName,
	}
	k8sClient := testutil.FakeK8sClient(cluster)
	podControl := &k8scontroller.FakePodControl{}
	recorder := record.NewFakeRecorder(10)
	controller := Controller{
		client:            k8sClient,
		Driver:            driver,
		podControl:        podControl,
		recorder:          recorder,
		kubernetesVersion: k8sVersion,
		nodeInfoMap:       maps.MakeSyncMap[string, *k8s.NodeInfo](),
		kubevirt:          testutil.NoopKubevirtManager(mockCtrl),
	}
	storageNodeList := []*storageapi.StorageNode{
		{
			Id:                "node1",
			SchedulerNodeName: "k8s-node",
			NodeLabels: map[string]string{
				"PX Version": "3.0.0",
			},
			Status: storageapi.Status_STATUS_OK,
		},
	}
	driver.EXPECT().Validate(gomock.Any()).Return(nil).AnyTimes()
	driver.EXPECT().SetDefaultsOnStorageCluster(gomock.Any()).AnyTimes()
	driver.EXPECT().GetSelectorLabels().Return(nil).AnyTimes()
	driver.EXPECT().String().Return(driverName).AnyTimes()
	driver.EXPECT().PreInstall(gomock.Any()).Return(nil).AnyTimes()
	driver.EXPECT().GetStorageNodes(gomock.Any()).Return(storageNodeList, nil).AnyTimes()
	driver.EXPECT().UpdateDriver(gomock.Any()).Return(nil).AnyTimes()
	driver.EXPECT().GetStoragePodSpec(gomock.Any(), gomock.Any()).Return(v1.PodSpec{}, nil).AnyTimes()
	driver.EXPECT().UpdateStorageClusterStatus(gomock.Any(), gomock.Any()).Return(nil).AnyTimes()
	driver.EXPECT().IsPodUpdated(gomock.Any(), gomock.Any()).Return(true).AnyTimes()
	driver.EXPECT().GetKVDBMembers(gomock.Any()).Return(nil, nil).AnyTimes()

	// This will create a revision which we will map to our pre-created pods
	rev1Hash, err := createRevision(k8sClient, cluster, driverName)
	require.NoError(t, err)

	// Kubernetes node with enough resources to create new pods
	k8sNode := createK8sNode("k8s-node", 10)
	k8sNode.Labels = map[string]string{
		"test":  "foo",
		"extra": "label",
	}
	err = k8sClient.Create(context.TODO(), k8sNode)
	require.NoError(t, err)

	// Pods that are already running on the k8s nodes with same hash
	storageLabels[util.DefaultStorageClusterUniqueLabelKey] = rev1Hash
	oldPod := createStoragePod(cluster, "old-pod", k8sNode.Name, storageLabels)
	oldPod.Status.Conditions = []v1.PodCondition{
		{
			Type:   v1.PodReady,
			Status: v1.ConditionTrue,
		},
	}
	err = k8sClient.Create(context.TODO(), oldPod)
	require.NoError(t, err)

	// TestCase: Add node specific storage configuration.
	// Should start with that instead of cluster level configuration.
	devices := []string{"dev1", "dev2"}
	err = testutil.Get(k8sClient, cluster, cluster.Name, cluster.Namespace)
	require.NoError(t, err)
	cluster.Spec.Nodes = []corev1.NodeSpec{
		{
			Selector: corev1.NodeSelector{
				LabelSelector: &metav1.LabelSelector{
					MatchLabels: map[string]string{
						"test": "foo",
					},
				},
			},
			CommonConfig: corev1.CommonConfig{
				Storage: &corev1.StorageSpec{
					Devices: &devices,
				},
				Network: &corev1.NetworkSpec{
					DataInterface: stringPtr("dface_1"),
					MgmtInterface: stringPtr("mface_1"),
				},
				Env: []v1.EnvVar{
					{
						Name:  "NODE_ENV",
						Value: "node_value_1",
					},
					{
						Name:  "COMMON_ENV",
						Value: "node_value_1",
					},
				},
				RuntimeOpts: map[string]string{
					"node_rt_1": "node_rt_value_1",
				},
			},
		},
		{
			// Should ignore spec blocks if it has invalid label selectors
			Selector: corev1.NodeSelector{
				LabelSelector: &metav1.LabelSelector{
					MatchExpressions: []metav1.LabelSelectorRequirement{
						{
							Key:      "test",
							Operator: "InvalidOperator",
						},
					},
				},
			},
			CommonConfig: corev1.CommonConfig{
				Storage: &corev1.StorageSpec{
					ForceUseDisks: &useAllDevices,
				},
			},
		},
		{
			Selector: corev1.NodeSelector{
				NodeName: "k8s-node",
			},
			CommonConfig: corev1.CommonConfig{
				Storage: &corev1.StorageSpec{
					UseAllWithPartitions: &useAllDevices,
				},
				Network: &corev1.NetworkSpec{
					DataInterface: stringPtr("dface_2"),
					MgmtInterface: stringPtr("mface_2"),
				},
				Env: []v1.EnvVar{
					{
						Name:  "NODE_ENV",
						Value: "node_value_2",
					},
					{
						Name:  "COMMON_ENV",
						Value: "node_value_2",
					},
				},
				RuntimeOpts: map[string]string{
					"node_rt_2": "node_rt_value_2",
				},
			},
		},
	}
	err = k8sClient.Update(context.TODO(), cluster)
	require.NoError(t, err)

	request := reconcile.Request{
		NamespacedName: types.NamespacedName{
			Name:      cluster.Name,
			Namespace: cluster.Namespace,
		},
	}
	result, err := controller.Reconcile(context.TODO(), request)
	require.NoError(t, err)
	require.Empty(t, result)

	// The old pod should be marked for deletion, which means the pod
	// is detected to be updated.
	require.Equal(t, []string{oldPod.Name}, podControl.DeletePodName)

	// TestCase: Change node specific storage configuration.
	newDevices := []string{"dev1", "dev2", "dev3"}
	err = testutil.Get(k8sClient, cluster, cluster.Name, cluster.Namespace)

	require.NoError(t, err)

	cluster.Spec.Nodes[0].Storage.Devices = &newDevices
	err = k8sClient.Update(context.TODO(), cluster)
	require.NoError(t, err)

	// Change existing pod's hash to latest revision, to simulate new pod with latest spec
	revs := &appsv1.ControllerRevisionList{}
	err = k8sClient.List(context.TODO(), revs, &client.ListOptions{})
	require.NoError(t, err)
	oldPod.Labels[util.DefaultStorageClusterUniqueLabelKey] = latestRevision(revs).Labels[util.DefaultStorageClusterUniqueLabelKey]
	err = k8sClient.Update(context.TODO(), oldPod)
	require.NoError(t, err)

	podControl.DeletePodName = nil

	result, err = controller.Reconcile(context.TODO(), request)
	require.NoError(t, err)
	require.Empty(t, result)
	require.Equal(t, []string{oldPod.Name}, podControl.DeletePodName)

	// TestCase: Change node specific network configuration.
	err = testutil.Get(k8sClient, cluster, cluster.Name, cluster.Namespace)
	require.NoError(t, err)
	cluster.Spec.Nodes[0].Network.DataInterface = stringPtr("new_data_interface")
	err = k8sClient.Update(context.TODO(), cluster)
	require.NoError(t, err)

	// Change existing pod's hash to latest revision, to simulate new pod with latest spec
	revs = &appsv1.ControllerRevisionList{}
	err = k8sClient.List(context.TODO(), revs, &client.ListOptions{})
	require.NoError(t, err)
	oldPod.Labels[util.DefaultStorageClusterUniqueLabelKey] = latestRevision(revs).Labels[util.DefaultStorageClusterUniqueLabelKey]
	err = k8sClient.Update(context.TODO(), oldPod)
	require.NoError(t, err)

	podControl.DeletePodName = nil

	result, err = controller.Reconcile(context.TODO(), request)
	require.NoError(t, err)
	require.Empty(t, result)
	require.Equal(t, []string{oldPod.Name}, podControl.DeletePodName)

	// TestCase: Change existing runtime option in node specific configuration.
	err = testutil.Get(k8sClient, cluster, cluster.Name, cluster.Namespace)
	require.NoError(t, err)
	cluster.Spec.Nodes[0].RuntimeOpts["node_rt_1"] = "changed_value"
	err = k8sClient.Update(context.TODO(), cluster)
	require.NoError(t, err)

	// Change existing pod's hash to latest revision, to simulate new pod with latest spec
	revs = &appsv1.ControllerRevisionList{}
	err = k8sClient.List(context.TODO(), revs, &client.ListOptions{})
	require.NoError(t, err)
	oldPod.Labels[util.DefaultStorageClusterUniqueLabelKey] = latestRevision(revs).Labels[util.DefaultStorageClusterUniqueLabelKey]
	err = k8sClient.Update(context.TODO(), oldPod)
	require.NoError(t, err)

	podControl.DeletePodName = nil

	result, err = controller.Reconcile(context.TODO(), request)
	require.NoError(t, err)
	require.Empty(t, result)
	require.Equal(t, []string{oldPod.Name}, podControl.DeletePodName)

	// TestCase: Add runtime option in node specific configuration.
	err = testutil.Get(k8sClient, cluster, cluster.Name, cluster.Namespace)
	require.NoError(t, err)
	cluster.Spec.Nodes[0].RuntimeOpts["new_rt_option"] = "new_value"
	err = k8sClient.Update(context.TODO(), cluster)
	require.NoError(t, err)

	// Change existing pod's hash to latest revision, to simulate new pod with latest spec
	revs = &appsv1.ControllerRevisionList{}
	err = k8sClient.List(context.TODO(), revs, &client.ListOptions{})
	require.NoError(t, err)
	oldPod.Labels[util.DefaultStorageClusterUniqueLabelKey] = latestRevision(revs).Labels[util.DefaultStorageClusterUniqueLabelKey]
	err = k8sClient.Update(context.TODO(), oldPod)
	require.NoError(t, err)

	podControl.DeletePodName = nil

	result, err = controller.Reconcile(context.TODO(), request)
	require.NoError(t, err)
	require.Empty(t, result)
	require.Equal(t, []string{oldPod.Name}, podControl.DeletePodName)

	// TestCase: Change env var value in node specific configuration.
	err = testutil.Get(k8sClient, cluster, cluster.Name, cluster.Namespace)
	require.NoError(t, err)
	cluster.Spec.Nodes[0].Env[0].Value = "changed_value"
	err = k8sClient.Update(context.TODO(), cluster)
	require.NoError(t, err)

	// Change existing pod's hash to latest revision, to simulate new pod with latest spec
	revs = &appsv1.ControllerRevisionList{}
	err = k8sClient.List(context.TODO(), revs, &client.ListOptions{})
	require.NoError(t, err)
	oldPod.Labels[util.DefaultStorageClusterUniqueLabelKey] = latestRevision(revs).Labels[util.DefaultStorageClusterUniqueLabelKey]
	err = k8sClient.Update(context.TODO(), oldPod)
	require.NoError(t, err)

	podControl.DeletePodName = nil

	result, err = controller.Reconcile(context.TODO(), request)
	require.NoError(t, err)
	require.Empty(t, result)
	require.Equal(t, []string{oldPod.Name}, podControl.DeletePodName)

	// TestCase: Add env var in node specific configuration.
	err = testutil.Get(k8sClient, cluster, cluster.Name, cluster.Namespace)
	require.NoError(t, err)
	cluster.Spec.Nodes[0].Env = append(cluster.Spec.Nodes[0].Env, v1.EnvVar{
		Name:  "ADD_ENV",
		Value: "newly_added_env",
	})
	err = k8sClient.Update(context.TODO(), cluster)
	require.NoError(t, err)

	// Change existing pod's hash to latest revision, to simulate new pod with latest spec
	revs = &appsv1.ControllerRevisionList{}
	err = k8sClient.List(context.TODO(), revs, &client.ListOptions{})
	require.NoError(t, err)
	oldPod.Labels[util.DefaultStorageClusterUniqueLabelKey] = latestRevision(revs).Labels[util.DefaultStorageClusterUniqueLabelKey]
	err = k8sClient.Update(context.TODO(), oldPod)
	require.NoError(t, err)

	podControl.DeletePodName = nil

	result, err = controller.Reconcile(context.TODO(), request)
	require.NoError(t, err)
	require.Empty(t, result)
	require.Equal(t, []string{oldPod.Name}, podControl.DeletePodName)

	// TestCase: Change env var value in cluster configuration.
	err = testutil.Get(k8sClient, cluster, cluster.Name, cluster.Namespace)
	require.NoError(t, err)
	cluster.Spec.Env[0].Value = "changed_cluster_value"
	err = k8sClient.Update(context.TODO(), cluster)
	require.NoError(t, err)

	// Change existing pod's hash to latest revision, to simulate new pod with latest spec
	revs = &appsv1.ControllerRevisionList{}
	err = k8sClient.List(context.TODO(), revs, &client.ListOptions{})
	require.NoError(t, err)
	oldPod.Labels[util.DefaultStorageClusterUniqueLabelKey] = latestRevision(revs).Labels[util.DefaultStorageClusterUniqueLabelKey]
	err = k8sClient.Update(context.TODO(), oldPod)
	require.NoError(t, err)

	podControl.DeletePodName = nil

	result, err = controller.Reconcile(context.TODO(), request)
	require.NoError(t, err)
	require.Empty(t, result)
	require.Equal(t, []string{oldPod.Name}, podControl.DeletePodName)

	// TestCase: Add env var in cluster configuration.
	err = testutil.Get(k8sClient, cluster, cluster.Name, cluster.Namespace)
	require.NoError(t, err)
	cluster.Spec.Env = append(cluster.Spec.Env, v1.EnvVar{
		Name:  "ADD_CLUSTER_ENV",
		Value: "newly_added_cluster_env",
	})
	err = k8sClient.Update(context.TODO(), cluster)
	require.NoError(t, err)

	// Change existing pod's hash to latest revision, to simulate new pod with latest spec
	revs = &appsv1.ControllerRevisionList{}
	err = k8sClient.List(context.TODO(), revs, &client.ListOptions{})
	require.NoError(t, err)
	oldPod.Labels[util.DefaultStorageClusterUniqueLabelKey] = latestRevision(revs).Labels[util.DefaultStorageClusterUniqueLabelKey]
	err = k8sClient.Update(context.TODO(), oldPod)
	require.NoError(t, err)

	podControl.DeletePodName = nil

	result, err = controller.Reconcile(context.TODO(), request)
	require.NoError(t, err)
	require.Empty(t, result)
	require.Equal(t, []string{oldPod.Name}, podControl.DeletePodName)

	// TestCase: Change env var value in cluster configuration which is already
	// overridden in node level configuration. As nothing will be changed in the final
	// spec, pod should not restart.
	err = testutil.Get(k8sClient, cluster, cluster.Name, cluster.Namespace)
	require.NoError(t, err)
	cluster.Spec.Env = append(cluster.Spec.Env, v1.EnvVar{
		Name:  "COMMON_ENV",
		Value: "cluster_value",
	})
	err = k8sClient.Update(context.TODO(), cluster)
	require.NoError(t, err)

	// Change existing pod's hash to latest revision, to simulate new pod with latest spec
	revs = &appsv1.ControllerRevisionList{}
	err = k8sClient.List(context.TODO(), revs, &client.ListOptions{})
	require.NoError(t, err)
	oldPod.Labels[util.DefaultStorageClusterUniqueLabelKey] = latestRevision(revs).Labels[util.DefaultStorageClusterUniqueLabelKey]
	err = k8sClient.Update(context.TODO(), oldPod)
	require.NoError(t, err)

	podControl.DeletePodName = nil

	result, err = controller.Reconcile(context.TODO(), request)
	require.NoError(t, err)
	require.Empty(t, result)
	require.Empty(t, podControl.DeletePodName)

	// TestCase: Change selector in node block such tha it still matches the same node.
	// Should not restart the pod as the node level configuration is unchanged.
	err = testutil.Get(k8sClient, cluster, cluster.Name, cluster.Namespace)
	require.NoError(t, err)
	delete(cluster.Spec.Nodes[0].Selector.LabelSelector.MatchLabels, "test")
	cluster.Spec.Nodes[0].Selector.LabelSelector.MatchExpressions = []metav1.LabelSelectorRequirement{
		{
			Key:      "test",
			Operator: metav1.LabelSelectorOpIn,
			Values:   []string{"foo", "foo2"},
		},
	}
	err = k8sClient.Update(context.TODO(), cluster)
	require.NoError(t, err)

	podControl.DeletePodName = nil

	result, err = controller.Reconcile(context.TODO(), request)
	require.NoError(t, err)
	require.Empty(t, result)
	require.Empty(t, podControl.DeletePodName)

	// TestCase: Change selector in node block so it the block does not match
	// the node. Start using configuration from another spec block that matches.
	err = testutil.Get(k8sClient, cluster, cluster.Name, cluster.Namespace)
	require.NoError(t, err)
	cluster.Spec.Nodes[0].Selector.LabelSelector.MatchLabels = map[string]string{"test": "bar"}
	err = k8sClient.Update(context.TODO(), cluster)
	require.NoError(t, err)

	result, err = controller.Reconcile(context.TODO(), request)
	require.NoError(t, err)
	require.Empty(t, result)
	require.Equal(t, []string{oldPod.Name}, podControl.DeletePodName)

	// TestCase: Remove node specific configuration.
	// Should start using cluster level configuration.
	err = testutil.Get(k8sClient, cluster, cluster.Name, cluster.Namespace)
	require.NoError(t, err)
	cluster.Spec.Nodes = nil
	err = k8sClient.Update(context.TODO(), cluster)
	require.NoError(t, err)

	podControl.DeletePodName = nil

	result, err = controller.Reconcile(context.TODO(), request)
	require.NoError(t, err)
	require.Empty(t, result)
	require.Equal(t, []string{oldPod.Name}, podControl.DeletePodName)
}

func TestUpdateStorageClusterK8sNodeChanges(t *testing.T) {
	mockCtrl := gomock.NewController(t)
	defer mockCtrl.Finish()

	driverName := "mock-driver"
	cluster := createStorageCluster()
	useAllDevices := true
	cluster.Spec.Nodes = []corev1.NodeSpec{
		{
			Selector: corev1.NodeSelector{
				LabelSelector: &metav1.LabelSelector{
					MatchLabels: map[string]string{
						"test": "foo",
					},
				},
			},
			CommonConfig: corev1.CommonConfig{
				Storage: &corev1.StorageSpec{
					UseAll: &useAllDevices,
				},
			},
		},
	}
	k8sVersion, _ := version.NewVersion(minSupportedK8sVersion)
	driver := testutil.MockDriver(mockCtrl)
	storageLabels := map[string]string{
		constants.LabelKeyClusterName: cluster.Name,
		constants.LabelKeyDriverName:  driverName,
	}
	k8sClient := testutil.FakeK8sClient(cluster)
	podControl := &k8scontroller.FakePodControl{}
	recorder := record.NewFakeRecorder(10)
	controller := Controller{
		client:            k8sClient,
		Driver:            driver,
		podControl:        podControl,
		recorder:          recorder,
		kubernetesVersion: k8sVersion,
		nodeInfoMap:       maps.MakeSyncMap[string, *k8s.NodeInfo](),
		kubevirt:          testutil.NoopKubevirtManager(mockCtrl),
	}
	storageNodeList := []*storageapi.StorageNode{
		{
			Id:                "node1",
			SchedulerNodeName: "k8s-node",
			NodeLabels: map[string]string{
				"PX Version": "3.0.0",
			},
			Status: storageapi.Status_STATUS_OK,
		},
	}
	driver.EXPECT().Validate(gomock.Any()).Return(nil).AnyTimes()
	driver.EXPECT().SetDefaultsOnStorageCluster(gomock.Any()).AnyTimes()
	driver.EXPECT().GetSelectorLabels().Return(nil).AnyTimes()
	driver.EXPECT().String().Return(driverName).AnyTimes()
	driver.EXPECT().PreInstall(gomock.Any()).Return(nil).AnyTimes()
	driver.EXPECT().UpdateDriver(gomock.Any()).Return(nil).AnyTimes()
	driver.EXPECT().GetStorageNodes(gomock.Any()).Return(storageNodeList, nil).AnyTimes()
	driver.EXPECT().GetStoragePodSpec(gomock.Any(), gomock.Any()).Return(v1.PodSpec{}, nil).AnyTimes()
	driver.EXPECT().UpdateStorageClusterStatus(gomock.Any(), gomock.Any()).Return(nil).AnyTimes()
	driver.EXPECT().IsPodUpdated(gomock.Any(), gomock.Any()).Return(true).AnyTimes()
	driver.EXPECT().GetKVDBMembers(gomock.Any()).Return(nil, nil).AnyTimes()

	// This will create a revision which we will map to our pre-created pods
	rev1Hash, err := createRevision(k8sClient, cluster, driverName)
	require.NoError(t, err)

	// Kubernetes node with enough resources to create new pods
	k8sNode := createK8sNode("k8s-node", 10)
	k8sNode.Labels = map[string]string{
		"test":  "foo",
		"extra": "label",
	}
	err = k8sClient.Create(context.TODO(), k8sNode)
	require.NoError(t, err)

	// Pods that are already running on the k8s nodes with same hash
	storageLabels[util.DefaultStorageClusterUniqueLabelKey] = rev1Hash
	oldPod := createStoragePod(cluster, "old-pod", k8sNode.Name, storageLabels)
	oldPod.Status.Conditions = []v1.PodCondition{
		{
			Type:   v1.PodReady,
			Status: v1.ConditionTrue,
		},
	}
	encodedNodeLabels, _ := json.Marshal(k8sNode.Labels)
	oldPod.Annotations = map[string]string{constants.AnnotationNodeLabels: string(encodedNodeLabels)}
	err = k8sClient.Create(context.TODO(), oldPod)
	require.NoError(t, err)

	// TestCase: Change node labels so that existing spec block does not match.
	// Start using configuration from another spec block that matches.
	k8sNode.Labels["test"] = "bar"
	err = k8sClient.Update(context.TODO(), k8sNode)
	require.NoError(t, err)

	request := reconcile.Request{
		NamespacedName: types.NamespacedName{
			Name:      cluster.Name,
			Namespace: cluster.Namespace,
		},
	}
	result, err := controller.Reconcile(context.TODO(), request)
	require.NoError(t, err)
	require.Empty(t, result)

	// The old pod should be marked for deletion, which means the pod
	// is detected to be updated.
	require.Equal(t, []string{oldPod.Name}, podControl.DeletePodName)

	// TestCase: Remove kubernetes nodes. The pod should be marked for deletion.
	err = k8sClient.Delete(context.TODO(), k8sNode)
	require.NoError(t, err)

	podControl.DeletePodName = nil

	result, err = controller.Reconcile(context.TODO(), request)
	require.NoError(t, err)
	require.Empty(t, result)
	require.Equal(t, []string{oldPod.Name}, podControl.DeletePodName)

}

func TestUpdateStorageClusterShouldNotRestartPodsForSomeOptions(t *testing.T) {
	mockCtrl := gomock.NewController(t)
	defer mockCtrl.Finish()

	driverName := "mock-driver"
	cluster := createStorageCluster()
	k8sVersion, _ := version.NewVersion(minSupportedK8sVersion)
	driver := testutil.MockDriver(mockCtrl)
	storageLabels := map[string]string{
		constants.LabelKeyClusterName: cluster.Name,
		constants.LabelKeyDriverName:  driverName,
	}
	k8sClient := testutil.FakeK8sClient(cluster)
	podControl := &k8scontroller.FakePodControl{}
	recorder := record.NewFakeRecorder(10)
	controller := Controller{
		client:            k8sClient,
		Driver:            driver,
		podControl:        podControl,
		recorder:          recorder,
		kubernetesVersion: k8sVersion,
		nodeInfoMap:       maps.MakeSyncMap[string, *k8s.NodeInfo](),
		kubevirt:          testutil.NoopKubevirtManager(mockCtrl),
	}

	driver.EXPECT().Validate(gomock.Any()).Return(nil).AnyTimes()
	driver.EXPECT().SetDefaultsOnStorageCluster(gomock.Any()).AnyTimes()
	driver.EXPECT().GetSelectorLabels().Return(nil).AnyTimes()
	driver.EXPECT().String().Return(driverName).AnyTimes()
	driver.EXPECT().PreInstall(gomock.Any()).Return(nil).AnyTimes()
	driver.EXPECT().UpdateDriver(gomock.Any()).Return(nil).AnyTimes()
	driver.EXPECT().GetStorageNodes(gomock.Any()).Return(nil, nil).AnyTimes()
	driver.EXPECT().GetStoragePodSpec(gomock.Any(), gomock.Any()).Return(v1.PodSpec{}, nil).AnyTimes()
	driver.EXPECT().UpdateStorageClusterStatus(gomock.Any(), gomock.Any()).Return(nil).AnyTimes()
	driver.EXPECT().IsPodUpdated(gomock.Any(), gomock.Any()).Return(true).AnyTimes()
	driver.EXPECT().GetKVDBMembers(gomock.Any()).Return(nil, nil).AnyTimes()

	// This will create a revision which we will map to our pre-created pods
	rev1Hash, err := createRevision(k8sClient, cluster, driverName)
	require.NoError(t, err)

	// Kubernetes node with enough resources to create new pods
	k8sNode := createK8sNode("k8s-node", 10)
	err = k8sClient.Create(context.TODO(), k8sNode)
	require.NoError(t, err)

	// Pods that are already running on the k8s nodes with same hash
	storageLabels[util.DefaultStorageClusterUniqueLabelKey] = rev1Hash
	oldPod := createStoragePod(cluster, "old-pod", k8sNode.Name, storageLabels)
	oldPod.Status.Conditions = []v1.PodCondition{
		{
			Type:   v1.PodReady,
			Status: v1.ConditionTrue,
		},
	}
	err = k8sClient.Create(context.TODO(), oldPod)
	require.NoError(t, err)

	// TestCase: Change spec.updateStrategy
	maxUnavailable := intstr.FromInt(10)
	cluster.Spec.UpdateStrategy = corev1.StorageClusterUpdateStrategy{
		Type: corev1.RollingUpdateStorageClusterStrategyType,
		RollingUpdate: &corev1.RollingUpdateStorageCluster{
			MaxUnavailable: &maxUnavailable,
		},
	}
	err = k8sClient.Update(context.TODO(), cluster)
	require.NoError(t, err)

	request := reconcile.Request{
		NamespacedName: types.NamespacedName{
			Name:      cluster.Name,
			Namespace: cluster.Namespace,
		},
	}
	result, err := controller.Reconcile(context.TODO(), request)
	require.NoError(t, err)
	require.Empty(t, result)

	// The old pod should not be deleted as pod restart is not needed
	require.Empty(t, podControl.DeletePodName)

	// TestCase: Change spec.deleteStrategy
	err = testutil.Get(k8sClient, cluster, cluster.Name, cluster.Namespace)
	require.NoError(t, err)
	cluster.Spec.DeleteStrategy = &corev1.StorageClusterDeleteStrategy{
		Type: corev1.UninstallStorageClusterStrategyType,
	}
	err = k8sClient.Update(context.TODO(), cluster)
	require.NoError(t, err)

	podControl.DeletePodName = nil

	result, err = controller.Reconcile(context.TODO(), request)
	require.NoError(t, err)
	require.Empty(t, result)
	require.Empty(t, podControl.DeletePodName)

	// TestCase: Change spec.revisionHistoryLimit
	err = testutil.Get(k8sClient, cluster, cluster.Name, cluster.Namespace)
	require.NoError(t, err)
	revisionHistoryLimit := int32(5)
	cluster.Spec.RevisionHistoryLimit = &revisionHistoryLimit
	err = k8sClient.Update(context.TODO(), cluster)
	require.NoError(t, err)

	podControl.DeletePodName = nil

	result, err = controller.Reconcile(context.TODO(), request)
	require.NoError(t, err)
	require.Empty(t, result)
	require.Empty(t, podControl.DeletePodName)

	// TestCase: Change spec.version
	err = testutil.Get(k8sClient, cluster, cluster.Name, cluster.Namespace)
	require.NoError(t, err)
	cluster.Spec.Version = "1.0.0"
	err = k8sClient.Update(context.TODO(), cluster)
	require.NoError(t, err)

	podControl.DeletePodName = nil

	result, err = controller.Reconcile(context.TODO(), request)
	require.NoError(t, err)
	require.Empty(t, result)
	require.Empty(t, podControl.DeletePodName)

	// TestCase: Change spec.imagePullPolicy
	err = testutil.Get(k8sClient, cluster, cluster.Name, cluster.Namespace)
	require.NoError(t, err)
	cluster.Spec.ImagePullPolicy = v1.PullNever
	err = k8sClient.Update(context.TODO(), cluster)
	require.NoError(t, err)

	podControl.DeletePodName = nil

	result, err = controller.Reconcile(context.TODO(), request)
	require.NoError(t, err)
	require.Empty(t, result)
	require.Empty(t, podControl.DeletePodName)

	// TestCase: Change spec.userInterface
	err = testutil.Get(k8sClient, cluster, cluster.Name, cluster.Namespace)
	require.NoError(t, err)
	cluster.Spec.UserInterface = &corev1.UserInterfaceSpec{Enabled: true}
	err = k8sClient.Update(context.TODO(), cluster)
	require.NoError(t, err)

	podControl.DeletePodName = nil

	result, err = controller.Reconcile(context.TODO(), request)
	require.NoError(t, err)
	require.Empty(t, result)
	require.Empty(t, podControl.DeletePodName)

	// TestCase: Change spec.stork
	err = testutil.Get(k8sClient, cluster, cluster.Name, cluster.Namespace)
	require.NoError(t, err)
	cluster.Spec.Stork = &corev1.StorkSpec{Image: "test/image"}
	err = k8sClient.Update(context.TODO(), cluster)
	require.NoError(t, err)

	podControl.DeletePodName = nil

	result, err = controller.Reconcile(context.TODO(), request)
	require.NoError(t, err)
	require.Empty(t, result)
	require.Empty(t, podControl.DeletePodName)
}

func TestUpdateStorageClusterShouldRestartPodIfItsHistoryHasInvalidSpec(t *testing.T) {
	mockCtrl := gomock.NewController(t)
	defer mockCtrl.Finish()

	driverName := "mock-driver"
	cluster := createStorageCluster()
	k8sVersion, _ := version.NewVersion(minSupportedK8sVersion)
	driver := testutil.MockDriver(mockCtrl)
	storageLabels := map[string]string{
		constants.LabelKeyClusterName: cluster.Name,
		constants.LabelKeyDriverName:  driverName,
	}
	k8sClient := testutil.FakeK8sClient(cluster)
	podControl := &k8scontroller.FakePodControl{}
	recorder := record.NewFakeRecorder(10)
	controller := Controller{
		client:            k8sClient,
		Driver:            driver,
		podControl:        podControl,
		recorder:          recorder,
		kubernetesVersion: k8sVersion,
		nodeInfoMap:       maps.MakeSyncMap[string, *k8s.NodeInfo](),
		kubevirt:          testutil.NoopKubevirtManager(mockCtrl),
	}
	storageNodeList := []*storageapi.StorageNode{
		{
			Id:                "node1",
			SchedulerNodeName: "k8s-node",
			NodeLabels: map[string]string{
				"PX Version": "3.0.0",
			},
			Status: storageapi.Status_STATUS_OK,
		},
	}
	driver.EXPECT().Validate(gomock.Any()).Return(nil).AnyTimes()
	driver.EXPECT().SetDefaultsOnStorageCluster(gomock.Any()).AnyTimes()
	driver.EXPECT().GetSelectorLabels().Return(nil).AnyTimes()
	driver.EXPECT().String().Return(driverName).AnyTimes()
	driver.EXPECT().PreInstall(gomock.Any()).Return(nil).AnyTimes()
	driver.EXPECT().UpdateDriver(gomock.Any()).Return(nil).AnyTimes()
	driver.EXPECT().GetStorageNodes(gomock.Any()).Return(storageNodeList, nil).AnyTimes()
	driver.EXPECT().GetStoragePodSpec(gomock.Any(), gomock.Any()).Return(v1.PodSpec{}, nil).AnyTimes()
	driver.EXPECT().UpdateStorageClusterStatus(gomock.Any(), gomock.Any()).Return(nil).AnyTimes()
	driver.EXPECT().IsPodUpdated(gomock.Any(), gomock.Any()).Return(true).AnyTimes()
	driver.EXPECT().GetKVDBMembers(gomock.Any()).Return(nil, nil).AnyTimes()

	// This will create a revision which we will map to our pre-created pods
	cluster.Spec.Image = "image/v2"
	invalidRevision, err := getRevision(k8sClient, cluster, driverName)
	require.NoError(t, err)
	invalidRevision.Data.Raw = []byte("{}")
	err = k8sClient.Create(context.TODO(), invalidRevision)
	require.NoError(t, err)

	k8sNode := createK8sNode("k8s-node", 10)
	err = k8sClient.Create(context.TODO(), k8sNode)
	require.NoError(t, err)

	storageLabels[util.DefaultStorageClusterUniqueLabelKey] = invalidRevision.Labels[util.DefaultStorageClusterUniqueLabelKey]
	oldPod := createStoragePod(cluster, "old-pod", k8sNode.Name, storageLabels)
	oldPod.Status.Conditions = []v1.PodCondition{
		{
			Type:   v1.PodReady,
			Status: v1.ConditionTrue,
		},
	}
	err = k8sClient.Create(context.TODO(), oldPod)
	require.NoError(t, err)

	// TestCase: Should restart pod if it's corresponding revision does not have spec
	request := reconcile.Request{
		NamespacedName: types.NamespacedName{
			Name:      cluster.Name,
			Namespace: cluster.Namespace,
		},
	}
	result, err := controller.Reconcile(context.TODO(), request)
	require.NoError(t, err)
	require.Empty(t, result)
	require.Equal(t, []string{oldPod.Name}, podControl.DeletePodName)

	// TestCase: Should restart pod if it's corresponding revision has empty spec
	invalidRevision.Data.Raw = []byte("{\"spec\": \"\"}")
	err = k8sClient.Update(context.TODO(), invalidRevision)
	require.NoError(t, err)

	podControl.DeletePodName = nil

	result, err = controller.Reconcile(context.TODO(), request)
	require.NoError(t, err)
	require.Empty(t, result)
	require.Equal(t, []string{oldPod.Name}, podControl.DeletePodName)
}

func TestUpdateStorageClusterSecurity(t *testing.T) {
	mockCtrl := gomock.NewController(t)
	defer mockCtrl.Finish()

	driverName := "mock-driver"
	cluster := createStorageCluster()
	k8sVersion, _ := version.NewVersion(minSupportedK8sVersion)
	driver := testutil.MockDriver(mockCtrl)
	storageLabels := map[string]string{
		constants.LabelKeyClusterName: cluster.Name,
		constants.LabelKeyDriverName:  driverName,
	}
	k8sClient := testutil.FakeK8sClient(cluster)
	podControl := &k8scontroller.FakePodControl{}
	recorder := record.NewFakeRecorder(10)
	controller := Controller{
		client:            k8sClient,
		Driver:            driver,
		podControl:        podControl,
		recorder:          recorder,
		kubernetesVersion: k8sVersion,
		nodeInfoMap:       maps.MakeSyncMap[string, *k8s.NodeInfo](),
		kubevirt:          testutil.NoopKubevirtManager(mockCtrl),
	}
	storageNodeList := []*storageapi.StorageNode{
		{
			Id:                "node1",
			SchedulerNodeName: "k8s-node",
			NodeLabels: map[string]string{
				"PX Version": "3.0.0",
			},
			Status: storageapi.Status_STATUS_OK,
		},
	}
	driver.EXPECT().Validate(gomock.Any()).Return(nil).AnyTimes()
	driver.EXPECT().SetDefaultsOnStorageCluster(gomock.Any()).AnyTimes()
	driver.EXPECT().GetSelectorLabels().Return(nil).AnyTimes()
	driver.EXPECT().String().Return(driverName).AnyTimes()
	driver.EXPECT().PreInstall(gomock.Any()).Return(nil).AnyTimes()
	driver.EXPECT().UpdateDriver(gomock.Any()).Return(nil).AnyTimes()
	driver.EXPECT().GetStorageNodes(gomock.Any()).Return(storageNodeList, nil).AnyTimes()
	driver.EXPECT().GetStoragePodSpec(gomock.Any(), gomock.Any()).Return(v1.PodSpec{}, nil).AnyTimes()
	driver.EXPECT().UpdateStorageClusterStatus(gomock.Any(), gomock.Any()).Return(nil).AnyTimes()
	driver.EXPECT().IsPodUpdated(gomock.Any(), gomock.Any()).Return(true).AnyTimes()
	driver.EXPECT().GetKVDBMembers(gomock.Any()).Return(nil, nil).AnyTimes()

	// This will create a revision which we will map to our pre-created pods
	rev1Hash, err := createRevision(k8sClient, cluster, driverName)
	require.NoError(t, err)

	// Kubernetes node with enough resources to create new pods
	k8sNode := createK8sNode("k8s-node", 10)
	err = k8sClient.Create(context.TODO(), k8sNode)
	require.NoError(t, err)

	// Pods that are already running on the k8s nodes with same hash
	storageLabels[util.DefaultStorageClusterUniqueLabelKey] = rev1Hash
	oldPod := createStoragePod(cluster, "old-pod", k8sNode.Name, storageLabels)
	oldPod.Status.Conditions = []v1.PodCondition{
		{
			Type:   v1.PodReady,
			Status: v1.ConditionTrue,
		},
	}
	err = k8sClient.Create(context.TODO(), oldPod)
	require.NoError(t, err)
	request := reconcile.Request{
		NamespacedName: types.NamespacedName{
			Name:      cluster.Name,
			Namespace: cluster.Namespace,
		},
	}
	result, err := controller.Reconcile(context.TODO(), request)
	require.NoError(t, err)
	require.Empty(t, result)

	// TestCase: Change security to enabled
	err = testutil.Get(k8sClient, cluster, cluster.Name, cluster.Namespace)
	require.NoError(t, err)
	cluster.Spec.Security = &corev1.SecuritySpec{
		Enabled: true,
	}
	err = k8sClient.Update(context.TODO(), cluster)
	require.NoError(t, err)

	request = reconcile.Request{
		NamespacedName: types.NamespacedName{
			Name:      cluster.Name,
			Namespace: cluster.Namespace,
		},
	}
	result, err = controller.Reconcile(context.TODO(), request)
	require.NoError(t, err)
	require.Empty(t, result)
	require.Equal(t, []string{oldPod.Name}, podControl.DeletePodName)

	// TestCase: enabled -> disabled
	oldPod = replaceOldPod(oldPod, cluster, &controller, podControl)
	err = testutil.Get(k8sClient, cluster, cluster.Name, cluster.Namespace)
	require.NoError(t, err)
	cluster.Spec.Security.Enabled = false
	err = k8sClient.Update(context.TODO(), cluster)
	require.NoError(t, err)

	podControl.DeletePodName = nil

	result, err = controller.Reconcile(context.TODO(), request)
	require.NoError(t, err)
	require.Empty(t, result)
	require.Equal(t, []string{oldPod.Name}, podControl.DeletePodName)

	// TestCase: disabled -> enabled
	oldPod = replaceOldPod(oldPod, cluster, &controller, podControl)
	err = testutil.Get(k8sClient, cluster, cluster.Name, cluster.Namespace)
	require.NoError(t, err)
	cluster.Spec.Security = &corev1.SecuritySpec{
		Enabled: true,
		Auth: &corev1.AuthSpec{
			SelfSigned: &corev1.SelfSignedSpec{
				Issuer:       stringPtr("defaultissuer"),
				SharedSecret: stringPtr("defaultsecret"),
			},
		},
	}
	err = k8sClient.Update(context.TODO(), cluster)
	require.NoError(t, err)

	podControl.DeletePodName = nil

	result, err = controller.Reconcile(context.TODO(), request)
	require.NoError(t, err)
	require.Empty(t, result)
	require.Equal(t, []string{oldPod.Name}, podControl.DeletePodName)

	// TestCase: update issuer
	oldPod = replaceOldPod(oldPod, cluster, &controller, podControl)
	err = testutil.Get(k8sClient, cluster, cluster.Name, cluster.Namespace)
	require.NoError(t, err)
	cluster.Spec.Security.Auth.SelfSigned.Issuer = stringPtr("newissuer")
	err = k8sClient.Update(context.TODO(), cluster)
	require.NoError(t, err)

	podControl.DeletePodName = nil

	result, err = controller.Reconcile(context.TODO(), request)
	require.NoError(t, err)
	require.Empty(t, result)
	require.Equal(t, []string{oldPod.Name}, podControl.DeletePodName)

	// TestCase: update shared secret
	oldPod = replaceOldPod(oldPod, cluster, &controller, podControl)
	err = testutil.Get(k8sClient, cluster, cluster.Name, cluster.Namespace)
	require.NoError(t, err)
	cluster.Spec.Security.Auth.SelfSigned.SharedSecret = stringPtr("newsecret")
	err = k8sClient.Update(context.TODO(), cluster)
	require.NoError(t, err)

	podControl.DeletePodName = nil

	result, err = controller.Reconcile(context.TODO(), request)
	require.NoError(t, err)
	require.Empty(t, result)
	require.Equal(t, []string{oldPod.Name}, podControl.DeletePodName)

	// TestCase: no change, no pod to delete.
	oldPod = replaceOldPod(oldPod, cluster, &controller, podControl)

	podControl.DeletePodName = nil

	result, err = controller.Reconcile(context.TODO(), request)
	require.NoError(t, err)
	require.Empty(t, result)
	require.Equal(t, []string(nil), podControl.DeletePodName)

	// TestCase: guest access type update, no pod to delete.
	oldPod = replaceOldPod(oldPod, cluster, &controller, podControl)
	cluster.Spec.Security.Auth.GuestAccess = guestAccessTypePtr(corev1.GuestRoleDisabled)

	podControl.DeletePodName = nil

	result, err = controller.Reconcile(context.TODO(), request)
	require.NoError(t, err)
	require.Empty(t, result)
	require.Equal(t, []string(nil), podControl.DeletePodName)

	// TestCase: remove shared secret, set to nil
	oldPod = replaceOldPod(oldPod, cluster, &controller, podControl)
	err = testutil.Get(k8sClient, cluster, cluster.Name, cluster.Namespace)
	require.NoError(t, err)
	cluster.Spec.Security.Auth.SelfSigned.SharedSecret = nil
	err = k8sClient.Update(context.TODO(), cluster)
	require.NoError(t, err)

	podControl.DeletePodName = nil

	result, err = controller.Reconcile(context.TODO(), request)
	require.NoError(t, err)
	require.Empty(t, result)
	require.Equal(t, []string{oldPod.Name}, podControl.DeletePodName)
}

func TestUpdateStorageCustomAnnotations(t *testing.T) {
	mockCtrl := gomock.NewController(t)

	driverName := "mock-driver"
	cluster := createStorageCluster()
	cluster.Status.Phase = string(corev1.ClusterStateRunning)
	util.UpdateStorageClusterCondition(cluster, &corev1.ClusterCondition{
		Source: pxutil.PortworxComponentName,
		Type:   corev1.ClusterConditionTypeRuntimeState,
		Status: corev1.ClusterConditionStatusOnline,
	})
	k8sVersion, _ := version.NewVersion(minSupportedK8sVersion)
	driver := testutil.MockDriver(mockCtrl)
	storageLabels := map[string]string{
		constants.LabelKeyClusterName: cluster.Name,
		constants.LabelKeyDriverName:  driverName,
	}
	k8sClient := testutil.FakeK8sClient(cluster)
	podControl := &k8scontroller.FakePodControl{}
	recorder := record.NewFakeRecorder(10)
	controller := Controller{
		client:            k8sClient,
		Driver:            driver,
		podControl:        podControl,
		recorder:          recorder,
		kubernetesVersion: k8sVersion,
		nodeInfoMap:       maps.MakeSyncMap[string, *k8s.NodeInfo](),
		kubevirt:          testutil.NoopKubevirtManager(mockCtrl),
	}

	driver.EXPECT().Validate(gomock.Any()).Return(nil).AnyTimes()
	driver.EXPECT().SetDefaultsOnStorageCluster(gomock.Any()).AnyTimes()
	driver.EXPECT().GetSelectorLabels().Return(nil).AnyTimes()
	driver.EXPECT().String().Return(driverName).AnyTimes()
	driver.EXPECT().PreInstall(gomock.Any()).Return(nil).AnyTimes()
	driver.EXPECT().UpdateDriver(gomock.Any()).Return(nil).AnyTimes()
	driver.EXPECT().GetStorageNodes(gomock.Any()).Return(nil, nil).AnyTimes()
	driver.EXPECT().GetStoragePodSpec(gomock.Any(), gomock.Any()).Return(v1.PodSpec{}, nil).AnyTimes()
	driver.EXPECT().UpdateStorageClusterStatus(gomock.Any(), gomock.Any()).Return(nil).AnyTimes()
	driver.EXPECT().IsPodUpdated(gomock.Any(), gomock.Any()).Return(true).AnyTimes()
	driver.EXPECT().GetKVDBMembers(gomock.Any()).Return(nil, nil).AnyTimes()

	// This will create a revision which we will map to our pre-created pods
	rev1Hash, err := createRevision(k8sClient, cluster, driverName)
	require.NoError(t, err)

	// Kubernetes node with enough resources to create new pods
	k8sNode := createK8sNode("k8s-node", 10)
	err = k8sClient.Create(context.TODO(), k8sNode)
	require.NoError(t, err)

	// Pods that are already running on the k8s nodes with same hash
	storageLabels[util.DefaultStorageClusterUniqueLabelKey] = rev1Hash
	oldPod := createStoragePod(cluster, "old-pod", k8sNode.Name, storageLabels)
	oldPod.Annotations = map[string]string{
		constants.AnnotationPodSafeToEvict:       "false",
		constants.AnnotationOpenshiftRequiredSCC: "portworx",
	}
	err = k8sClient.Create(context.TODO(), oldPod)
	require.NoError(t, err)

	locator := fmt.Sprintf("%s/%s", k8s.Pod, ComponentName)
	customAnnotationKey := "custom-domain/custom-key"
	customAnnotationVal1 := "custom-val-1"
	customAnnotationVal2 := "custom-val-2"
	podPortworxAnnotation := map[string]string{
		customAnnotationKey: customAnnotationVal1,
	}

	// TestCase: Add portworx pod annotations to existing pod
	cluster.Spec.Metadata = &corev1.Metadata{}
	cluster.Spec.Metadata.Annotations = map[string]map[string]string{
		locator: podPortworxAnnotation,
	}
	err = k8sClient.Update(context.TODO(), cluster)
	require.NoError(t, err)
	request := reconcile.Request{
		NamespacedName: types.NamespacedName{
			Name:      cluster.Name,
			Namespace: cluster.Namespace,
		},
	}
	result, err := controller.Reconcile(context.TODO(), request)
	require.NoError(t, err)
	require.Empty(t, result)
	require.Empty(t, podControl.DeletePodName)

	oldPod = &v1.Pod{ObjectMeta: metav1.ObjectMeta{Name: oldPod.Name, Namespace: oldPod.Namespace}}
	err = testutil.Get(k8sClient, oldPod, oldPod.Name, oldPod.Namespace)
	require.NoError(t, err)
	require.NotEmpty(t, oldPod.Annotations)
	val, ok := oldPod.Annotations[customAnnotationKey]
	require.True(t, ok)
	require.Equal(t, customAnnotationVal1, val)
	val, ok = oldPod.Annotations[constants.AnnotationPodSafeToEvict]
	require.True(t, ok)
	require.Equal(t, "false", val)
	val, ok = oldPod.Annotations[constants.AnnotationOpenshiftRequiredSCC]
	require.True(t, ok)
	require.Equal(t, "portworx", val)

	// TestCase: Update existing custom annotations
	err = testutil.Get(k8sClient, cluster, cluster.Name, cluster.Namespace)
	require.NoError(t, err)
	podPortworxAnnotation = map[string]string{
		customAnnotationKey: customAnnotationVal2,
	}
	cluster.Spec.Metadata.Annotations[locator] = podPortworxAnnotation
	err = k8sClient.Update(context.TODO(), cluster)
	require.NoError(t, err)
	request = reconcile.Request{
		NamespacedName: types.NamespacedName{
			Name:      cluster.Name,
			Namespace: cluster.Namespace,
		},
	}
	result, err = controller.Reconcile(context.TODO(), request)
	require.NoError(t, err)
	require.Empty(t, result)
	require.Empty(t, podControl.DeletePodName)

	oldPod = &v1.Pod{ObjectMeta: metav1.ObjectMeta{Name: oldPod.Name, Namespace: oldPod.Namespace}}
	err = testutil.Get(k8sClient, oldPod, oldPod.Name, oldPod.Namespace)
	require.NoError(t, err)
	require.NotEmpty(t, oldPod.Annotations)
	val, ok = oldPod.Annotations[customAnnotationKey]
	require.True(t, ok)
	require.Equal(t, customAnnotationVal2, val)
	val, ok = oldPod.Annotations[constants.AnnotationPodSafeToEvict]
	require.True(t, ok)
	require.Equal(t, "false", val)
	val, ok = oldPod.Annotations[constants.AnnotationOpenshiftRequiredSCC]
	require.True(t, ok)
	require.Equal(t, "portworx", val)

	// TestCase: Add malformed custom annotation key
	err = testutil.Get(k8sClient, cluster, cluster.Name, cluster.Namespace)
	require.NoError(t, err)
	cluster.Spec.Metadata.Annotations = map[string]map[string]string{
		"invalidkey": podPortworxAnnotation,
	}
	err = k8sClient.Update(context.TODO(), cluster)
	require.NoError(t, err)
	request = reconcile.Request{
		NamespacedName: types.NamespacedName{
			Name:      cluster.Name,
			Namespace: cluster.Namespace,
		},
	}
	result, err = controller.Reconcile(context.TODO(), request)
	require.Error(t, err)
	require.Contains(t, err.Error(), "malformed custom annotation locator")
	require.Empty(t, result)
	require.Empty(t, podControl.DeletePodName)

	oldPod = &v1.Pod{ObjectMeta: metav1.ObjectMeta{Name: oldPod.Name, Namespace: oldPod.Namespace}}
	err = testutil.Get(k8sClient, oldPod, oldPod.Name, oldPod.Namespace)
	require.NoError(t, err)
	require.NotEmpty(t, oldPod.Annotations)
	val, ok = oldPod.Annotations[constants.AnnotationPodSafeToEvict]
	require.True(t, ok)
	require.Equal(t, "false", val)
	val, ok = oldPod.Annotations[constants.AnnotationOpenshiftRequiredSCC]
	require.True(t, ok)
	require.Equal(t, "portworx", val)

	updatedCluster := &corev1.StorageCluster{}
	err = testutil.Get(k8sClient, updatedCluster, cluster.Name, cluster.Namespace)
	require.NoError(t, err)
	require.Equal(t, string(corev1.ClusterStateDegraded), updatedCluster.Status.Phase)

	// TestCase: Add unsupported custom annotation key and remove previous one
	err = testutil.Get(k8sClient, cluster, cluster.Name, cluster.Namespace)
	require.NoError(t, err)
	cluster.Spec.Metadata.Annotations = map[string]map[string]string{
		"service/storage": podPortworxAnnotation,
	}
	err = k8sClient.Update(context.TODO(), cluster)
	require.NoError(t, err)
	request = reconcile.Request{
		NamespacedName: types.NamespacedName{
			Name:      cluster.Name,
			Namespace: cluster.Namespace,
		},
	}
	result, err = controller.Reconcile(context.TODO(), request)
	require.NoError(t, err)
	require.Empty(t, result)
	require.Empty(t, podControl.DeletePodName)

	oldPod = &v1.Pod{ObjectMeta: metav1.ObjectMeta{Name: oldPod.Name, Namespace: oldPod.Namespace}}
	err = testutil.Get(k8sClient, oldPod, oldPod.Name, oldPod.Namespace)
	require.NoError(t, err)
	require.NotEmpty(t, oldPod.Annotations)
	_, ok = oldPod.Annotations[customAnnotationKey]
	require.False(t, ok)
	val, ok = oldPod.Annotations[constants.AnnotationPodSafeToEvict]
	require.True(t, ok)
	require.Equal(t, "false", val)
	val, ok = oldPod.Annotations[constants.AnnotationOpenshiftRequiredSCC]
	require.True(t, ok)
	require.Equal(t, "portworx", val)

	// TestCase: Newly created pod will pick up custom annotations
	err = testutil.Get(k8sClient, cluster, cluster.Name, cluster.Namespace)
	require.NoError(t, err)
	podPortworxAnnotation = map[string]string{
		customAnnotationKey: customAnnotationVal1,
	}
	cluster.Spec.Metadata.Annotations = map[string]map[string]string{
		locator: podPortworxAnnotation,
	}
	err = k8sClient.Update(context.TODO(), cluster)
	require.NoError(t, err)
	newPod := replaceOldPod(oldPod, cluster, &controller, podControl)
	err = testutil.Get(k8sClient, newPod, newPod.Name, newPod.Namespace)
	require.NoError(t, err)
	require.NotEmpty(t, newPod.Annotations)
	val, ok = newPod.Annotations[customAnnotationKey]
	require.True(t, ok)
	require.Equal(t, customAnnotationVal1, val)
	val, ok = oldPod.Annotations[constants.AnnotationPodSafeToEvict]
	require.True(t, ok)
	require.Equal(t, "false", val)
	val, ok = oldPod.Annotations[constants.AnnotationOpenshiftRequiredSCC]
	require.True(t, ok)
	require.Equal(t, "portworx", val)
}

func TestUpdateClusterShouldDedupOlderRevisionsInHistory(t *testing.T) {
	mockCtrl := gomock.NewController(t)
	defer mockCtrl.Finish()

	driverName := "mock-driver"
	cluster := createStorageCluster()
	cluster.Spec.Image = "test/image:v1"
	k8sVersion, _ := version.NewVersion(minSupportedK8sVersion)
	driver := testutil.MockDriver(mockCtrl)
	k8sClient := testutil.FakeK8sClient(cluster)
	podControl := &k8scontroller.FakePodControl{}
	recorder := record.NewFakeRecorder(10)
	controller := Controller{
		client:            k8sClient,
		Driver:            driver,
		podControl:        podControl,
		recorder:          recorder,
		kubernetesVersion: k8sVersion,
		nodeInfoMap:       maps.MakeSyncMap[string, *k8s.NodeInfo](),
		kubevirt:          testutil.NoopKubevirtManager(mockCtrl),
	}
	clusterRef := metav1.NewControllerRef(cluster, controllerKind)

	driver.EXPECT().Validate(gomock.Any()).Return(nil).AnyTimes()
	driver.EXPECT().SetDefaultsOnStorageCluster(gomock.Any()).AnyTimes()
	driver.EXPECT().GetSelectorLabels().Return(nil).AnyTimes()
	driver.EXPECT().String().Return(driverName).AnyTimes()
	driver.EXPECT().PreInstall(gomock.Any()).Return(nil).AnyTimes()
	driver.EXPECT().UpdateDriver(gomock.Any()).Return(nil).AnyTimes()
	driver.EXPECT().GetStorageNodes(gomock.Any()).Return(nil, nil).AnyTimes()
	driver.EXPECT().GetStoragePodSpec(gomock.Any(), gomock.Any()).Return(v1.PodSpec{}, nil).AnyTimes()
	driver.EXPECT().UpdateStorageClusterStatus(gomock.Any(), gomock.Any()).Return(nil).AnyTimes()
	driver.EXPECT().IsPodUpdated(gomock.Any(), gomock.Any()).Return(true).AnyTimes()
	driver.EXPECT().GetKVDBMembers(gomock.Any()).Return(nil, nil).AnyTimes()

	k8sNode := createK8sNode("k8s-node", 10)
	err := k8sClient.Create(context.TODO(), k8sNode)
	require.NoError(t, err)

	request := reconcile.Request{
		NamespacedName: types.NamespacedName{
			Name:      cluster.Name,
			Namespace: cluster.Namespace,
		},
	}
	result, err := controller.Reconcile(context.TODO(), request)
	require.NoError(t, err)
	require.Empty(t, result)

	revisions := &appsv1.ControllerRevisionList{}
	err = testutil.List(k8sClient, revisions)
	require.NoError(t, err)
	require.Len(t, revisions.Items, 1)
	firstRevision := revisions.Items[0].DeepCopy()
	require.Equal(t, int64(1), firstRevision.Revision)

	// Test case: Changing the cluster spec -
	// A new revision should be created for the new cluster spec.
	// Create some duplicate revisions that will be deduplicated later.
	dupHistory1 := firstRevision.DeepCopy()
	dupHistory1.Name = historyName(cluster.Name, "00001")
	dupHistory1.Labels[util.DefaultStorageClusterUniqueLabelKey] = "00001"
	dupHistory1.Revision = firstRevision.Revision + 1
	dupHistory1.ResourceVersion = ""
	err = k8sClient.Create(context.TODO(), dupHistory1)
	require.NoError(t, err)

	dupHistory2 := firstRevision.DeepCopy()
	dupHistory2.Name = historyName(cluster.Name, "00002")
	dupHistory2.Labels[util.DefaultStorageClusterUniqueLabelKey] = "00002"
	dupHistory2.Revision = firstRevision.Revision + 2
	dupHistory2.ResourceVersion = ""
	err = k8sClient.Create(context.TODO(), dupHistory2)
	require.NoError(t, err)

	// The created pod should have the hash of first revision
	oldPod, err := k8scontroller.GetPodFromTemplate(&podControl.Templates[0], cluster, clusterRef)
	require.NoError(t, err)
	require.Equal(t, firstRevision.Labels[util.DefaultStorageClusterUniqueLabelKey],
		oldPod.Labels[util.DefaultStorageClusterUniqueLabelKey])
	oldPod.Name = oldPod.GenerateName + "1"
	oldPod.Namespace = cluster.Namespace
	oldPod.Spec.NodeName = k8sNode.Name
	err = k8sClient.Create(context.TODO(), oldPod)
	require.NoError(t, err)

	err = testutil.Get(k8sClient, cluster, cluster.Name, cluster.Namespace)
	require.NoError(t, err)
	cluster.Spec.Image = "test/image:v2"
	err = k8sClient.Update(context.TODO(), cluster)
	require.NoError(t, err)

	result, err = controller.Reconcile(context.TODO(), request)
	require.NoError(t, err)
	require.Empty(t, result)

	// Latest revision should be created for the updated cluster spec.
	// There were already 3 revisions in the history, now it should be 4.
	revisions = &appsv1.ControllerRevisionList{}
	err = testutil.List(k8sClient, revisions)
	require.NoError(t, err)
	require.Len(t, revisions.Items, 4)
	require.ElementsMatch(t,
		[]int64{1, 2, 3, 4},
		[]int64{
			revisions.Items[0].Revision,
			revisions.Items[1].Revision,
			revisions.Items[2].Revision,
			revisions.Items[3].Revision,
		},
	)

	// Test case: Changing the cluster spec back to the first version -
	// The revision number in the existing controller revision should be
	// updated to the latest number. The hash is going to remain the same.
	// Hence, new revision does not need to be created. Older duplicate
	// revisions should be removed and pod's hash should be updated to latest.
	err = testutil.Get(k8sClient, cluster, cluster.Name, cluster.Namespace)
	require.NoError(t, err)
	cluster.Spec.Image = "test/image:v1"
	err = k8sClient.Update(context.TODO(), cluster)
	require.NoError(t, err)

	// Reset the fake pod controller
	podControl.Templates = nil
	podControl.ControllerRefs = nil
	podControl.DeletePodName = nil

	result, err = controller.Reconcile(context.TODO(), request)
	require.NoError(t, err)
	require.Empty(t, result)

	// New revision should not be created as the cluster spec is unchanged.
	revisions = &appsv1.ControllerRevisionList{}
	err = testutil.List(k8sClient, revisions)
	require.NoError(t, err)
	require.Len(t, revisions.Items, 2)
	require.Equal(t, dupHistory2.Name, revisions.Items[0].Name)
	require.ElementsMatch(t, []int64{4, 5}, []int64{revisions.Items[0].Revision, revisions.Items[1].Revision})

	// No pod should be marked for deletion as the pod already has same spec
	// as the current spec. Check only if the pod's hash has been updated to
	// the latest duplicate version in history.
	require.Empty(t, podControl.DeletePodName)

	updatedPod := &v1.Pod{}
	err = testutil.Get(k8sClient, updatedPod, oldPod.Name, oldPod.Namespace)
	require.NoError(t, err)
	require.Equal(t, dupHistory2.Labels[util.DefaultStorageClusterUniqueLabelKey],
		updatedPod.Labels[util.DefaultStorageClusterUniqueLabelKey])
}

func TestUpdateClusterShouldHandleHashCollisions(t *testing.T) {
	mockCtrl := gomock.NewController(t)
	defer mockCtrl.Finish()

	driverName := "mock-driver"
	cluster := createStorageCluster()
	cluster.Spec.Image = "image/v1"
	k8sVersion, _ := version.NewVersion(minSupportedK8sVersion)
	driver := testutil.MockDriver(mockCtrl)
	k8sClient := testutil.FakeK8sClient(cluster)
	podControl := &k8scontroller.FakePodControl{}
	recorder := record.NewFakeRecorder(10)
	controller := Controller{
		client:            k8sClient,
		Driver:            driver,
		podControl:        podControl,
		recorder:          recorder,
		kubernetesVersion: k8sVersion,
		nodeInfoMap:       maps.MakeSyncMap[string, *k8s.NodeInfo](),
		kubevirt:          testutil.NoopKubevirtManager(mockCtrl),
	}

	fakeClient := fake.NewSimpleClientset()
	coreops.SetInstance(coreops.New(fakek8sclient.NewSimpleClientset()))
	operatorops.SetInstance(operatorops.New(fakeClient))

	driver.EXPECT().Validate(gomock.Any()).Return(nil).AnyTimes()
	driver.EXPECT().SetDefaultsOnStorageCluster(gomock.Any()).AnyTimes()
	driver.EXPECT().GetSelectorLabels().Return(nil).AnyTimes()
	driver.EXPECT().String().Return(driverName).AnyTimes()
	driver.EXPECT().PreInstall(gomock.Any()).Return(nil).AnyTimes()
	driver.EXPECT().UpdateDriver(gomock.Any()).Return(nil).AnyTimes()
	driver.EXPECT().GetStorageNodes(gomock.Any()).Return(nil, nil).AnyTimes()
	driver.EXPECT().GetStoragePodSpec(gomock.Any(), gomock.Any()).Return(v1.PodSpec{}, nil).AnyTimes()
	driver.EXPECT().UpdateStorageClusterStatus(gomock.Any(), gomock.Any()).Return(nil).AnyTimes()
	driver.EXPECT().IsPodUpdated(gomock.Any(), gomock.Any()).Return(true).AnyTimes()
	driver.EXPECT().GetKVDBMembers(gomock.Any()).Return(nil, nil).AnyTimes()

	// TestCase: Simulate that the cluster got deleted while constructing history.
	// Create a colliding revision that has the same name as the current revision
	// to be created but the cluster spec does not match the current cluster spec.
	actualRevision, _ := getRevision(k8sClient, cluster, driverName)
	cluster.Spec.Image = "image/v2"
	collidingRevision, _ := getRevision(k8sClient, cluster, driverName)
	collidingRevision.Name = actualRevision.Name
	err := k8sClient.Create(context.TODO(), collidingRevision)
	require.NoError(t, err)
	cluster.Spec.Image = "image/v1"

	request := reconcile.Request{
		NamespacedName: types.NamespacedName{
			Name:      cluster.Name,
			Namespace: cluster.Namespace,
		},
	}
	result, err := controller.Reconcile(context.TODO(), request)
	require.Empty(t, result)
	require.Error(t, err)
	require.Contains(t, err.Error(), fmt.Sprintf("\"%s\" not found", cluster.Name))

	require.Len(t, recorder.Events, 1)
	require.Contains(t, <-recorder.Events,
		fmt.Sprintf("%v %v", v1.EventTypeWarning, util.FailedSyncReason))

	currCluster := &corev1.StorageCluster{}
	err = testutil.Get(k8sClient, currCluster, cluster.Name, cluster.Namespace)
	require.NoError(t, err)
	require.Nil(t, currCluster.Status.CollisionCount)
	require.Equal(t, string(corev1.ClusterStateDegraded), currCluster.Status.Phase)

	// New revision should not be created
	revisions := &appsv1.ControllerRevisionList{}
	err = testutil.List(k8sClient, revisions)
	require.NoError(t, err)
	require.Len(t, revisions.Items, 1)

	// TestCase: Hash collision with two revisions should result in an error, but the
	// CollisionCount should be increased so it does not conflict on next reconcile.
	_, err = fakeClient.CoreV1().
		StorageClusters(cluster.Namespace).
		Create(context.TODO(), cluster, metav1.CreateOptions{})
	require.NoError(t, err)

	result, err = controller.Reconcile(context.TODO(), request)
	require.Empty(t, result)
	require.Error(t, err)
	require.Contains(t, err.Error(), "already exists")

	require.Len(t, recorder.Events, 1)
	require.Contains(t, <-recorder.Events,
		fmt.Sprintf("%v %v", v1.EventTypeWarning, util.FailedSyncReason))

	currCluster = &corev1.StorageCluster{}
	err = testutil.Get(k8sClient, currCluster, cluster.Name, cluster.Namespace)
	require.NoError(t, err)
	require.Equal(t, int32(1), *currCluster.Status.CollisionCount)
	require.Equal(t, string(corev1.ClusterStateDegraded), currCluster.Status.Phase)

	// New revision should not be created
	err = testutil.List(k8sClient, revisions)
	require.NoError(t, err)
	require.Len(t, revisions.Items, 1)

	// TestCase: If the collision count of current cluster and newly retrieved
	// cluster do not match, then error out and retry until the current cluster
	// gets the latest value from the api server. Do not increase the collision
	// count in this case.
	actualRevision, _ = getRevision(k8sClient, currCluster, driverName)
	cluster.Spec.Image = "image/v2"
	collidingRevision, _ = getRevision(k8sClient, cluster, driverName)
	collidingRevision.Name = actualRevision.Name
	err = k8sClient.Create(context.TODO(), collidingRevision)
	require.NoError(t, err)
	cluster.Spec.Image = "image/v1"

	result, err = controller.Reconcile(context.TODO(), request)
	require.Empty(t, result)
	require.Error(t, err)
	require.Contains(t, err.Error(), "found a stale collision count")

	require.Len(t, recorder.Events, 1)
	require.Contains(t, <-recorder.Events,
		fmt.Sprintf("%v %v", v1.EventTypeWarning, util.FailedSyncReason))

	currCluster = &corev1.StorageCluster{}
	err = testutil.Get(k8sClient, currCluster, cluster.Name, cluster.Namespace)
	require.NoError(t, err)
	require.Equal(t, int32(1), *currCluster.Status.CollisionCount)
	require.Equal(t, string(corev1.ClusterStateDegraded), currCluster.Status.Phase)

	// New revision should not be created
	err = testutil.List(k8sClient, revisions)
	require.NoError(t, err)
	require.Len(t, revisions.Items, 2)

	// TestCase: Hash collision with two revisions should result in an error, but the
	// CollisionCount should be increased to avoid conflict on next reconcile.
	_, err = fakeClient.CoreV1().
		StorageClusters(cluster.Namespace).
		Update(context.TODO(), currCluster, metav1.UpdateOptions{})
	require.NoError(t, err)

	result, err = controller.Reconcile(context.TODO(), request)
	require.Empty(t, result)
	require.Error(t, err)
	require.Contains(t, err.Error(), "already exists")

	require.Len(t, recorder.Events, 1)
	require.Contains(t, <-recorder.Events,
		fmt.Sprintf("%v %v", v1.EventTypeWarning, util.FailedSyncReason))

	currCluster = &corev1.StorageCluster{}
	err = testutil.Get(k8sClient, currCluster, cluster.Name, cluster.Namespace)
	require.NoError(t, err)
	require.Equal(t, int32(2), *currCluster.Status.CollisionCount)
	require.Equal(t, string(corev1.ClusterStateDegraded), currCluster.Status.Phase)

	// New revision should not be created
	err = testutil.List(k8sClient, revisions)
	require.NoError(t, err)
	require.Len(t, revisions.Items, 2)

	// TestCase: As hash collision has be handed in previous reconcile but increasing
	// the CollisionCount, we should not get error now during reconcile and a new
	// revision should be created.
	result, err = controller.Reconcile(context.TODO(), request)
	require.NoError(t, err)
	require.Empty(t, result)
	require.Empty(t, recorder.Events)

	// There should be 3 revisions because we created 2 colliding ones above
	err = testutil.List(k8sClient, revisions)
	require.NoError(t, err)
	require.Len(t, revisions.Items, 3)
}

func TestUpdateClusterShouldDedupRevisionsAnywhereInHistory(t *testing.T) {
	mockCtrl := gomock.NewController(t)
	defer mockCtrl.Finish()

	driverName := "mock-driver"
	cluster := createStorageCluster()
	cluster.Spec.Image = "test/image:v1"
	k8sVersion, _ := version.NewVersion(minSupportedK8sVersion)
	driver := testutil.MockDriver(mockCtrl)
	k8sClient := testutil.FakeK8sClient(cluster)
	podControl := &k8scontroller.FakePodControl{}
	recorder := record.NewFakeRecorder(10)
	controller := Controller{
		client:            k8sClient,
		Driver:            driver,
		podControl:        podControl,
		recorder:          recorder,
		kubernetesVersion: k8sVersion,
		nodeInfoMap:       maps.MakeSyncMap[string, *k8s.NodeInfo](),
		kubevirt:          testutil.NoopKubevirtManager(mockCtrl),
	}
	clusterRef := metav1.NewControllerRef(cluster, controllerKind)

	driver.EXPECT().Validate(gomock.Any()).Return(nil).AnyTimes()
	driver.EXPECT().SetDefaultsOnStorageCluster(gomock.Any()).AnyTimes()
	driver.EXPECT().GetSelectorLabels().Return(nil).AnyTimes()
	driver.EXPECT().String().Return(driverName).AnyTimes()
	driver.EXPECT().PreInstall(gomock.Any()).Return(nil).AnyTimes()
	driver.EXPECT().UpdateDriver(gomock.Any()).Return(nil).AnyTimes()
	driver.EXPECT().GetStorageNodes(gomock.Any()).Return(nil, nil).AnyTimes()
	driver.EXPECT().GetStoragePodSpec(gomock.Any(), gomock.Any()).Return(v1.PodSpec{}, nil).AnyTimes()
	driver.EXPECT().UpdateStorageClusterStatus(gomock.Any(), gomock.Any()).Return(nil).AnyTimes()
	driver.EXPECT().IsPodUpdated(gomock.Any(), gomock.Any()).Return(true).AnyTimes()
	driver.EXPECT().GetKVDBMembers(gomock.Any()).Return(nil, nil).AnyTimes()

	k8sNode := createK8sNode("k8s-node", 10)
	err := k8sClient.Create(context.TODO(), k8sNode)
	require.NoError(t, err)

	request := reconcile.Request{
		NamespacedName: types.NamespacedName{
			Name:      cluster.Name,
			Namespace: cluster.Namespace,
		},
	}
	result, err := controller.Reconcile(context.TODO(), request)
	require.NoError(t, err)
	require.Empty(t, result)

	revisions := &appsv1.ControllerRevisionList{}
	err = testutil.List(k8sClient, revisions)
	require.NoError(t, err)
	require.Len(t, revisions.Items, 1)
	firstRevision := revisions.Items[0].DeepCopy()
	require.Equal(t, int64(1), firstRevision.Revision)

	// Test case: Changing the cluster spec -
	// A new revision should be created for the new cluster spec.
	// Create some duplicate revisions that will be deduplicated later.
	dupHistory1 := firstRevision.DeepCopy()
	dupHistory1.Name = historyName(cluster.Name, "00001")
	dupHistory1.Labels[util.DefaultStorageClusterUniqueLabelKey] = "00001"
	dupHistory1.Revision = firstRevision.Revision + 1
	dupHistory1.ResourceVersion = ""
	err = k8sClient.Create(context.TODO(), dupHistory1)
	require.NoError(t, err)

	// The created pod should have the hash of first revision
	oldPod, err := k8scontroller.GetPodFromTemplate(&podControl.Templates[0], cluster, clusterRef)
	require.NoError(t, err)
	require.Equal(t, firstRevision.Labels[util.DefaultStorageClusterUniqueLabelKey],
		oldPod.Labels[util.DefaultStorageClusterUniqueLabelKey])
	oldPod.Name = oldPod.GenerateName + "1"
	oldPod.Namespace = cluster.Namespace
	oldPod.Spec.NodeName = k8sNode.Name
	err = k8sClient.Create(context.TODO(), oldPod)
	require.NoError(t, err)

	err = testutil.Get(k8sClient, cluster, cluster.Name, cluster.Namespace)
	require.NoError(t, err)
	cluster.Spec.Image = "test/image:v2"
	err = k8sClient.Update(context.TODO(), cluster)
	require.NoError(t, err)

	result, err = controller.Reconcile(context.TODO(), request)
	require.NoError(t, err)
	require.Empty(t, result)

	// Latest revision should be created for the updated cluster spec.
	// There were already 2 revisions in the history, now it should be 3.
	revisions = &appsv1.ControllerRevisionList{}
	err = testutil.List(k8sClient, revisions)
	require.NoError(t, err)
	require.Len(t, revisions.Items, 3)
	require.ElementsMatch(t, []int64{1, 2, 3},
		[]int64{revisions.Items[0].Revision, revisions.Items[1].Revision, revisions.Items[2].Revision},
	)

	// Test case: Changing the cluster spec back to the first version -
	// The revision number in the existing controller revision should be
	// updated to the latest number. The hash is going to remain the same.
	// Hence, new revision does not need to be created. Older duplicate
	// revisions should be removed and pod's hash should be updated to latest.
	dupHistory2 := firstRevision.DeepCopy()
	dupHistory2.Name = historyName(cluster.Name, "00002")
	dupHistory2.Labels[util.DefaultStorageClusterUniqueLabelKey] = "00002"
	dupHistory2.Revision = revisions.Items[2].Revision + 1
	dupHistory2.ResourceVersion = ""
	err = k8sClient.Create(context.TODO(), dupHistory2)
	require.NoError(t, err)

	err = testutil.Get(k8sClient, cluster, cluster.Name, cluster.Namespace)
	require.NoError(t, err)
	cluster.Spec.Image = "test/image:v1"
	err = k8sClient.Update(context.TODO(), cluster)
	require.NoError(t, err)

	// Reset the fake pod controller
	podControl.Templates = nil
	podControl.ControllerRefs = nil
	podControl.DeletePodName = nil

	result, err = controller.Reconcile(context.TODO(), request)
	require.NoError(t, err)
	require.Empty(t, result)

	// New revision should not be created as the cluster spec is unchanged.
	// The latest revision should be unchanged, but previous one should be
	// deleted.
	revisions = &appsv1.ControllerRevisionList{}
	err = testutil.List(k8sClient, revisions)
	require.NoError(t, err)
	require.Len(t, revisions.Items, 2)
	require.Equal(t, dupHistory2.Name, revisions.Items[0].Name)
	require.ElementsMatch(t, []int64{3, 4}, []int64{revisions.Items[0].Revision, revisions.Items[1].Revision})

	// No pod should be marked for deletion as the pod already has same spec
	// as the current spec. Check only if the pod's hash has been updated to
	// the latest duplicate version in history.
	require.Empty(t, podControl.DeletePodName)

	updatedPod := &v1.Pod{}
	err = testutil.Get(k8sClient, updatedPod, oldPod.Name, oldPod.Namespace)
	require.NoError(t, err)
	require.Equal(t, dupHistory2.Labels[util.DefaultStorageClusterUniqueLabelKey],
		updatedPod.Labels[util.DefaultStorageClusterUniqueLabelKey])
}

func TestHistoryCleanup(t *testing.T) {
	mockCtrl := gomock.NewController(t)
	defer mockCtrl.Finish()

	driverName := "mock-driver"
	cluster := createStorageCluster()
	revisionLimit := int32(1)
	cluster.Spec.RevisionHistoryLimit = &revisionLimit
	cluster.Spec.Image = "test/image:v1"
	k8sVersion, _ := version.NewVersion(minSupportedK8sVersion)
	driver := testutil.MockDriver(mockCtrl)
	k8sClient := testutil.FakeK8sClient(cluster)
	podControl := &k8scontroller.FakePodControl{}
	recorder := record.NewFakeRecorder(10)
	controller := Controller{
		client:            k8sClient,
		Driver:            driver,
		podControl:        podControl,
		recorder:          recorder,
		kubernetesVersion: k8sVersion,
		nodeInfoMap:       maps.MakeSyncMap[string, *k8s.NodeInfo](),
		kubevirt:          testutil.NoopKubevirtManager(mockCtrl),
	}
	clusterRef := metav1.NewControllerRef(cluster, controllerKind)

	driver.EXPECT().Validate(gomock.Any()).Return(nil).AnyTimes()
	driver.EXPECT().SetDefaultsOnStorageCluster(gomock.Any()).AnyTimes()
	driver.EXPECT().GetSelectorLabels().Return(nil).AnyTimes()
	driver.EXPECT().String().Return(driverName).AnyTimes()
	driver.EXPECT().PreInstall(gomock.Any()).Return(nil).AnyTimes()
	driver.EXPECT().UpdateDriver(gomock.Any()).Return(nil).AnyTimes()
	driver.EXPECT().GetStorageNodes(gomock.Any()).Return(nil, nil).AnyTimes()
	driver.EXPECT().GetStoragePodSpec(gomock.Any(), gomock.Any()).Return(v1.PodSpec{}, nil).AnyTimes()
	driver.EXPECT().UpdateStorageClusterStatus(gomock.Any(), gomock.Any()).Return(nil).AnyTimes()
	driver.EXPECT().IsPodUpdated(gomock.Any(), gomock.Any()).Return(true).AnyTimes()
	driver.EXPECT().GetKVDBMembers(gomock.Any()).Return(nil, nil).AnyTimes()

	k8sNode1 := createK8sNode("k8s-node-1", 10)
	k8sNode2 := createK8sNode("k8s-node-2", 10)
	err := k8sClient.Create(context.TODO(), k8sNode1)
	require.NoError(t, err)
	err = k8sClient.Create(context.TODO(), k8sNode2)
	require.NoError(t, err)

	request := reconcile.Request{
		NamespacedName: types.NamespacedName{
			Name:      cluster.Name,
			Namespace: cluster.Namespace,
		},
	}
	result, err := controller.Reconcile(context.TODO(), request)
	require.NoError(t, err)
	require.Empty(t, result)

	err = testutil.Get(k8sClient, cluster, cluster.Name, cluster.Namespace)
	require.NoError(t, err)
	cluster.Spec.Image = "test/image:v2"
	err = k8sClient.Update(context.TODO(), cluster)
	require.NoError(t, err)

	result, err = controller.Reconcile(context.TODO(), request)
	require.NoError(t, err)
	require.Empty(t, result)

	revisions := &appsv1.ControllerRevisionList{}
	err = testutil.List(k8sClient, revisions)
	require.NoError(t, err)
	require.Len(t, revisions.Items, 2)
	require.ElementsMatch(t, []int64{1, 2}, []int64{revisions.Items[0].Revision, revisions.Items[1].Revision})

	// Test case: Change cluster spec to add another revision.
	// Ensure that the older revision gets deleted as it is not used.
	runningPod1, err := k8scontroller.GetPodFromTemplate(&podControl.Templates[3], cluster, clusterRef)
	require.NoError(t, err)
	require.Equal(t, latestRevision(revisions).Labels[util.DefaultStorageClusterUniqueLabelKey],
		runningPod1.Labels[util.DefaultStorageClusterUniqueLabelKey])
	runningPod1.Name = runningPod1.GenerateName + "1"
	runningPod1.Namespace = cluster.Namespace
	runningPod1.Spec.NodeName = k8sNode1.Name

	err = testutil.Get(k8sClient, cluster, cluster.Name, cluster.Namespace)
	require.NoError(t, err)
	cluster.Spec.Image = "test/image:v3"
	err = k8sClient.Update(context.TODO(), cluster)
	require.NoError(t, err)

	// Reset the fake pod controller
	podControl.Templates = nil

	result, err = controller.Reconcile(context.TODO(), request)
	require.NoError(t, err)
	require.Empty(t, result)

	revisions = &appsv1.ControllerRevisionList{}
	err = testutil.List(k8sClient, revisions)
	require.NoError(t, err)
	require.Len(t, revisions.Items, 2)
	require.ElementsMatch(t, []int64{2, 3}, []int64{revisions.Items[0].Revision, revisions.Items[1].Revision})

	// Test case: Changing spec again to create another revision.
	// The history should not get deleted this time although it crosses
	// the limit because there are pods referring the older revisions.
	err = k8sClient.Create(context.TODO(), runningPod1)
	require.NoError(t, err)

	runningPod2, err := k8scontroller.GetPodFromTemplate(&podControl.Templates[0], cluster, clusterRef)
	require.NoError(t, err)
	require.Equal(t, latestRevision(revisions).Labels[util.DefaultStorageClusterUniqueLabelKey],
		runningPod2.Labels[util.DefaultStorageClusterUniqueLabelKey])
	runningPod2.Name = runningPod2.GenerateName + "2"
	runningPod2.Namespace = cluster.Namespace
	runningPod2.Spec.NodeName = k8sNode2.Name
	err = k8sClient.Create(context.TODO(), runningPod2)
	require.NoError(t, err)

	err = testutil.Get(k8sClient, cluster, cluster.Name, cluster.Namespace)
	require.NoError(t, err)
	cluster.Spec.Image = "test/image:v4"
	err = k8sClient.Update(context.TODO(), cluster)
	require.NoError(t, err)

	result, err = controller.Reconcile(context.TODO(), request)
	require.NoError(t, err)
	require.Empty(t, result)

	revisions = &appsv1.ControllerRevisionList{}
	err = testutil.List(k8sClient, revisions)
	require.NoError(t, err)
	require.Len(t, revisions.Items, 3)
	require.ElementsMatch(t, []int64{2, 3, 4},
		[]int64{revisions.Items[0].Revision, revisions.Items[1].Revision, revisions.Items[2].Revision})

	// Test case: Changing spec again to create another revision.
	// The unused revisions should be deleted from history. Delete
	// an existing pod and ensure it's revision if older than limit
	// should also get removed.
	err = k8sClient.Delete(context.TODO(), runningPod1)
	require.NoError(t, err)

	err = testutil.Get(k8sClient, cluster, cluster.Name, cluster.Namespace)
	require.NoError(t, err)
	cluster.Spec.Image = "test/image:v5"
	err = k8sClient.Update(context.TODO(), cluster)
	require.NoError(t, err)

	result, err = controller.Reconcile(context.TODO(), request)
	require.NoError(t, err)
	require.Empty(t, result)

	revisions = &appsv1.ControllerRevisionList{}
	err = testutil.List(k8sClient, revisions)
	require.NoError(t, err)
	require.Len(t, revisions.Items, 2)
	require.ElementsMatch(t, []int64{3, 5}, []int64{revisions.Items[0].Revision, revisions.Items[1].Revision})
}

func TestNodeShouldRunStoragePod(t *testing.T) {
	logrus.SetLevel(logrus.TraceLevel)
	mockCtrl := gomock.NewController(t)
	defer mockCtrl.Finish()
	cluster := createStorageCluster()

	now := metav1.Now()
	m2 := &cluster_v1alpha1.Machine{
		ObjectMeta: metav1.ObjectMeta{
			Name:              "m2",
			Namespace:         "default",
			DeletionTimestamp: &now,
		},
	}

	k8sClient := testutil.FakeK8sClient(cluster, m2)
	podControl := &k8scontroller.FakePodControl{}
	recorder := record.NewFakeRecorder(10)
	driver := testutil.MockDriver(mockCtrl)
	driver.EXPECT().GetSelectorLabels().Return(nil).AnyTimes()
	driver.EXPECT().String().Return("mock-storage").AnyTimes()

	controller := Controller{
		Driver:      driver,
		client:      k8sClient,
		podControl:  podControl,
		recorder:    recorder,
		nodeInfoMap: maps.MakeSyncMap[string, *k8s.NodeInfo](),
	}

	// TestCase: machine for node is being deleted
	k8sNode := createK8sNode("k8s-node-1", 1)
	k8sNode.Annotations = map[string]string{
		constants.AnnotationClusterAPIMachine: "m2",
	}
	controller.nodeInfoMap.Store(k8sNode.Name, &k8s.NodeInfo{
		NodeName:             k8sNode.Name,
		LastPodSeenTime:      time.Now().Add(-time.Hour),
		CordonedRestartDelay: constants.DefaultCordonedRestartDelay,
	})

	shouldRun, shouldContinueRunning, err := controller.nodeShouldRunStoragePod(k8sNode, cluster)
	require.NoError(t, err)
	require.False(t, shouldRun)
	require.True(t, shouldContinueRunning)

	// TestCase: machine for node is not found
	k8sNode.Annotations = map[string]string{
		constants.AnnotationClusterAPIMachine: "m3",
	}
	shouldRun, shouldContinueRunning, err = controller.nodeShouldRunStoragePod(k8sNode, cluster)
	require.NoError(t, err)
	require.True(t, shouldRun)
	require.True(t, shouldContinueRunning)

	// TestCase: node is recently cordoned
	k8sNode.Annotations = nil
	k8sNode.Spec.Unschedulable = true
	timeAdded := metav1.Now()
	k8sNode.Spec.Taints = []v1.Taint{
		{
			Key:       v1.TaintNodeUnschedulable,
			TimeAdded: &timeAdded,
		},
	}

	shouldRun, shouldContinueRunning, err = controller.nodeShouldRunStoragePod(k8sNode, cluster)
	require.NoError(t, err)
	require.False(t, shouldRun)
	require.True(t, shouldContinueRunning)

	// TestCase: node was cordoned for more than the default wait time ago
	timeAdded = metav1.NewTime(metav1.Now().Add(-constants.MaxCordonedRestartDelay))
	k8sNode.Spec.Taints = []v1.Taint{
		{
			Key:       v1.TaintNodeUnschedulable,
			TimeAdded: &timeAdded,
		},
	}

	shouldRun, shouldContinueRunning, err = controller.nodeShouldRunStoragePod(k8sNode, cluster)
	require.NoError(t, err)
	require.True(t, shouldRun)
	require.True(t, shouldContinueRunning)
}

func TestDoesTelemetryMatch(t *testing.T) {
	cases := []struct {
		match bool
		old   *corev1.StorageClusterSpec
		new   *corev1.StorageClusterSpec
	}{
		{
			old:   &corev1.StorageClusterSpec{},
			new:   &corev1.StorageClusterSpec{},
			match: true,
		},
		{
			old: &corev1.StorageClusterSpec{},
			new: &corev1.StorageClusterSpec{
				Monitoring: &corev1.MonitoringSpec{},
			},
			match: true,
		},
		{
			old: &corev1.StorageClusterSpec{
				Monitoring: &corev1.MonitoringSpec{},
			},
			new:   &corev1.StorageClusterSpec{},
			match: true,
		},
		{
			old: &corev1.StorageClusterSpec{
				Monitoring: &corev1.MonitoringSpec{},
			},
			new: &corev1.StorageClusterSpec{
				Monitoring: &corev1.MonitoringSpec{
					Telemetry: &corev1.TelemetrySpec{
						Enabled: false,
					}},
			},
			match: true,
		},
		{
			old: &corev1.StorageClusterSpec{
				Monitoring: &corev1.MonitoringSpec{
					Telemetry: &corev1.TelemetrySpec{
						Enabled: false,
					}},
			},
			new: &corev1.StorageClusterSpec{
				Monitoring: &corev1.MonitoringSpec{},
			},
			match: true,
		},
		{
			old: &corev1.StorageClusterSpec{
				Monitoring: &corev1.MonitoringSpec{
					Telemetry: &corev1.TelemetrySpec{
						Enabled: true,
					}},
			},
			new: &corev1.StorageClusterSpec{
				Monitoring: &corev1.MonitoringSpec{},
			},
			match: false,
		},
		{
			old: &corev1.StorageClusterSpec{
				Monitoring: &corev1.MonitoringSpec{},
			},
			new: &corev1.StorageClusterSpec{
				Monitoring: &corev1.MonitoringSpec{
					Telemetry: &corev1.TelemetrySpec{
						Enabled: true,
					}},
			},
			match: false,
		},
		{
			old: &corev1.StorageClusterSpec{},
			new: &corev1.StorageClusterSpec{
				Monitoring: &corev1.MonitoringSpec{
					Telemetry: &corev1.TelemetrySpec{
						Enabled: true,
					}},
			},
			match: false,
		},
		{
			old: &corev1.StorageClusterSpec{
				Monitoring: &corev1.MonitoringSpec{
					Telemetry: &corev1.TelemetrySpec{
						Enabled: false,
					}},
			},
			new: &corev1.StorageClusterSpec{
				Monitoring: &corev1.MonitoringSpec{
					Telemetry: &corev1.TelemetrySpec{
						Enabled: true,
					}},
			},
			match: false,
		},
		{
			old: &corev1.StorageClusterSpec{
				Monitoring: &corev1.MonitoringSpec{
					Telemetry: &corev1.TelemetrySpec{
						Enabled: true,
					}},
			},
			new: &corev1.StorageClusterSpec{
				Monitoring: &corev1.MonitoringSpec{
					Telemetry: &corev1.TelemetrySpec{
						Enabled: true,
					}},
			},
			match: true,
		},
		{
			old: &corev1.StorageClusterSpec{
				Monitoring: &corev1.MonitoringSpec{
					Telemetry: &corev1.TelemetrySpec{
						Enabled: true,
						Image:   "foo",
					}},
			},
			new: &corev1.StorageClusterSpec{
				Monitoring: &corev1.MonitoringSpec{
					Telemetry: &corev1.TelemetrySpec{
						Enabled: true,
						Image:   "bar",
					}},
			},
			match: false,
		},
	}

	// UT test for match function
	for _, tc := range cases {
		actual := doesTelemetryMatch(tc.old, tc.new)
		require.Equal(t, tc.match, actual)
	}

	mockCtrl := gomock.NewController(t)
	defer mockCtrl.Finish()

	// Test actual reconcile
	for _, tc := range cases {
		driverName := "mock-driver"
		cluster := createStorageCluster()
		// use monitoring spec from TC
		cluster.Spec.Monitoring = tc.old.Monitoring
		cluster.Spec.Image = "portworx:2.10.1"
		k8sVersion, _ := version.NewVersion(minSupportedK8sVersion)
		driver := testutil.MockDriver(mockCtrl)
		storageLabels := map[string]string{
			constants.LabelKeyClusterName: cluster.Name,
			constants.LabelKeyDriverName:  driverName,
		}
		k8sClient := testutil.FakeK8sClient(cluster)
		podControl := &k8scontroller.FakePodControl{}
		recorder := record.NewFakeRecorder(10)
		controller := Controller{
			client:            k8sClient,
			Driver:            driver,
			podControl:        podControl,
			recorder:          recorder,
			kubernetesVersion: k8sVersion,
			nodeInfoMap:       maps.MakeSyncMap[string, *k8s.NodeInfo](),
			kubevirt:          testutil.NoopKubevirtManager(mockCtrl),
		}
		storageNodeList := []*storageapi.StorageNode{
			{
				Id:                "node1",
				SchedulerNodeName: "k8s-node",
				NodeLabels: map[string]string{
					"PX Version": "3.0.0",
				},
				Status: storageapi.Status_STATUS_OK,
			},
		}
		driver.EXPECT().Validate(gomock.Any()).Return(nil).AnyTimes()
		driver.EXPECT().SetDefaultsOnStorageCluster(gomock.Any()).AnyTimes()
		driver.EXPECT().GetSelectorLabels().Return(nil).AnyTimes()
		driver.EXPECT().String().Return(driverName).AnyTimes()
		driver.EXPECT().PreInstall(gomock.Any()).Return(nil).AnyTimes()
		driver.EXPECT().UpdateDriver(gomock.Any()).Return(nil).AnyTimes()
		driver.EXPECT().GetStorageNodes(gomock.Any()).Return(storageNodeList, nil).AnyTimes()
		driver.EXPECT().GetStoragePodSpec(gomock.Any(), gomock.Any()).Return(v1.PodSpec{}, nil).AnyTimes()
		driver.EXPECT().UpdateStorageClusterStatus(gomock.Any(), gomock.Any()).Return(nil).AnyTimes()
		driver.EXPECT().IsPodUpdated(gomock.Any(), gomock.Any()).Return(true).AnyTimes()
		driver.EXPECT().GetKVDBMembers(gomock.Any()).Return(nil, nil).AnyTimes()

		condition := &corev1.ClusterCondition{
			Source: pxutil.PortworxComponentName,
			Type:   corev1.ClusterConditionTypeDelete,
			Status: corev1.ClusterConditionStatusCompleted,
		}
		driver.EXPECT().DeleteStorage(gomock.Any()).Return(condition, nil).AnyTimes()

		// This will create a revision which we will map to our pre-created pods
		rev1Hash, err := createRevision(k8sClient, cluster, driverName)
		require.NoError(t, err)

		// Kubernetes node with enough resources to create new pods
		k8sNode := createK8sNode("k8s-node", 10)
		err = k8sClient.Create(context.TODO(), k8sNode)
		require.NoError(t, err)

		// Pods that are already running on the k8s nodes with same hash
		storageLabels[util.DefaultStorageClusterUniqueLabelKey] = rev1Hash
		oldPod := createStoragePod(cluster, "old-pod", k8sNode.Name, storageLabels)
		oldPod.Status.Conditions = []v1.PodCondition{
			{
				Type:   v1.PodReady,
				Status: v1.ConditionTrue,
			},
		}
		err = k8sClient.Create(context.TODO(), oldPod)
		require.NoError(t, err)

		// update monitoring from test case spec
		cluster.Spec.Monitoring = tc.new.Monitoring
		err = k8sClient.Update(context.TODO(), cluster)
		require.NoError(t, err)

		request := reconcile.Request{
			NamespacedName: types.NamespacedName{
				Name:      cluster.Name,
				Namespace: cluster.Namespace,
			},
		}
		result, err := controller.Reconcile(context.TODO(), request)
		require.NoError(t, err)
		require.Empty(t, result)

		if !tc.match {
			// The old pod should be marked for deletion, which means the pod
			// is detected to be updated.
			require.Equal(t, []string{oldPod.Name}, podControl.DeletePodName)
		}

		// teardown
		err = k8sClient.Delete(context.TODO(), k8sNode)
		require.NoError(t, err)
		err = k8sClient.Delete(context.TODO(), oldPod)
		require.NoError(t, err)
		err = k8sClient.Delete(context.TODO(), cluster)
		require.NoError(t, err)
		_, err = deleteRevision(k8sClient, cluster, driverName)
		require.NoError(t, err)
		request = reconcile.Request{
			NamespacedName: types.NamespacedName{
				Name:      cluster.Name,
				Namespace: cluster.Namespace,
			},
		}
		result, err = controller.Reconcile(context.TODO(), request)
		require.NoError(t, err)
		require.Empty(t, result)
	}
}

func TestEKSPreflightCheck(t *testing.T) {
	mockCtrl := gomock.NewController(t)
	defer mockCtrl.Finish()

	preflightOps := mock.NewMockCheckerOps(mockCtrl)
	preflight.SetInstance(preflightOps)

	cluster := &corev1.StorageCluster{
		ObjectMeta: metav1.ObjectMeta{
			Name:      "test-cluster",
			Namespace: "test-ns",
			Annotations: map[string]string{
				pxutil.AnnotationPreflightCheck: "true",
				pxutil.AnnotationIsEKS:          "true",
			},
		},
	}

	k8sClient := testutil.FakeK8sClient(cluster)
	driver := testutil.MockDriver(mockCtrl)
	recorder := record.NewFakeRecorder(10)

	fakeClient := fake.NewSimpleClientset(cluster)
	operatorops.SetInstance(operatorops.New(fakeClient))

	driver.EXPECT().Validate(gomock.Any()).Return(nil).AnyTimes()

	controller := Controller{
		client:   k8sClient,
		recorder: recorder,
		Driver:   driver,
	}

	// TestCase: eks cloud permission check failed
	errMsg := "eks cloud permission check failed"

	preflightOps.EXPECT().ProviderName().Return(string(cloudops.AWS)).AnyTimes()
	preflightOps.EXPECT().K8sDistributionName().Return("eks").AnyTimes()
	preflightOps.EXPECT().CheckCloudDrivePermission(cluster).Return(fmt.Errorf(errMsg))

	err := controller.runPreflightCheck(cluster)
	require.Error(t, err)
	require.Contains(t, errMsg, err.Error())

	err = testutil.Get(k8sClient, cluster, cluster.Name, cluster.Namespace)
	require.NoError(t, err)
	check, ok := cluster.Annotations[pxutil.AnnotationPreflightCheck]
	require.True(t, ok)
	require.Equal(t, "false", check)
	condition := util.GetStorageClusterCondition(cluster, pxutil.PortworxComponentName, corev1.ClusterConditionTypePreflight)
	require.NotNil(t, condition)
	require.Equal(t, corev1.ClusterConditionStatusFailed, condition.Status)

	// TestCase: without the permission fixed, preflight check should return error directly
	errMsg = "FATAL: preflight checks have failed on your cluster.  " +
		"Check events, logs and contact support to help make sure your cluster meets all prerequisites"
	err = controller.runPreflightCheck(cluster)
	require.Error(t, err)
	require.Contains(t, errMsg, err.Error())

	err = testutil.Get(k8sClient, cluster, cluster.Name, cluster.Namespace)
	require.NoError(t, err)
	condition = util.GetStorageClusterCondition(cluster, pxutil.PortworxComponentName, corev1.ClusterConditionTypePreflight)
	require.NotNil(t, condition)
	require.Equal(t, corev1.ClusterConditionStatusFailed, condition.Status)

	// TestCase: fix the permission then rerun preflight
	fakeClient = fake.NewSimpleClientset(cluster)
	operatorops.SetInstance(operatorops.New(fakeClient))
	cluster.Annotations[pxutil.AnnotationPreflightCheck] = "true"
	// Cloud drive permission check will only be checked once when the status condition is not set.
	cluster.Status.Conditions = []corev1.ClusterCondition{}
	preflightOps.EXPECT().CheckCloudDrivePermission(cluster).Return(nil)
	err = controller.runPreflightCheck(cluster)
	require.NoError(t, err)

	// Pre-flight checks now contain DMthin checks which will not be executed unless cloud permission checks passes.
	// Since the DMthin checks will not be  executed the condition returned will be 'ClusterConditionStatusInProgress'.
	// This is good enough to determine if cloud permission is working. If it had failed DMthin would not be run and
	// the condition would have been ClusterConditionStatusFailed.
	err = testutil.Get(k8sClient, cluster, cluster.Name, cluster.Namespace)
	require.NoError(t, err)
	condition = util.GetStorageClusterCondition(cluster, pxutil.PortworxComponentName, corev1.ClusterConditionTypePreflight)
	require.NotNil(t, condition)
	require.Equal(t, corev1.ClusterConditionStatusInProgress, condition.Status)
}

func TestPreflightStorageNodeCreation(t *testing.T) {
	mockCtrl := gomock.NewController(t)
	defer mockCtrl.Finish()

	driverName := "mock-driver"
	cluster := createStorageCluster()

	cluster.Spec.Placement.NodeAffinity = &v1.NodeAffinity{
		RequiredDuringSchedulingIgnoredDuringExecution: &v1.NodeSelector{
			NodeSelectorTerms: []v1.NodeSelectorTerm{
				{
					MatchExpressions: []v1.NodeSelectorRequirement{
						{
							Key:      "px/enabled",
							Operator: v1.NodeSelectorOpNotIn,
							Values:   []string{"false"},
						},
						{
							Key:      k8s.NodeRoleLabelControlPlane,
							Operator: v1.NodeSelectorOpExists,
						},
						{
							Key:      k8s.NodeRoleLabelWorker,
							Operator: v1.NodeSelectorOpExists,
						},
					},
				},
				{
					MatchExpressions: []v1.NodeSelectorRequirement{
						{
							Key:      "px/enabled",
							Operator: v1.NodeSelectorOpNotIn,
							Values:   []string{"false"},
						},
						{
							Key:      k8s.NodeRoleLabelMaster,
							Operator: v1.NodeSelectorOpDoesNotExist,
						},
						{
							Key:      k8s.NodeRoleLabelControlPlane,
							Operator: v1.NodeSelectorOpDoesNotExist,
						},
						{
							Key:      k8s.NodeRoleLabelInfra,
							Operator: v1.NodeSelectorOpDoesNotExist,
						},
					},
				},
			},
		},
	}

	k8sNode1 := createK8sNode("k8s-node-1", 1)
	k8sNode2 := createK8sNode("k8s-node-2", 1)
	k8sNode3 := createK8sNode("k8s-node-3", 1)
	k8sNode4 := createK8sNode("k8s-node-4", 1)

	k8sNode1.Labels["node-role.kubernetes.io/worker"] = ""
	k8sNode2.Labels["node-role.kubernetes.io/worker"] = ""
	k8sNode3.Labels["node-role.kubernetes.io/control-plane"] = ""
	k8sNode4.Labels["node-role.kubernetes.io/worker"] = ""

	driver := testutil.MockDriver(mockCtrl)
	k8sClient := testutil.FakeK8sClient(cluster, k8sNode1, k8sNode2, k8sNode3, k8sNode4)

	driver.EXPECT().GetSelectorLabels().Return(nil).AnyTimes()
	driver.EXPECT().String().Return(driverName).AnyTimes()

	controller := Controller{
		client:      k8sClient,
		Driver:      driver,
		nodeInfoMap: maps.MakeSyncMap[string, *k8s.NodeInfo](),
	}

	storageNodeNames := func(storageNodes *corev1.StorageNodeList) []string {
		sNames := []string{}

		for _, snode := range storageNodes.Items {
			sNames = append(sNames, snode.Name)
		}
		sort.Strings(sNames)
		return sNames
	}

	logrus.Infof("Skipping only 'control-plane' node")
	expectedStorageNodeNames := []string{"k8s-node-1", "k8s-node-2", "k8s-node-4"}
	err := controller.createPreFlightStorageNodes(cluster)
	require.NoError(t, err)

	storageNodes := &corev1.StorageNodeList{}
	err = testutil.List(k8sClient, storageNodes)
	require.NoError(t, err)
	require.Len(t, storageNodes.Items, len(expectedStorageNodeNames))
	sNames := storageNodeNames(storageNodes)
	require.Equal(t, strings.Join(expectedStorageNodeNames, " "), strings.Join(sNames, " "))

	err = controller.deletePreFlightStorageNodes(cluster)
	require.NoError(t, err)

	logrus.Infof("Skipping 'control-plane' node & 'px/enabled=false' node")
	k8sNode2.Labels["px/enabled"] = "false"
	err = k8sClient.Update(context.TODO(), k8sNode2)
	require.NoError(t, err)

	expectedStorageNodeNames = []string{"k8s-node-1", "k8s-node-4"}

	err = controller.createPreFlightStorageNodes(cluster)
	require.NoError(t, err)

	storageNodes = &corev1.StorageNodeList{}
	err = testutil.List(k8sClient, storageNodes)
	require.NoError(t, err)
	require.Len(t, storageNodes.Items, len(expectedStorageNodeNames))
	sNames = storageNodeNames(storageNodes)
	require.Equal(t, strings.Join(expectedStorageNodeNames, " "), strings.Join(sNames, " "))

	err = controller.deletePreFlightStorageNodes(cluster)
	require.NoError(t, err)

	logrus.Infof("Skipping 'master' node & creating storage node for 'control-plane + worker'")
	// Remove px/enabled=false
	k8sNode2.Labels = map[string]string{"node-role.kubernetes.io/worker": ""}
	err = k8sClient.Update(context.TODO(), k8sNode2)
	require.NoError(t, err)

	// Add 'worker' to the 'control-plane' node
	k8sNode3.Labels["node-role.kubernetes.io/worker"] = ""
	err = k8sClient.Update(context.TODO(), k8sNode3)
	require.NoError(t, err)

	// Add 'master'
	k8sNode1.Labels = map[string]string{k8s.NodeRoleLabelMaster: ""}
	err = k8sClient.Update(context.TODO(), k8sNode1)
	require.NoError(t, err)

	expectedStorageNodeNames = []string{"k8s-node-2", "k8s-node-3", "k8s-node-4"}

	err = controller.createPreFlightStorageNodes(cluster)
	require.NoError(t, err)

	storageNodes = &corev1.StorageNodeList{}
	err = testutil.List(k8sClient, storageNodes)
	require.NoError(t, err)
	require.Len(t, storageNodes.Items, len(expectedStorageNodeNames))
	sNames = storageNodeNames(storageNodes)
	require.Equal(t, strings.Join(expectedStorageNodeNames, " "), strings.Join(sNames, " "))

	err = controller.deletePreFlightStorageNodes(cluster)
	require.NoError(t, err)

	logrus.Infof("Skipping 'infra' node only")
	// Remove 'master'
	k8sNode1.Labels = map[string]string{"node-role.kubernetes.io/worker": ""}
	err = k8sClient.Update(context.TODO(), k8sNode1)
	require.NoError(t, err)

	// Remove control-plane label
	k8sNode3.Labels = map[string]string{"node-role.kubernetes.io/worker": ""}
	err = k8sClient.Update(context.TODO(), k8sNode3)
	require.NoError(t, err)

	// Add 'infra'
	k8sNode4.Labels = map[string]string{k8s.NodeRoleLabelInfra: ""}
	err = k8sClient.Update(context.TODO(), k8sNode4)
	require.NoError(t, err)

	expectedStorageNodeNames = []string{"k8s-node-1", "k8s-node-2", "k8s-node-3"}

	err = controller.createPreFlightStorageNodes(cluster)
	require.NoError(t, err)

	storageNodes = &corev1.StorageNodeList{}
	err = testutil.List(k8sClient, storageNodes)
	require.NoError(t, err)
	require.Len(t, storageNodes.Items, len(expectedStorageNodeNames))
	sNames = storageNodeNames(storageNodes)
	require.Equal(t, strings.Join(expectedStorageNodeNames, " "), strings.Join(sNames, " "))

	err = controller.deletePreFlightStorageNodes(cluster)
	require.NoError(t, err)
}

func TestStorageClusterStateDuringValidation(t *testing.T) {
	mockCtrl := gomock.NewController(t)
	cluster := &corev1.StorageCluster{
		ObjectMeta: metav1.ObjectMeta{
			Name:      "cluster",
			Namespace: "ns",
		},
	}

	k8sVersion, _ := version.NewVersion("1.19.0")
	k8sClient := testutil.FakeK8sClient(cluster)
	recorder := record.NewFakeRecorder(10)
	driver := testutil.MockDriver(mockCtrl)
	controller := Controller{
		client:            k8sClient,
		Driver:            driver,
		recorder:          recorder,
		kubernetesVersion: k8sVersion,
	}

	validationErr := fmt.Errorf("minimum supported kubernetes version by the operator is 1.21.0")
	driver.EXPECT().Validate(gomock.Any()).Return(validationErr).AnyTimes()
	driver.EXPECT().String().Return("mock-driver").AnyTimes()
	driver.EXPECT().GetSelectorLabels().Return(nil).AnyTimes()
	driver.EXPECT().UpdateDriver(gomock.Any()).Return(nil).AnyTimes()
	driver.EXPECT().SetDefaultsOnStorageCluster(gomock.Any()).AnyTimes()
	driver.EXPECT().PreInstall(gomock.Any()).Return(nil).AnyTimes()
	driver.EXPECT().UpdateDriver(gomock.Any()).Return(nil).AnyTimes()
	driver.EXPECT().GetStorageNodes(gomock.Any()).Return(nil, nil).AnyTimes()
	driver.EXPECT().UpdateStorageClusterStatus(gomock.Any(), gomock.Any()).Return(nil).AnyTimes()

	request := reconcile.Request{
		NamespacedName: types.NamespacedName{
			Name:      cluster.Name,
			Namespace: cluster.Namespace,
		},
	}

	// Validation failed during fresh install
	result, err := controller.Reconcile(context.TODO(), request)
	require.Empty(t, result)
	require.Contains(t, err.Error(), validationErr.Error())

	require.Len(t, recorder.Events, 1)
	require.Contains(t, <-recorder.Events,
		fmt.Sprintf("%v %v %s", v1.EventTypeWarning, util.FailedValidationReason, validationErr.Error()))

	updatedCluster := &corev1.StorageCluster{}
	err = testutil.Get(k8sClient, updatedCluster, cluster.Name, cluster.Namespace)
	require.NoError(t, err)
	require.Equal(t, string(corev1.ClusterStateDegraded), updatedCluster.Status.Phase)
	require.True(t, pxutil.IsFreshInstall(updatedCluster))

	// Reconcile again and storage cluster phase should not be changed during fresh install
	result, err = controller.Reconcile(context.TODO(), request)
	require.Empty(t, result)
	require.Contains(t, err.Error(), validationErr.Error())

	updatedCluster = &corev1.StorageCluster{}
	err = testutil.Get(k8sClient, updatedCluster, cluster.Name, cluster.Namespace)
	require.NoError(t, err)
	require.Equal(t, string(corev1.ClusterStateDegraded), updatedCluster.Status.Phase)
	require.True(t, pxutil.IsFreshInstall(updatedCluster))

	// Validation failed when updating a running cluster
	updatedCluster.Status = corev1.StorageClusterStatus{
		Phase: string(corev1.ClusterStateRunning),
		Conditions: []corev1.ClusterCondition{
			{
				Source: pxutil.PortworxComponentName,
				Type:   corev1.ClusterConditionTypeRuntimeState,
				Status: corev1.ClusterConditionStatusOnline,
			},
		},
	}
	err = k8sClient.Update(context.TODO(), updatedCluster)
	require.NoError(t, err)

	result, err = controller.Reconcile(context.TODO(), request)
	require.Empty(t, result)
	require.Contains(t, err.Error(), validationErr.Error())

	updatedCluster = &corev1.StorageCluster{}
	err = testutil.Get(k8sClient, updatedCluster, cluster.Name, cluster.Namespace)
	require.NoError(t, err)
	require.Equal(t, string(corev1.ClusterStateDegraded), updatedCluster.Status.Phase)
	require.False(t, pxutil.IsFreshInstall(updatedCluster))
}

func TestRequiredSCCAnnotationOnPortworxPods(t *testing.T) {
	mockCtrl := gomock.NewController(t)

	cluster := createStorageCluster()
	cluster.Annotations = map[string]string{
		"portworx.io/is-openshift": "true",
	}
	k8sNode := createK8sNode("k8s-node", 10)

	driverName := "mock-driver"
	k8sVersion, _ := version.NewVersion(minSupportedK8sVersion)
	driver := testutil.MockDriver(mockCtrl)
	k8sClient := testutil.FakeK8sClient(cluster, k8sNode)
	podControl := &k8scontroller.FakePodControl{}
	recorder := record.NewFakeRecorder(10)
	controller := Controller{
		client:            k8sClient,
		Driver:            driver,
		podControl:        podControl,
		recorder:          recorder,
		kubernetesVersion: k8sVersion,
		nodeInfoMap:       maps.MakeSyncMap[string, *k8s.NodeInfo](),
		kubevirt:          testutil.NoopKubevirtManager(mockCtrl),
	}

	driver.EXPECT().Validate(gomock.Any()).Return(nil).AnyTimes()
	driver.EXPECT().SetDefaultsOnStorageCluster(gomock.Any()).AnyTimes()
	driver.EXPECT().GetSelectorLabels().Return(nil).AnyTimes()
	driver.EXPECT().String().Return(driverName).AnyTimes()
	driver.EXPECT().PreInstall(gomock.Any()).Return(nil).AnyTimes()
	driver.EXPECT().UpdateDriver(gomock.Any()).Return(nil).AnyTimes()
	driver.EXPECT().GetStorageNodes(gomock.Any()).Return(nil, nil).AnyTimes()
	driver.EXPECT().GetStoragePodSpec(gomock.Any(), gomock.Any()).Return(v1.PodSpec{}, nil).AnyTimes()
	driver.EXPECT().UpdateStorageClusterStatus(gomock.Any(), gomock.Any()).Return(nil).AnyTimes()
	driver.EXPECT().IsPodUpdated(gomock.Any(), gomock.Any()).Return(true).AnyTimes()
	driver.EXPECT().GetKVDBMembers(gomock.Any()).Return(nil, nil).AnyTimes()

	// TestCase: Pod template should have the required SCC annotation when running on OpenShift
	request := reconcile.Request{
		NamespacedName: types.NamespacedName{
			Name:      cluster.Name,
			Namespace: cluster.Namespace,
		},
	}

	result, err := controller.Reconcile(context.TODO(), request)
	require.NoError(t, err)
	require.Empty(t, result)
	require.Len(t, podControl.Templates, 1)
	require.Equal(t, component.PxSCCName, podControl.Templates[0].Annotations[constants.AnnotationOpenshiftRequiredSCC])

	// TestCase: Pod template should not have the required SCC annotation when not running on OpenShift
	podControl.Templates = nil
	cluster.Annotations = nil
	err = testutil.Update(k8sClient, cluster)
	require.NoError(t, err)

	result, err = controller.Reconcile(context.TODO(), request)
	require.NoError(t, err)
	require.Empty(t, result)
	require.Len(t, podControl.Templates, 1)
	require.Empty(t, podControl.Templates[0].Annotations)
}

<<<<<<< HEAD
func TestNonDisruptiveRollingUpdate(t *testing.T) {
	mockCtrl := gomock.NewController(t)
	defer mockCtrl.Finish()

	mockNodeServer := mock.NewMockOpenStorageNodeServer(mockCtrl)
	mockClusterDomainServer := mock.NewMockOpenStorageClusterDomainsServer(mockCtrl)
	sdkServerIP := "127.0.0.1"
	sdkServerPort := 21883
	mockSdk := mock.NewSdkServer(mock.SdkServers{
		Node:           mockNodeServer,
		ClusterDomains: mockClusterDomainServer,
	})
	err := mockSdk.StartOnAddress(sdkServerIP, strconv.Itoa(sdkServerPort))
	require.NoError(t, err)
	defer mockSdk.Stop()

	testutil.SetupEtcHosts(t, sdkServerIP, pxutil.PortworxServiceName+".kube-test")
	defer testutil.RestoreEtcHosts(t)
	driverName := "mock-driver"
	cluster := createStorageCluster()
	maxUnavailable := intstr.FromInt(2)
	cluster.Spec.UpdateStrategy.RollingUpdate.MaxUnavailable = &maxUnavailable
	k8sVersion, _ := version.NewVersion(minSupportedK8sVersion)
	driver := testutil.MockDriver(mockCtrl)
	fakeK8sNodes := &v1.NodeList{Items: []v1.Node{
		{ObjectMeta: metav1.ObjectMeta{Name: "node1"}},
		{ObjectMeta: metav1.ObjectMeta{Name: "node2"}},
		{ObjectMeta: metav1.ObjectMeta{Name: "node3"}},
		{ObjectMeta: metav1.ObjectMeta{Name: "node4"}},
		{ObjectMeta: metav1.ObjectMeta{Name: "node5"}},
	},
	}
	k8sClient := testutil.FakeK8sClient(&v1.Service{
		ObjectMeta: metav1.ObjectMeta{
			Name:      pxutil.PortworxServiceName,
			Namespace: cluster.Namespace,
		},
		Spec: v1.ServiceSpec{
			ClusterIP: sdkServerIP,
			Ports: []v1.ServicePort{
				{
					Name: pxutil.PortworxSDKPortName,
					Port: int32(sdkServerPort),
				},
			},
		},
	}, cluster, fakeK8sNodes)
	coreops.SetInstance(coreops.New(fakek8sclient.NewSimpleClientset()))

	podControl := &k8scontroller.FakePodControl{}
	recorder := record.NewFakeRecorder(10)
	controller := Controller{
		client:            k8sClient,
		Driver:            driver,
		podControl:        podControl,
		recorder:          recorder,
		kubernetesVersion: k8sVersion,
		nodeInfoMap:       maps.MakeSyncMap[string, *k8s.NodeInfo](),
		kubevirt:          testutil.NoopKubevirtManager(mockCtrl),
	}
	storageLabels := map[string]string{
		constants.LabelKeyClusterName: cluster.Name,
		constants.LabelKeyDriverName:  driverName,
	}

	var storageNodes []*storageapi.StorageNode
	storageNodes = append(storageNodes, createStorageNode("node1", true, "3.1.2"))
	storageNodes = append(storageNodes, createStorageNode("node2", true, "3.1.2"))
	storageNodes = append(storageNodes, createStorageNode("node3", true, "3.1.2"))
	storageNodes = append(storageNodes, createStorageNode("node4", true, "3.1.2"))
	storageNodes = append(storageNodes, createStorageNode("node5", true, "3.1.2"))
	nodeResponse := []string{"node1", "node3", "node4"}
	driver.EXPECT().Validate(gomock.Any()).Return(nil).AnyTimes()
	driver.EXPECT().SetDefaultsOnStorageCluster(gomock.Any()).AnyTimes()
	driver.EXPECT().GetSelectorLabels().Return(nil).AnyTimes()
	driver.EXPECT().String().Return(driverName).AnyTimes()
	driver.EXPECT().PreInstall(gomock.Any()).Return(nil).AnyTimes()
	driver.EXPECT().UpdateDriver(gomock.Any()).Return(nil).AnyTimes()
	driver.EXPECT().GetStorageNodes(gomock.Any()).Return(storageNodes, nil).AnyTimes()
	driver.EXPECT().GetStoragePodSpec(gomock.Any(), gomock.Any()).Return(v1.PodSpec{}, nil).AnyTimes()
	driver.EXPECT().UpdateStorageClusterStatus(gomock.Any(), gomock.Any()).Return(nil).AnyTimes()
	driver.EXPECT().IsPodUpdated(gomock.Any(), gomock.Any()).Return(true).AnyTimes()
	driver.EXPECT().GetKVDBMembers(gomock.Any()).Return(nil, nil).AnyTimes()
	driver.EXPECT().GetNodesSelectedForUpgrade(gomock.Any(), gomock.Any(), gomock.Any()).Return(nodeResponse, nil).Times(1)
	rev1Hash, err := createRevision(k8sClient, cluster, driverName)
	require.NoError(t, err)
	storageLabels[util.DefaultStorageClusterUniqueLabelKey] = rev1Hash
	for i := 0; i < 5; i++ {
		k8sname := "node" + strconv.Itoa(i+1)
		storagePod := createStoragePod(cluster, fmt.Sprintf("storage-pod-%d", i+1), k8sname, storageLabels)
		storagePod.Status.Conditions = []v1.PodCondition{
			{
				Type:   v1.PodReady,
				Status: v1.ConditionTrue,
			},
		}
		err = k8sClient.Create(context.TODO(), storagePod)
		require.NoError(t, err)
	}
=======
func TestStorageSpecValidation(t *testing.T) {
	mockCtrl := gomock.NewController(t)
	cluster := &corev1.StorageCluster{
		ObjectMeta: metav1.ObjectMeta{
			Name:      "cluster",
			Namespace: "ns",
		},
	}
	//Testcase: Cluster has both storage types and no node specs
	useAllDevices := true
	cluster.Spec.Storage = &corev1.StorageSpec{
		UseAll: &useAllDevices,
	}
	cluster.Spec.CloudStorage = &corev1.CloudStorageSpec{
		CloudStorageCommon: corev1.CloudStorageCommon{
			DeviceSpecs: stringSlicePtr([]string{"type=dev1"}),
		},
	}
	k8sClient := testutil.FakeK8sClient(cluster)
	recorder := record.NewFakeRecorder(10)
	driver := testutil.MockDriver(mockCtrl)
	k8sVersion, _ := version.NewVersion(minSupportedK8sVersion)
	controller := Controller{
		client:            k8sClient,
		Driver:            driver,
		recorder:          recorder,
		kubernetesVersion: k8sVersion,
	}
	validationErr := fmt.Errorf("found spec for storage and cloudStorage, ensure spec.storage fields are empty to use cloud storage")
	driver.EXPECT().Validate(gomock.Any()).Return(validationErr).AnyTimes()
	driver.EXPECT().String().Return("mock-driver").AnyTimes()
	driver.EXPECT().GetSelectorLabels().Return(nil).AnyTimes()
	driver.EXPECT().UpdateDriver(gomock.Any()).Return(nil).AnyTimes()
	driver.EXPECT().SetDefaultsOnStorageCluster(gomock.Any()).AnyTimes()
	driver.EXPECT().PreInstall(gomock.Any()).Return(nil).AnyTimes()
	driver.EXPECT().UpdateDriver(gomock.Any()).Return(nil).AnyTimes()
	driver.EXPECT().GetStorageNodes(gomock.Any()).Return(nil, nil).AnyTimes()
	driver.EXPECT().UpdateStorageClusterStatus(gomock.Any(), gomock.Any()).Return(nil).AnyTimes()
>>>>>>> 0a7f695a

	request := reconcile.Request{
		NamespacedName: types.NamespacedName{
			Name:      cluster.Name,
			Namespace: cluster.Namespace,
		},
	}
<<<<<<< HEAD
	result, err := controller.Reconcile(context.TODO(), request)
	require.NoError(t, err)
	require.Empty(t, result)

	err = testutil.Get(k8sClient, cluster, cluster.Name, cluster.Namespace)
	require.NoError(t, err)
	cluster.Spec.Image = "new/image"
	err = k8sClient.Update(context.TODO(), cluster)
	require.NoError(t, err)

	result, err = controller.Reconcile(context.TODO(), request)
	require.NoError(t, err)
	require.Empty(t, result)

	require.NotEmpty(t, podControl.DeletePodName)
	require.Len(t, podControl.DeletePodName, 2)
	require.ElementsMatch(t, []string{"storage-pod-1", "storage-pod-3"}, podControl.DeletePodName)

	// When the FilterNonOverlappingNodes API response only contains 1 node
	podControl.DeletePodName = nil
	nodeResponse = []string{"node4"}
	driver.EXPECT().GetNodesSelectedForUpgrade(gomock.Any(), gomock.Any(), gomock.Any()).Return(nodeResponse, nil).Times(1)

	err = testutil.Get(k8sClient, cluster, cluster.Name, cluster.Namespace)
	require.NoError(t, err)
	cluster.Spec.Image = "new/image2"
	err = k8sClient.Update(context.TODO(), cluster)
	require.NoError(t, err)

=======

	result, err := controller.Reconcile(context.TODO(), request)
	require.Contains(t, err.Error(), validationErr.Error())
	require.Error(t, err)
	require.Empty(t, result)

	//Testcase: Validate node having both storage and cloudstorage and cluster has cloudstorage

	err = testutil.Get(k8sClient, cluster, cluster.Name, cluster.Namespace)
	require.NoError(t, err)

	cluster.Spec.Storage = nil
	devices := []string{"dev1", "dev2"}
	deviceSpecs := []string{"type=dev1", "type=dev2"}
	cluster.Spec.Nodes = []corev1.NodeSpec{
		{
			Selector: corev1.NodeSelector{
				LabelSelector: &metav1.LabelSelector{
					MatchLabels: map[string]string{
						"test": "foo",
					},
				},
			},
			CommonConfig: corev1.CommonConfig{
				Storage: &corev1.StorageSpec{
					Devices: &devices,
				},
			},
			CloudStorage: &corev1.CloudStorageNodeSpec{
				CloudStorageCommon: corev1.CloudStorageCommon{
					DeviceSpecs: &deviceSpecs,
				},
			},
		},
	}

	err = k8sClient.Update(context.TODO(), cluster)
	require.NoError(t, err)
	request = reconcile.Request{
		NamespacedName: types.NamespacedName{
			Name:      cluster.Name,
			Namespace: cluster.Namespace,
		},
	}
	validationErr = fmt.Errorf("found spec for storage and cloudstorage on node")
	result, err = controller.Reconcile(context.TODO(), request)
	require.Contains(t, err.Error(), validationErr.Error())
	require.Error(t, err)
	require.Empty(t, result)

	//Testcase: Node has both specs and cluster has storage
	err = testutil.Get(k8sClient, cluster, cluster.Name, cluster.Namespace)
	require.NoError(t, err)

	cluster.Spec.CloudStorage = nil
	cluster.Spec.Storage = &corev1.StorageSpec{
		UseAll: &useAllDevices,
	}

	err = k8sClient.Update(context.TODO(), cluster)
	require.NoError(t, err)
	request = reconcile.Request{
		NamespacedName: types.NamespacedName{
			Name:      cluster.Name,
			Namespace: cluster.Namespace,
		},
	}
	validationErr = fmt.Errorf("found spec for storage and cloudstorage on node")
	result, err = controller.Reconcile(context.TODO(), request)
	require.Contains(t, err.Error(), validationErr.Error())
	require.Error(t, err)
	require.Empty(t, result)

	//Testcase: Validate when cluster has both specs and node has cloud

	err = testutil.Get(k8sClient, cluster, cluster.Name, cluster.Namespace)
	require.NoError(t, err)

	cluster.Spec.CloudStorage = &corev1.CloudStorageSpec{
		CloudStorageCommon: corev1.CloudStorageCommon{
			DeviceSpecs: stringSlicePtr([]string{"type=dev1"}),
		},
	}

	cluster.Spec.Nodes = []corev1.NodeSpec{
		{
			Selector: corev1.NodeSelector{
				LabelSelector: &metav1.LabelSelector{
					MatchLabels: map[string]string{
						"test": "foo",
					},
				},
			},
			CloudStorage: &corev1.CloudStorageNodeSpec{
				CloudStorageCommon: corev1.CloudStorageCommon{
					DeviceSpecs: &deviceSpecs,
				},
			},
		},
	}

	err = k8sClient.Update(context.TODO(), cluster)
	require.NoError(t, err)
	request = reconcile.Request{
		NamespacedName: types.NamespacedName{
			Name:      cluster.Name,
			Namespace: cluster.Namespace,
		},
	}
	validationErr = fmt.Errorf("found spec for storage and cloudStorage, ensure spec.storage fields are empty to use cloud storage")
	result, err = controller.Reconcile(context.TODO(), request)
	require.Contains(t, err.Error(), validationErr.Error())
	require.Error(t, err)
	require.Empty(t, result)

	//Testcase: When cluster has both and node has storage
	err = testutil.Get(k8sClient, cluster, cluster.Name, cluster.Namespace)
	require.NoError(t, err)

	cluster.Spec.Nodes = []corev1.NodeSpec{
		{
			Selector: corev1.NodeSelector{
				LabelSelector: &metav1.LabelSelector{
					MatchLabels: map[string]string{
						"test": "foo",
					},
				},
			},
			CommonConfig: corev1.CommonConfig{
				Storage: &corev1.StorageSpec{
					Devices: &devices,
				},
			},
		},
	}
	err = k8sClient.Update(context.TODO(), cluster)
	require.NoError(t, err)
	request = reconcile.Request{
		NamespacedName: types.NamespacedName{
			Name:      cluster.Name,
			Namespace: cluster.Namespace,
		},
	}
	validationErr = fmt.Errorf("found spec for storage and cloudStorage, ensure spec.storage fields are empty to use cloud storage")
	result, err = controller.Reconcile(context.TODO(), request)
	require.Contains(t, err.Error(), validationErr.Error())
	require.Error(t, err)
	require.Empty(t, result)

	//Update specs to have no error
	err = testutil.Get(k8sClient, cluster, cluster.Name, cluster.Namespace)
	require.NoError(t, err)

	cluster.Spec.CloudStorage = nil
	cluster.Spec.Nodes = []corev1.NodeSpec{
		{
			Selector: corev1.NodeSelector{
				LabelSelector: &metav1.LabelSelector{
					MatchLabels: map[string]string{
						"test": "foo",
					},
				},
			},
			CloudStorage: &corev1.CloudStorageNodeSpec{
				CloudStorageCommon: corev1.CloudStorageCommon{
					DeviceSpecs: &deviceSpecs,
				},
			},
		},
	}

	err = k8sClient.Update(context.TODO(), cluster)
	require.NoError(t, err)
	request = reconcile.Request{
		NamespacedName: types.NamespacedName{
			Name:      cluster.Name,
			Namespace: cluster.Namespace,
		},
	}
>>>>>>> 0a7f695a
	result, err = controller.Reconcile(context.TODO(), request)
	require.NoError(t, err)
	require.Empty(t, result)

<<<<<<< HEAD
	require.NotEmpty(t, podControl.DeletePodName)
	require.Len(t, podControl.DeletePodName, 1)
	require.ElementsMatch(t, []string{"storage-pod-4"}, podControl.DeletePodName)

	// When the API returns an error, return error and stop rolling upgrade
	podControl.DeletePodName = nil
	driver.EXPECT().GetNodesSelectedForUpgrade(gomock.Any(), gomock.Any(), gomock.Any()).Return(nil, fmt.Errorf("test error")).Times(1)
	err = testutil.Get(k8sClient, cluster, cluster.Name, cluster.Namespace)
	require.NoError(t, err)
	cluster.Spec.Image = "new/image3"
	err = k8sClient.Update(context.TODO(), cluster)
	require.NoError(t, err)

	result, err = controller.Reconcile(context.TODO(), request)
	require.Error(t, err)
	require.Empty(t, result)
	require.Contains(t, err.Error(), "cannot upgrade nodes in parallel: test error")

=======
	//Another valid case
	err = testutil.Get(k8sClient, cluster, cluster.Name, cluster.Namespace)
	require.NoError(t, err)

	cluster.Spec.Storage = nil
	cluster.Spec.CloudStorage = &corev1.CloudStorageSpec{
		CloudStorageCommon: corev1.CloudStorageCommon{
			DeviceSpecs: stringSlicePtr([]string{"type=dev1"}),
		},
	}
	cluster.Spec.Nodes = []corev1.NodeSpec{
		{
			Selector: corev1.NodeSelector{
				LabelSelector: &metav1.LabelSelector{
					MatchLabels: map[string]string{
						"test": "foo",
					},
				},
			},
			CommonConfig: corev1.CommonConfig{
				Storage: &corev1.StorageSpec{
					Devices: &devices,
				},
			},
		},
	}
	err = k8sClient.Update(context.TODO(), cluster)
	require.NoError(t, err)
	request = reconcile.Request{
		NamespacedName: types.NamespacedName{
			Name:      cluster.Name,
			Namespace: cluster.Namespace,
		},
	}
	result, err = controller.Reconcile(context.TODO(), request)
	require.NoError(t, err)
	require.Empty(t, result)
>>>>>>> 0a7f695a
}

func replaceOldPod(
	oldPod *v1.Pod,
	cluster *corev1.StorageCluster,
	controller *Controller,
	podControl *k8scontroller.FakePodControl,
) *v1.Pod {
	// Delete the old pod
	err := controller.client.Delete(context.TODO(), oldPod)
	logrus.Error(err)

	// Reconcile once to let the controller create a template for the new pod
	podControl.Templates = nil
	podControl.ControllerRefs = nil
	podControl.DeletePodName = nil
	request := reconcile.Request{
		NamespacedName: types.NamespacedName{
			Name:      cluster.Name,
			Namespace: cluster.Namespace,
		},
	}
	_, err = controller.Reconcile(context.TODO(), request)
	logrus.Error(err)

	// Create the new pod from the template that fake pod controller received
	clusterRef := metav1.NewControllerRef(cluster, controllerKind)
	newPod, _ := k8scontroller.GetPodFromTemplate(&podControl.Templates[0], cluster, clusterRef)
	newPod.Name = oldPod.Name
	newPod.Namespace = cluster.Namespace
	newPod.Spec.NodeName = oldPod.Spec.NodeName
	newPod.Status.Conditions = []v1.PodCondition{
		{
			Type:   v1.PodReady,
			Status: v1.ConditionTrue,
		},
	}
	err = controller.client.Create(context.TODO(), newPod)
	logrus.Error(err)

	podControl.Templates = nil
	podControl.ControllerRefs = nil
	podControl.DeletePodName = nil
	return newPod
}

func createStorageCluster() *corev1.StorageCluster {
	maxUnavailable := intstr.FromInt(defaultMaxUnavailablePods)
	revisionLimit := int32(defaultRevisionHistoryLimit)
	return &corev1.StorageCluster{
		ObjectMeta: metav1.ObjectMeta{
			UID:        "test-uid",
			Name:       "test-cluster",
			Namespace:  "test-ns",
			Finalizers: []string{deleteFinalizerName},
		},
		Spec: corev1.StorageClusterSpec{
			ImagePullPolicy: v1.PullAlways,
			Stork: &corev1.StorkSpec{
				Enabled: false,
			},
			Security: &corev1.SecuritySpec{
				Enabled: false,
			},
			RevisionHistoryLimit: &revisionLimit,
			UpdateStrategy: corev1.StorageClusterUpdateStrategy{
				Type: corev1.RollingUpdateStorageClusterStrategyType,
				RollingUpdate: &corev1.RollingUpdateStorageCluster{
					MaxUnavailable: &maxUnavailable,
				},
			},
			Placement: &corev1.PlacementSpec{},
		},
	}
}

func createRevision(
	k8sClient client.Client,
	cluster *corev1.StorageCluster,
	driverName string,
) (string, error) {
	history, err := getRevision(k8sClient, cluster, driverName)
	if err != nil {
		return "", err
	}
	if err := k8sClient.Create(context.TODO(), history); err != nil {
		return "", err
	}
	return history.Labels[util.DefaultStorageClusterUniqueLabelKey], nil
}

func deleteRevision(
	k8sClient client.Client,
	cluster *corev1.StorageCluster,
	driverName string,
) (string, error) {
	history, err := getRevision(k8sClient, cluster, driverName)
	if err != nil {
		return "", err
	}
	if err := k8sClient.Delete(context.TODO(), history); err != nil {
		return "", err
	}
	return history.Labels[util.DefaultStorageClusterUniqueLabelKey], nil
}

func getRevision(
	k8sClient client.Client,
	cluster *corev1.StorageCluster,
	driverName string,
) (*appsv1.ControllerRevision, error) {
	patch, err := getPatch(cluster)
	if err != nil {
		return nil, err
	}

	hash := computeHash(&cluster.Spec, cluster.Status.CollisionCount)
	return &appsv1.ControllerRevision{
		ObjectMeta: metav1.ObjectMeta{
			Name:      historyName(cluster.Name, hash),
			Namespace: cluster.Namespace,
			Labels: map[string]string{
				constants.LabelKeyClusterName:            cluster.Name,
				constants.LabelKeyDriverName:             driverName,
				util.DefaultStorageClusterUniqueLabelKey: hash,
			},
			Annotations:     cluster.Annotations,
			OwnerReferences: []metav1.OwnerReference{*metav1.NewControllerRef(cluster, controllerKind)},
		},
		Data: runtime.RawExtension{Raw: patch},
	}, nil
}

func createStoragePod(
	cluster *corev1.StorageCluster,
	podName, nodeName string,
	labels map[string]string,
) *v1.Pod {
	clusterRef := metav1.NewControllerRef(cluster, controllerKind)
	return &v1.Pod{
		ObjectMeta: metav1.ObjectMeta{
			Name:            podName,
			Namespace:       cluster.Namespace,
			Labels:          labels,
			OwnerReferences: []metav1.OwnerReference{*clusterRef},
		},
		Spec: v1.PodSpec{
			NodeName: nodeName,
		},
	}
}

func createStorageNode(nodeName string, healthy bool, version string) *storageapi.StorageNode {
	status := storageapi.Status_STATUS_OK
	if !healthy {
		status = storageapi.Status_STATUS_ERROR
	}
	return &storageapi.StorageNode{
		Status:            status,
		SchedulerNodeName: nodeName,
		Id:                nodeName,
		NodeLabels: map[string]string{
			"PX Version": version,
		},
	}
}

func createK8sNode(nodeName string, allowedPods int) *v1.Node {
	return &v1.Node{
		ObjectMeta: metav1.ObjectMeta{
			Name:   nodeName,
			Labels: make(map[string]string),
		},
		Status: v1.NodeStatus{
			Allocatable: map[v1.ResourceName]resource.Quantity{
				v1.ResourcePods: resource.MustParse(strconv.Itoa(allowedPods)),
			},
		},
	}
}

func stringSlicePtr(slice []string) *[]string {
	return &slice
}

func stringPtr(str string) *string {
	return &str
}

func guestAccessTypePtr(val corev1.GuestAccessType) *corev1.GuestAccessType {
	return &val
}

func keepCRDActivated(fakeClient *fakeextclient.Clientset, crdName string) error {
	return wait.Poll(1*time.Second, 1*time.Minute, func() (bool, error) {
		crd, err := fakeClient.ApiextensionsV1().
			CustomResourceDefinitions().
			Get(context.TODO(), crdName, metav1.GetOptions{})
		if err != nil {
			return false, err
		}
		if len(crd.Status.Conditions) == 0 {
			crd.Status.Conditions = []apiextensionsv1.CustomResourceDefinitionCondition{{
				Type:   apiextensionsv1.Established,
				Status: apiextensionsv1.ConditionTrue,
			}}
			_, err = fakeClient.ApiextensionsV1().
				CustomResourceDefinitions().
				UpdateStatus(context.TODO(), crd, metav1.UpdateOptions{})
			if err != nil {
				return false, err
			}
			return true, nil
		}
		return false, nil
	})
}

func keepV1beta1CRDActivated(fakeClient *fakeextclient.Clientset, crdName string) error {
	return wait.Poll(1*time.Second, 1*time.Minute, func() (bool, error) {
		crd, err := fakeClient.ApiextensionsV1beta1().
			CustomResourceDefinitions().
			Get(context.TODO(), crdName, metav1.GetOptions{})
		if err != nil {
			return false, err
		}
		if len(crd.Status.Conditions) == 0 {
			crd.Status.Conditions = []apiextensionsv1beta1.CustomResourceDefinitionCondition{{
				Type:   apiextensionsv1beta1.Established,
				Status: apiextensionsv1beta1.ConditionTrue,
			}}
			_, err = fakeClient.ApiextensionsV1beta1().
				CustomResourceDefinitions().
				UpdateStatus(context.TODO(), crd, metav1.UpdateOptions{})
			if err != nil {
				return false, err
			}
			return true, nil
		}
		return false, nil
	})
}

func TestIndexByPodNodeName(t *testing.T) {
	p := &v1.Pod{
		TypeMeta:   metav1.TypeMeta{},
		ObjectMeta: metav1.ObjectMeta{},
		Spec: v1.PodSpec{
			NodeName: "n1",
		},
		Status: v1.PodStatus{},
	}

	retVal := indexByPodNodeName(p)
	require.Equal(t, retVal, []string{"n1"})

	p.Spec.NodeName = ""
	retVal = indexByPodNodeName(p)
	require.Empty(t, retVal)

	retVal = indexByPodNodeName(&v1.Node{})
	require.Empty(t, retVal)
}

func latestRevision(revs *appsv1.ControllerRevisionList) *appsv1.ControllerRevision {
	if revs == nil || len(revs.Items) == 0 {
		return nil
	}

	latestRev := revs.Items[0].DeepCopy()
	for _, rev := range revs.Items {
		if rev.Revision > latestRev.Revision {
			latestRev = rev.DeepCopy()
		}
	}
	return latestRev
}

func TestGetDefaultMaxStorageNodesPerZone(t *testing.T) {
	mockCtrl := gomock.NewController(t)
	defer mockCtrl.Finish()

	fakeClient := fakek8sclient.NewSimpleClientset()
	k8sClient := testutil.FakeK8sClient()
	coreops.SetInstance(coreops.New(fakeClient))
	recorder := record.NewFakeRecorder(10)
	driver := testutil.MockDriver(mockCtrl)
	driverName := "mock-driver"

	cluster := &corev1.StorageCluster{
		ObjectMeta: metav1.ObjectMeta{
			Name:      "mock-cluster",
			Namespace: "mock-ns",
		},
	}

	driver.EXPECT().String().Return(driverName).AnyTimes()
	driver.EXPECT().GetSelectorLabels().Return(nil).AnyTimes()

	controller := Controller{
		client:      k8sClient,
		Driver:      driver,
		recorder:    recorder,
		nodeInfoMap: maps.MakeSyncMap[string, *k8s.NodeInfo](),
	}

	var nodeList v1.NodeList
	storageNodes, err := controller.getDefaultMaxStorageNodesPerZone(&nodeList, cluster, recorder)
	require.Equal(t, uint32(0), storageNodes)
	require.NoError(t, err)

	nodeList.Items = []v1.Node{
		{
			ObjectMeta: metav1.ObjectMeta{
				Name: "node1",
				Labels: map[string]string{
					v1.LabelTopologyZone:   "bar-pxzone1",
					v1.LabelTopologyRegion: "bar"},
			},
			Spec: v1.NodeSpec{
				ProviderID: "azure://",
			}},
		{
			ObjectMeta: metav1.ObjectMeta{
				Name: "node2",
				Labels: map[string]string{
					v1.LabelTopologyZone:   "foo-pxzone2",
					v1.LabelTopologyRegion: "foo"},
			},
			Spec: v1.NodeSpec{
				ProviderID: "azure://",
			}},
	}
	storageNodes, err = controller.getDefaultMaxStorageNodesPerZone(&nodeList, cluster, recorder)
	require.Equal(t, uint32(1), storageNodes)
	require.NoError(t, err)

	cluster = &corev1.StorageCluster{
		ObjectMeta: metav1.ObjectMeta{
			Name:        "mock-cluster",
			Namespace:   "mock-ns",
			Annotations: map[string]string{"operator.libopenstorage.org/disable-storage": "true"},
		},
	}
	nodeList.Items = []v1.Node{
		{
			ObjectMeta: metav1.ObjectMeta{
				// Name: "node1",
				Labels: map[string]string{
					v1.LabelTopologyZone:   "bar-pxzone1",
					v1.LabelTopologyRegion: "bar"},
			},
			Spec: v1.NodeSpec{
				ProviderID: "azure://",
			}},
		{
			ObjectMeta: metav1.ObjectMeta{
				// Name: "node2",
				Labels: map[string]string{
					v1.LabelTopologyZone:   "foo-pxzone2",
					v1.LabelTopologyRegion: "foo"},
			},
			Spec: v1.NodeSpec{
				ProviderID: "azure://",
			}},
	}
	storageNodes, err = controller.getDefaultMaxStorageNodesPerZone(&nodeList, cluster, recorder)
	require.Equal(t, uint32(0), storageNodes)
	require.Equal(t, ErrNodeListEmpty, err)
}

func createPxApiPod(
	cluster *corev1.StorageCluster,
	nodeName string,
	labels map[string]string,
) *v1.Pod {

	return &v1.Pod{
		ObjectMeta: metav1.ObjectMeta{
			Name:      "portworx-api",
			Namespace: cluster.Namespace,
			Labels:    labels,
		},
		Spec: v1.PodSpec{
			NodeName: nodeName,
			Containers: []v1.Container{
				{
					Name: "portworx-api",
				},
				{
					Name: "csi-node-driver-registrar",
				},
			},
		},
	}
}

func verifyUnschedulableAnnotation(t *testing.T, k8sClient client.Client, nodeName string, expectUnschedulable bool) {
	node := getNode(t, k8sClient, nodeName)
	val, ok := node.Annotations[constants.AnnotationUnschedulable]
	if expectUnschedulable {
		require.True(t, ok && val == "true")
	} else {
		require.False(t, ok)
	}
}

func getNode(t *testing.T, k8sclient client.Client, nodeName string) *v1.Node {
	node := &v1.Node{}
	err := k8sclient.Get(context.TODO(), types.NamespacedName{Name: nodeName}, node)
	require.NoError(t, err)
	return node
}

func getVMPodEvictions(t *testing.T, podsToEvict []v1.Pod) []*util.VMPodEviction {
	var evictions []*util.VMPodEviction
	for _, vmPod := range podsToEvict {
		evictions = append(evictions, &util.VMPodEviction{
			PodToEvict:              vmPod,
			LiveMigrationInProgress: false,
		})
	}
	return evictions
}<|MERGE_RESOLUTION|>--- conflicted
+++ resolved
@@ -4790,12 +4790,6 @@
 	}
 
 	var storageNodes []*storageapi.StorageNode
-<<<<<<< HEAD
-	storageNodes = append(storageNodes, createStorageNode("k8s-node-0", true, "3.0.0"))
-	storageNodes = append(storageNodes, createStorageNode("k8s-node-1", true, "3.0.0"))
-	storageNodes = append(storageNodes, createStorageNode("k8s-node-2", true, "3.0.0"))
-	storageNodes = append(storageNodes, createStorageNode("not-k8s-node", false, "3.0.0"))
-=======
 	storageNodes = append(storageNodes, createStorageNode("k8s-node-0", true))
 	storageNodes = append(storageNodes, createStorageNode("k8s-node-1", true))
 	// Create duplicate storage nodes with unhealthy statuses and one with healthy status.
@@ -4805,7 +4799,6 @@
 	storageNodes = append(storageNodes, createStorageNode("k8s-node-2", true))
 	storageNodes = append(storageNodes, createStorageNode("k8s-node-2", false))
 	storageNodes = append(storageNodes, createStorageNode("not-k8s-node", false))
->>>>>>> 0a7f695a
 
 	driver.EXPECT().Validate(gomock.Any()).Return(nil).AnyTimes()
 	driver.EXPECT().SetDefaultsOnStorageCluster(gomock.Any()).AnyTimes()
@@ -10606,7 +10599,6 @@
 	require.Empty(t, podControl.Templates[0].Annotations)
 }
 
-<<<<<<< HEAD
 func TestNonDisruptiveRollingUpdate(t *testing.T) {
 	mockCtrl := gomock.NewController(t)
 	defer mockCtrl.Finish()
@@ -10706,7 +10698,66 @@
 		err = k8sClient.Create(context.TODO(), storagePod)
 		require.NoError(t, err)
 	}
-=======
+
+	request := reconcile.Request{
+		NamespacedName: types.NamespacedName{
+			Name:      cluster.Name,
+			Namespace: cluster.Namespace,
+		},
+	}
+	result, err := controller.Reconcile(context.TODO(), request)
+	require.NoError(t, err)
+	require.Empty(t, result)
+
+	err = testutil.Get(k8sClient, cluster, cluster.Name, cluster.Namespace)
+	require.NoError(t, err)
+	cluster.Spec.Image = "new/image"
+	err = k8sClient.Update(context.TODO(), cluster)
+	require.NoError(t, err)
+
+	result, err = controller.Reconcile(context.TODO(), request)
+	require.NoError(t, err)
+	require.Empty(t, result)
+
+	require.NotEmpty(t, podControl.DeletePodName)
+	require.Len(t, podControl.DeletePodName, 2)
+	require.ElementsMatch(t, []string{"storage-pod-1", "storage-pod-3"}, podControl.DeletePodName)
+
+	// When the FilterNonOverlappingNodes API response only contains 1 node
+	podControl.DeletePodName = nil
+	nodeResponse = []string{"node4"}
+	driver.EXPECT().GetNodesSelectedForUpgrade(gomock.Any(), gomock.Any(), gomock.Any()).Return(nodeResponse, nil).Times(1)
+
+	err = testutil.Get(k8sClient, cluster, cluster.Name, cluster.Namespace)
+	require.NoError(t, err)
+	cluster.Spec.Image = "new/image2"
+	err = k8sClient.Update(context.TODO(), cluster)
+	require.NoError(t, err)
+
+	result, err = controller.Reconcile(context.TODO(), request)
+	require.NoError(t, err)
+	require.Empty(t, result)
+
+	require.NotEmpty(t, podControl.DeletePodName)
+	require.Len(t, podControl.DeletePodName, 1)
+	require.ElementsMatch(t, []string{"storage-pod-4"}, podControl.DeletePodName)
+
+	// When the API returns an error, return error and stop rolling upgrade
+	podControl.DeletePodName = nil
+	driver.EXPECT().GetNodesSelectedForUpgrade(gomock.Any(), gomock.Any(), gomock.Any()).Return(nil, fmt.Errorf("test error")).Times(1)
+	err = testutil.Get(k8sClient, cluster, cluster.Name, cluster.Namespace)
+	require.NoError(t, err)
+	cluster.Spec.Image = "new/image3"
+	err = k8sClient.Update(context.TODO(), cluster)
+	require.NoError(t, err)
+
+	result, err = controller.Reconcile(context.TODO(), request)
+	require.Error(t, err)
+	require.Empty(t, result)
+	require.Contains(t, err.Error(), "cannot upgrade nodes in parallel: test error")
+
+}
+
 func TestStorageSpecValidation(t *testing.T) {
 	mockCtrl := gomock.NewController(t)
 	cluster := &corev1.StorageCluster{
@@ -10745,7 +10796,6 @@
 	driver.EXPECT().UpdateDriver(gomock.Any()).Return(nil).AnyTimes()
 	driver.EXPECT().GetStorageNodes(gomock.Any()).Return(nil, nil).AnyTimes()
 	driver.EXPECT().UpdateStorageClusterStatus(gomock.Any(), gomock.Any()).Return(nil).AnyTimes()
->>>>>>> 0a7f695a
 
 	request := reconcile.Request{
 		NamespacedName: types.NamespacedName{
@@ -10753,37 +10803,6 @@
 			Namespace: cluster.Namespace,
 		},
 	}
-<<<<<<< HEAD
-	result, err := controller.Reconcile(context.TODO(), request)
-	require.NoError(t, err)
-	require.Empty(t, result)
-
-	err = testutil.Get(k8sClient, cluster, cluster.Name, cluster.Namespace)
-	require.NoError(t, err)
-	cluster.Spec.Image = "new/image"
-	err = k8sClient.Update(context.TODO(), cluster)
-	require.NoError(t, err)
-
-	result, err = controller.Reconcile(context.TODO(), request)
-	require.NoError(t, err)
-	require.Empty(t, result)
-
-	require.NotEmpty(t, podControl.DeletePodName)
-	require.Len(t, podControl.DeletePodName, 2)
-	require.ElementsMatch(t, []string{"storage-pod-1", "storage-pod-3"}, podControl.DeletePodName)
-
-	// When the FilterNonOverlappingNodes API response only contains 1 node
-	podControl.DeletePodName = nil
-	nodeResponse = []string{"node4"}
-	driver.EXPECT().GetNodesSelectedForUpgrade(gomock.Any(), gomock.Any(), gomock.Any()).Return(nodeResponse, nil).Times(1)
-
-	err = testutil.Get(k8sClient, cluster, cluster.Name, cluster.Namespace)
-	require.NoError(t, err)
-	cluster.Spec.Image = "new/image2"
-	err = k8sClient.Update(context.TODO(), cluster)
-	require.NoError(t, err)
-
-=======
 
 	result, err := controller.Reconcile(context.TODO(), request)
 	require.Contains(t, err.Error(), validationErr.Error())
@@ -10963,31 +10982,10 @@
 			Namespace: cluster.Namespace,
 		},
 	}
->>>>>>> 0a7f695a
-	result, err = controller.Reconcile(context.TODO(), request)
-	require.NoError(t, err)
-	require.Empty(t, result)
-
-<<<<<<< HEAD
-	require.NotEmpty(t, podControl.DeletePodName)
-	require.Len(t, podControl.DeletePodName, 1)
-	require.ElementsMatch(t, []string{"storage-pod-4"}, podControl.DeletePodName)
-
-	// When the API returns an error, return error and stop rolling upgrade
-	podControl.DeletePodName = nil
-	driver.EXPECT().GetNodesSelectedForUpgrade(gomock.Any(), gomock.Any(), gomock.Any()).Return(nil, fmt.Errorf("test error")).Times(1)
-	err = testutil.Get(k8sClient, cluster, cluster.Name, cluster.Namespace)
-	require.NoError(t, err)
-	cluster.Spec.Image = "new/image3"
-	err = k8sClient.Update(context.TODO(), cluster)
-	require.NoError(t, err)
-
-	result, err = controller.Reconcile(context.TODO(), request)
-	require.Error(t, err)
-	require.Empty(t, result)
-	require.Contains(t, err.Error(), "cannot upgrade nodes in parallel: test error")
-
-=======
+	result, err = controller.Reconcile(context.TODO(), request)
+	require.NoError(t, err)
+	require.Empty(t, result)
+
 	//Another valid case
 	err = testutil.Get(k8sClient, cluster, cluster.Name, cluster.Namespace)
 	require.NoError(t, err)
@@ -11025,7 +11023,6 @@
 	result, err = controller.Reconcile(context.TODO(), request)
 	require.NoError(t, err)
 	require.Empty(t, result)
->>>>>>> 0a7f695a
 }
 
 func replaceOldPod(
