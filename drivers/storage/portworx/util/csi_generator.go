package util

import (
	"path"

	version "github.com/hashicorp/go-version"
	k8sutil "github.com/libopenstorage/operator/pkg/util/k8s"
)

const (
	// CSIDriverName name of the portworx CSI driver
	CSIDriverName = "pxd.portworx.com"
	// DeprecatedCSIDriverName old name of the portworx CSI driver
	DeprecatedCSIDriverName = "com.openstorage.pxd"
)

var (
	k8sVer1_12, _ = version.NewVersion("1.12")
	k8sVer1_13, _ = version.NewVersion("1.13")
	k8sVer1_14, _ = version.NewVersion("1.14")
	k8sVer1_16, _ = version.NewVersion("1.16")
	k8sVer1_17, _ = version.NewVersion("1.17")
	k8sVer1_20, _ = version.NewVersion("1.20")
	k8sVer1_21, _ = version.NewVersion("1.21")
	pxVer2_1, _   = version.NewVersion("2.1")
	pxVer2_2, _   = version.NewVersion("2.2")
	pxVer2_5, _   = version.NewVersion("2.5")
	pxVer2_10, _  = version.NewVersion("2.10")
	pxVer2_13, _  = version.NewVersion("2.13")
)

// CSIConfiguration holds the versions of the all the CSI sidecar containers,
// containers, CSI Version, and other flags
type CSIConfiguration struct {
	Version string
	// For Kube v1.12 and v1.13 we need to create the CRD
	// See: https://kubernetes-csi.github.io/docs/csi-node-object.html#enabling-csinodeinfo-on-kubernetes
	// When enabled it also means we need to use the Alpha version of CsiNodeInfo RBAC
	CreateCsiNodeCrd bool
	// Before Kube v1.13 the registration directory must be /var/lib/kubelet/plugins instead
	// of /var/lib/kubelet/plugins_registry
	UseOlderPluginsDirAsRegistration bool
	// DriverName is decided based on the PX Version unless the deprecated flag is provided.
	DriverName string
	// DriverRegistrationBasePath is the base path for CSI driver registration path
	DriverRegistrationBasePath string
	// UseDeployment decides whether to use a StatefulSet or Deployment for the CSI side cars.
	UseDeployment bool
	// IncludeAttacher dictates whether we include the csi-attacher sidecar or not.
	IncludeAttacher bool
	// IncludeResizer dicates whether or not to include the resizer sidecar.
	IncludeResizer bool
	// IncludeHealthMonitorController dicates whether or not to include the health monitor controller sidecar.
	IncludeHealthMonitorController bool
	// IncludeSnapshotter dicates whether or not to include the snapshotter sidecar.
	IncludeSnapshotter bool
	// IncludeSnapshotController is used to install the snapshot-controller and dependencies
	IncludeSnapshotController bool
	// IncludeCsiDriverInfo dictates whether or not to add the CSIDriver object.
	IncludeCsiDriverInfo bool
	// IncludeConfigMapsForLeases is used only in Kubernetes 1.13 for leader election.
	// In Kubernetes Kubernetes 1.14+ leader election does not use configmaps.
	IncludeEndpointsAndConfigMapsForLeases bool
	// IncludeEphemeralSupport adds the ephemeral volume capability to our CSI driver.
	// We support the ephemeral CSI driver mode in PX 2.5+
	IncludeEphemeralSupport bool
}

// CSIImages holds the images of all the CSI sidecar containers
type CSIImages struct {
	NodeRegistrar           string
	Registrar               string
	Provisioner             string
	Attacher                string
	Snapshotter             string
	Resizer                 string
	SnapshotController      string
	HealthMonitorController string
	LivenessProbe           string
	CsiDriverInstaller      string
	CsiWindowsNodeRegistrar string
}

// CSIGenerator contains information needed to generate CSI side car versions
type CSIGenerator struct {
	kubeVersion               version.Version
	pxVersion                 version.Version
	useDeprecatedDriverName   bool
	disableAlpha              bool
	kubeletPath               string
	includeSnapshotController bool
}

// NewCSIGenerator returns a version generator
func NewCSIGenerator(
	kubeVersion version.Version,
	pxVersion version.Version,
	useDeprecatedDriverName bool,
	disableAlpha bool,
	kubeletPath string,
	includeSnapshotController bool,
) *CSIGenerator {
	return &CSIGenerator{
		kubeVersion:               kubeVersion,
		pxVersion:                 pxVersion,
		useDeprecatedDriverName:   useDeprecatedDriverName,
		disableAlpha:              disableAlpha,
		kubeletPath:               kubeletPath,
		includeSnapshotController: includeSnapshotController,
	}
}

// GetBasicCSIConfiguration returns a basic CSI configuration
func (g *CSIGenerator) GetBasicCSIConfiguration() *CSIConfiguration {
	cv := new(CSIConfiguration)
	cv.DriverName = g.driverName()
	if g.kubeVersion.GreaterThanOrEqual(k8sVer1_14) {
		cv.IncludeCsiDriverInfo = true
	}

	return cv
}

// GetCSIConfiguration returns the appropriate side car versions
// for the specified Kubernetes and Portworx versions
func (g *CSIGenerator) GetCSIConfiguration() *CSIConfiguration {
	var cv *CSIConfiguration
	if g.kubeVersion.GreaterThanOrEqual(k8sVer1_13) {
		cv = g.getDefaultConfigV1_0()
	} else {
		cv = g.getDefaultConfigV0_4()
	}

	// Check if configmaps are necessary for leader election.
	// If it is  >=1.13.0 and and <1.14.0
	if g.kubeVersion.GreaterThanOrEqual(k8sVer1_13) && g.kubeVersion.LessThan(k8sVer1_14) {
		cv.IncludeEndpointsAndConfigMapsForLeases = true
	}

	// Enable resizer sidecar when PX >= 2.2 and k8s >= 1.14.0
	// Our CSI driver only supports resizing in PX 2.2.
	// Resize support is Alpha starting k8s 1.14
	if g.pxVersion.GreaterThanOrEqual(pxVer2_2) {
		if g.kubeVersion.GreaterThanOrEqual(k8sVer1_16) {
			cv.IncludeResizer = true
		} else if g.kubeVersion.GreaterThanOrEqual(k8sVer1_14) && !g.disableAlpha {
			cv.IncludeResizer = true
		}
	}

	// Snapshotter alpha support in k8s 1.16
	if g.kubeVersion.GreaterThanOrEqual(k8sVer1_12) && !g.disableAlpha {
		// Snapshotter support is alpha starting k8s 1.12
		cv.IncludeSnapshotter = true
	} else if g.kubeVersion.GreaterThanOrEqual(k8sVer1_17) {
		// Snapshotter support is beta starting k8s 1.17
		cv.IncludeSnapshotter = true
	}

	// Check if we need to setup the CsiNodeInfo CRD
	// If 1.12.0 <= KubeVer < 1.14.0 create the CRD
	if g.kubeVersion.GreaterThanOrEqual(k8sVer1_12) && g.kubeVersion.LessThan(k8sVer1_14) {
		cv.CreateCsiNodeCrd = true
	}

	// Setup registration correctly
	if g.kubeVersion.LessThan(k8sVer1_13) {
		cv.UseOlderPluginsDirAsRegistration = true
	}

	// Set the CSI driver name
	cv.DriverName = g.driverName()

	// k8s 1.16 and earlier, CSI registration path should be csi-plugins.
	// See https://github.com/kubernetes-csi/node-driver-registrar/pull/59/files#diff-04c6e90faac2675aa89e2176d2eec7d8R41
	if g.kubeVersion.LessThan(k8sVer1_17) {
		cv.DriverRegistrationBasePath = g.kubeletPath + "/csi-plugins"
	} else {
		cv.DriverRegistrationBasePath = g.kubeletPath + "/plugins"
	}

	// If we have k8s version < v1.14, we include the attacher.
	// This is because the CSIDriver object was alpha until 1.14+
	// To enable the CSIDriver object support, a feature flag would be needed.
	// Instead, we'll just include the attacher if k8s < 1.14.
	if g.kubeVersion.LessThan(k8sVer1_14) {
		cv.IncludeAttacher = true
		cv.IncludeCsiDriverInfo = false
	} else {
		// k8s >= 1.14 we can remove the attacher sidecar
		// in favor of the CSIDriver object.
		cv.IncludeAttacher = false
		cv.IncludeCsiDriverInfo = true
	}

	if g.pxVersion.GreaterThanOrEqual(pxVer2_5) && g.kubeVersion.GreaterThanOrEqual(k8sVer1_16) {
		cv.IncludeEphemeralSupport = true
	}

	// User decides to add the snapshot-controller.
	// Only added for k8s 1.17 or greater.
	if g.kubeVersion.GreaterThanOrEqual(k8sVer1_17) {
		cv.IncludeSnapshotController = g.includeSnapshotController
	} else {
		cv.IncludeSnapshotController = false
	}

	// IncludeExternalHealthMonitor only with PX 2.10.0+ and k8s 1.21+
	// Disabling the csi-health-monitor-controller
	// csi-health-monitor-controller container should never start by default
	// TODO : add this back with condition on when to start csi-health-monitor-controller container
	if g.kubeVersion.GreaterThanOrEqual(k8sVer1_21) && g.pxVersion.GreaterThanOrEqual(pxVer2_10) {
		cv.IncludeHealthMonitorController = false
	}

	return cv
}

// GetCSIImages returns the appropriate sidecar images for the
// specified Kubernetes and Portworx versions
func (g *CSIGenerator) GetCSIImages() *CSIImages {
	var csiImages *CSIImages
	if g.kubeVersion.GreaterThanOrEqual(k8sVer1_13) {
		csiImages = g.getSidecarContainerVersionsV1_0()
	} else {
		csiImages = g.getSidecarContainerVersionsV0_4()
	}

	if g.kubeVersion.GreaterThanOrEqual(k8sVer1_13) &&
		g.kubeVersion.LessThan(k8sVer1_14) {
		csiImages.Snapshotter = "quay.io/openstorage/csi-snapshotter:v1.2.2-1"
	}

	return csiImages
}

func (g *CSIGenerator) driverName() string {
	// PX Versions <2.2.0 will always use the deprecated CSI Driver Name.
	// PX Versions >=2.2.0 will default to the new name
	if g.useDeprecatedDriverName || g.pxVersion.LessThan(pxVer2_2) {
		return DeprecatedCSIDriverName
	}
	return CSIDriverName
}

func (g *CSIGenerator) getDefaultConfigV1_0() *CSIConfiguration {
	return &CSIConfiguration{
		UseDeployment: true,
	}
}

func (g *CSIGenerator) getDefaultConfigV0_4() *CSIConfiguration {
	c := &CSIConfiguration{
		UseDeployment: false,
	}

	// Force CSI 0.3 for Portworx version 2.1
	if g.pxVersion.GreaterThanOrEqual(pxVer2_1) {
		c.Version = "0.3"
	}
	return c
}

// DriverBasePath returns the basepath under which the CSI driver is stored
func (c *CSIConfiguration) DriverBasePath() string {
	return path.Join(c.DriverRegistrationBasePath, c.DriverName)
}

func (g *CSIGenerator) getSidecarContainerVersionsV1_0() *CSIImages {
	provisionerImage := k8sutil.DefaultK8SRegistryPath + "/sig-storage/csi-provisioner:v3.5.0"
	snapshotterImage := k8sutil.DefaultK8SRegistryPath + "/sig-storage/csi-snapshotter:v6.2.2"
	snapshotControllerImage := k8sutil.DefaultK8SRegistryPath + "/sig-storage/snapshot-controller:v6.2.2"

	// Provisioner fork can only be removed in PX 2.13 and later.
	if g.pxVersion.LessThan(pxVer2_13) {
		provisionerImage = "docker.io/openstorage/csi-provisioner:v3.2.1-1"
	}

	// For k8s 1.19 and earlier, use older versions
	if g.kubeVersion.LessThan(k8sVer1_20) {
		provisionerImage = "docker.io/openstorage/csi-provisioner:v2.2.2-1"
		snapshotterImage = k8sutil.DefaultK8SRegistryPath + "/sig-storage/csi-snapshotter:v3.0.3"
		snapshotControllerImage = k8sutil.DefaultK8SRegistryPath + "/sig-storage/snapshot-controller:v3.0.3"
	}

	// For k8s 1.16 and earlier, use older version
	if g.kubeVersion.LessThan(k8sVer1_17) {
		provisionerImage = "docker.io/openstorage/csi-provisioner:v1.6.1-1"
		snapshotterImage = "docker.io/openstorage/csi-snapshotter:v1.2.2-1"
	}

	return &CSIImages{
		Attacher:                "docker.io/openstorage/csi-attacher:v1.2.1-1",
		NodeRegistrar:           k8sutil.DefaultK8SRegistryPath + "/sig-storage/csi-node-driver-registrar:v2.8.0",
		Provisioner:             provisionerImage,
		Snapshotter:             snapshotterImage,
		Resizer:                 k8sutil.DefaultK8SRegistryPath + "/sig-storage/csi-resizer:v1.8.0",
		SnapshotController:      snapshotControllerImage,
		HealthMonitorController: k8sutil.DefaultK8SRegistryPath + "/sig-storage/csi-external-health-monitor-controller:v0.7.0",
<<<<<<< HEAD
		LivenessProbe:           k8sutil.DefaultK8SRegistryPath + "/sig-storage/livenessprobe:w2.10.0",
		CsiDriverInstaller:      "docker.io/portworx/px-windows-csi-driver:w0.1",
		CsiWindowsNodeRegistrar: k8sutil.DefaultK8SRegistryPath + "/sig-storage/csi-node-driver-registrar:w2.8.0",
=======
		LivenessProbe:           k8sutil.DefaultK8SRegistryPath + "/sig-storage/livenessprobe:v2.10.0",
		CsiDriverInstaller:      "docker.io/portworx/px-windows-csi-driver:v0.1",
>>>>>>> 3e81379b
	}
}

func (g *CSIGenerator) getSidecarContainerVersionsV0_4() *CSIImages {
	return &CSIImages{
		Attacher:    "quay.io/k8scsi/csi-attacher:v0.4.2",
		Registrar:   "quay.io/k8scsi/driver-registrar:v0.4.2",
		Provisioner: "quay.io/k8scsi/csi-provisioner:v0.4.3",
	}
}<|MERGE_RESOLUTION|>--- conflicted
+++ resolved
@@ -297,14 +297,9 @@
 		Resizer:                 k8sutil.DefaultK8SRegistryPath + "/sig-storage/csi-resizer:v1.8.0",
 		SnapshotController:      snapshotControllerImage,
 		HealthMonitorController: k8sutil.DefaultK8SRegistryPath + "/sig-storage/csi-external-health-monitor-controller:v0.7.0",
-<<<<<<< HEAD
-		LivenessProbe:           k8sutil.DefaultK8SRegistryPath + "/sig-storage/livenessprobe:w2.10.0",
+		LivenessProbe:           "docker.io/portworx/windows-liveness-probe:w2.10.0",
 		CsiDriverInstaller:      "docker.io/portworx/px-windows-csi-driver:w0.1",
-		CsiWindowsNodeRegistrar: k8sutil.DefaultK8SRegistryPath + "/sig-storage/csi-node-driver-registrar:w2.8.0",
-=======
-		LivenessProbe:           k8sutil.DefaultK8SRegistryPath + "/sig-storage/livenessprobe:v2.10.0",
-		CsiDriverInstaller:      "docker.io/portworx/px-windows-csi-driver:v0.1",
->>>>>>> 3e81379b
+		CsiWindowsNodeRegistrar: "docker.io/portworx/windows-csi-node-driver-registrar:w2.8.0",
 	}
 }
 
