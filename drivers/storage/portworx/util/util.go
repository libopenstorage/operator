package util

import (
	"context"
	"crypto/tls"
	"crypto/x509"
	"encoding/base64"
	"encoding/json"
	"fmt"
	"math"
	"net"
	"net/url"
	"os"
	"path"
	"regexp"
	"strconv"
	"strings"
	"time"

	"github.com/google/shlex"
	"github.com/hashicorp/go-version"
	kvdb_api "github.com/portworx/kvdb/api/bootstrap"
	coreops "github.com/portworx/sched-ops/k8s/core"
	"github.com/sirupsen/logrus"
	"google.golang.org/grpc"
	"google.golang.org/grpc/credentials"
	"google.golang.org/grpc/metadata"
	v1 "k8s.io/api/core/v1"
	"k8s.io/apimachinery/pkg/api/errors"
	metav1 "k8s.io/apimachinery/pkg/apis/meta/v1"
	"k8s.io/apimachinery/pkg/runtime/schema"
	"k8s.io/apimachinery/pkg/types"
	"sigs.k8s.io/controller-runtime/pkg/client"

	"github.com/libopenstorage/cloudops"
	"github.com/libopenstorage/openstorage/api"
	"github.com/libopenstorage/openstorage/pkg/auth"
	"github.com/libopenstorage/openstorage/pkg/grpcserver"
	corev1 "github.com/libopenstorage/operator/pkg/apis/core/v1"
	"github.com/libopenstorage/operator/pkg/constants"
	"github.com/libopenstorage/operator/pkg/util"
	k8sutil "github.com/libopenstorage/operator/pkg/util/k8s"
)

const (
	// DriverName name of the portworx driver
	DriverName = "portworx"
	// PortworxComponentName name of portworx component to show in the cluster conditions
	PortworxComponentName = "Portworx"
	// DefaultStartPort is the default start port for Portworx
	DefaultStartPort = 9001
	// DefaultOpenshiftStartPort is the default start port for Portworx on OpenShift
	DefaultOpenshiftStartPort = 17001
	// PortworxSpecsDir is the directory where all the Portworx specs are stored
	PortworxSpecsDir = "/configs"

	// DefaultPortworxServiceAccountName default name of the Portworx service account
	DefaultPortworxServiceAccountName = "portworx"
	// PortworxServiceName name of the Portworx Kubernetes service
	PortworxServiceName = "portworx-service"
	// PortworxKVDBServiceName name of the Portworx KVDB Kubernetes service
	PortworxKVDBServiceName = "portworx-kvdb-service"
	// CSIRegistrarContainerName name of the Portworx CSI node driver registrar container
	CSIRegistrarContainerName = "csi-node-driver-registrar"
	// TelemetryContainerName name of the Portworx telemetry container
	TelemetryContainerName = "telemetry"
	// PortworxRESTPortName name of the Portworx API port
	PortworxRESTPortName = "px-api"
	// PortworxRESTTLSPortName name of the Portworx API port that is secured through TLS
	PortworxRESTTLSPortName = "px-api-tls"
	// PortworxSDKPortName name of the Portworx SDK port
	PortworxSDKPortName = "px-sdk"
	// PortworxKVDBPortName name of the Portworx internal KVDB port
	PortworxKVDBPortName = "px-kvdb"
	// EssentialsSecretName name of the Portworx Essentials secret
	EssentialsSecretName = "px-essential"
	// EssentialsUserIDKey is the secret key for Essentials user ID
	EssentialsUserIDKey = "px-essen-user-id"
	// EssentialsOSBEndpointKey is the secret key for Essentials OSB endpoint
	EssentialsOSBEndpointKey = "px-osb-endpoint"
	// EnvKeyKubeletDir env var to set custom kubelet directory
	EnvKeyKubeletDir = "KUBELET_DIR"
	// OS name for windows node
	WindowsOsName = "windows"

	// AnnotationIsPKS annotation indicating whether it is a PKS cluster
	AnnotationIsPKS = pxAnnotationPrefix + "/is-pks"
	// AnnotationIsGKE annotation indicating whether it is a GKE cluster
	AnnotationIsGKE = pxAnnotationPrefix + "/is-gke"
	// AnnotationIsOKE annotation indicating whether it is a OKE cluster
	AnnotationIsOKE = pxAnnotationPrefix + "/is-oke"
	// AnnotationIsAKS annotation indicating whether it is an AKS cluster
	AnnotationIsAKS = pxAnnotationPrefix + "/is-aks"
	// AnnotationIsEKS annotation indicating whether it is an EKS cluster
	AnnotationIsEKS = pxAnnotationPrefix + "/is-eks"
	// AnnotationIsIKS annotation indicating whether it is an IKS cluster
	AnnotationIsIKS = pxAnnotationPrefix + "/is-iks"
	// AnnotationIsOpenshift annotation indicating whether it is an OpenShift cluster
	AnnotationIsOpenshift = pxAnnotationPrefix + "/is-openshift"
	// AnnotationPVCController annotation indicating whether to deploy a PVC controller
	AnnotationPVCController = pxAnnotationPrefix + "/pvc-controller"
	// AnnotationPVCControllerCPU annotation for overriding the default CPU for PVC
	// controller deployment
	AnnotationPVCControllerCPU = pxAnnotationPrefix + "/pvc-controller-cpu"
	// AnnotationPVCControllerPort annotation for overriding the default port for PVC
	// controller deployment
	AnnotationPVCControllerPort = pxAnnotationPrefix + "/pvc-controller-port"
	// AnnotationPVCControllerSecurePort annotation for overriding the default secure
	// port for PVC controller deployment
	AnnotationPVCControllerSecurePort = pxAnnotationPrefix + "/pvc-controller-secure-port"
	// AnnotationAutopilotCPU annotation for overriding the default CPU for Autopilot
	AnnotationAutopilotCPU = pxAnnotationPrefix + "/autopilot-cpu"
	// AnnotationServiceType annotation indicating k8s service type for all services
	// deployed by the operator
	AnnotationServiceType = pxAnnotationPrefix + "/service-type"
	// AnnotationLogFile annotation to specify the log file path where portworx
	// logs need to be redirected
	AnnotationLogFile = pxAnnotationPrefix + "/log-file"
	// AnnotationMiscArgs annotation to specify miscellaneous arguments that will
	// be passed to portworx container directly without any interpretation
	AnnotationMiscArgs = pxAnnotationPrefix + "/misc-args"
	// AnnotationPXVersion annotation indicating the portworx semantic version
	AnnotationPXVersion = pxAnnotationPrefix + "/px-version"
	// AnnotationStorkVersion annotation indicating the stork semantic version
	AnnotationStorkVersion = pxAnnotationPrefix + "/stork-version"
	// AnnotationDisableStorageClass annotation to disable installing default portworx
	// storage classes
	AnnotationDisableStorageClass = pxAnnotationPrefix + "/disable-storage-class"
	// AnnotationRunOnMaster annotation to enable running Portworx on master nodes
	AnnotationRunOnMaster = pxAnnotationPrefix + "/run-on-master"
	// AnnotationPodDisruptionBudget annotation indicating whether to create pod disruption budgets
	AnnotationPodDisruptionBudget = pxAnnotationPrefix + "/pod-disruption-budget"
	// AnnotationStoragePodDisruptionBudget annotation to specify the min available value of the px-storage
	// pod disruption budget
	AnnotationStoragePodDisruptionBudget = pxAnnotationPrefix + "/storage-pdb-min-available"
	// AnnotationPodSecurityPolicy annotation indicating whether to enable creation
	// of pod security policies
	AnnotationPodSecurityPolicy = pxAnnotationPrefix + "/pod-security-policy"
	// AnnotationPortworxProxy annotation indicating whether to enable creation of
	// portworx proxy for Portworx in-tree driver
	AnnotationPortworxProxy = pxAnnotationPrefix + "/portworx-proxy"
	// AnnotationTelemetryArcusLocation annotation indicates the location (internal/external) of Arcus
	// that CCM should use
	AnnotationTelemetryArcusLocation = pxAnnotationPrefix + "/arcus-location"
	// AnnotationHostPid configures hostPid flag for portworx pod.
	AnnotationHostPid = pxAnnotationPrefix + "/host-pid"
	// AnnotationDNSPolicy configures dns policy for portworx pod.
	AnnotationDNSPolicy = pxAnnotationPrefix + "/dns-policy"
	// AnnotationClusterID overwrites portworx cluster ID, which is the storage cluster name by default
	AnnotationClusterID = pxAnnotationPrefix + "/cluster-id"
	// AnnotationPreflightCheck do preflight check before installing Portworx
	AnnotationPreflightCheck = pxAnnotationPrefix + "/preflight-check"
	// AnnotationDisableCSRAutoApprove annotation will disable CSR auto-approval
	AnnotationDisableCSRAutoApprove = pxAnnotationPrefix + "/disable-csr-approve"
	// AnnotationDisableCSRAutoApprove annotation to set priority for SCCs.
	AnnotationSCCPriority = pxAnnotationPrefix + "/scc-priority"
	// AnnotationFACDTopology is added when FACD topology was successfully installed on a *new* cluster (it's blocked for existing clusters)
	AnnotationFACDTopology = pxAnnotationPrefix + "/facd-topology"
	// AnnotationIsPrivileged [=false] used to remove privileged containers requirement
	AnnotationIsPrivileged = pxAnnotationPrefix + "/privileged"
	// AnnotationAppArmorPrefix controls which AppArmor profile will be used per container.
	AnnotationAppArmorPrefix = "container.apparmor.security.beta.kubernetes.io/"
	// AnnotationServerTLSMinVersion sets up TLS-servers w/ requested TLS as minimal version
	AnnotationServerTLSMinVersion = pxAnnotationPrefix + "/tls-min-version"
	// AnnotationServerTLSCipherSuites sets up TLS-servers w/ requested cipher suites
	AnnotationServerTLSCipherSuites = pxAnnotationPrefix + "/tls-cipher-suites"

	// EnvKeyPXImage key for the environment variable that specifies Portworx image
	EnvKeyPXImage = "PX_IMAGE"
	// EnvKeyPXReleaseManifestURL key for the environment variable that specifies release manifest
	EnvKeyPXReleaseManifestURL = "PX_RELEASE_MANIFEST_URL"
	// EnvKeyPortworxNamespace key for the env var which tells namespace in which
	// Portworx is installed
	EnvKeyPortworxNamespace = "PX_NAMESPACE"
	// EnvKeyPortworxServiceAccount key for the env var which tells custom Portworx
	// service account
	EnvKeyPortworxServiceAccount = "PX_SERVICE_ACCOUNT"
	// EnvKeyPortworxServiceName key for the env var which tells the name of the
	// portworx service to be used
	EnvKeyPortworxServiceName = "PX_SERVICE_NAME"
	// EnvKeyPortworxSecretsNamespace key for the env var which tells the namespace
	// where portworx should look for secrets
	EnvKeyPortworxSecretsNamespace = "PX_SECRETS_NAMESPACE"
	// EnvKeyDeprecatedCSIDriverName key for the env var that can force Portworx
	// to use the deprecated CSI driver name
	EnvKeyDeprecatedCSIDriverName = "PORTWORX_USEDEPRECATED_CSIDRIVERNAME"
	// EnvKeyDisableCSIAlpha key for the env var that is used to disable CSI
	// alpha features
	EnvKeyDisableCSIAlpha = "PORTWORX_DISABLE_CSI_ALPHA"
	// EnvKeyPortworxAuthSystemKey is the environment variable name for the PX security secret
	EnvKeyPortworxAuthSystemKey = "PORTWORX_AUTH_SYSTEM_KEY"
	// EnvKeyPortworxAuthJwtSharedSecret is an environment variable defining the PX Security JWT secret
	EnvKeyPortworxAuthJwtSharedSecret = "PORTWORX_AUTH_JWT_SHAREDSECRET"
	// EnvKeyPortworxAuthJwtIssuer is an environment variable defining the PX Security JWT Issuer
	EnvKeyPortworxAuthJwtIssuer = "PORTWORX_AUTH_JWT_ISSUER"
	// EnvKeyPortworxAuthSystemAppsKey is an environment variable defining the PX Security shared secret for Portworx Apps
	EnvKeyPortworxAuthSystemAppsKey = "PORTWORX_AUTH_SYSTEM_APPS_KEY"
	// EnvKeyPXSharedSecret is an environment variable defining the shared secret
	EnvKeyPXSharedSecret = "PX_SHARED_SECRET"
	// EnvKeyStorkPXJwtIssuer is an environment variable defining the jwt issuer for Stork
	EnvKeyStorkPXJwtIssuer = "PX_JWT_ISSUER"
	// EnvKeyPortworxAuthStorkKey is an environment variable for the auth secret
	// that stork and the operator use to communicate with portworx
	EnvKeyPortworxAuthStorkKey = "PORTWORX_AUTH_STORK_KEY"
	// EnvKeyPortworxEssentials env var to deploy Portworx Essentials cluster
	EnvKeyPortworxEssentials = "PORTWORX_ESSENTIALS"
	// EnvKeyMarketplaceName env var for the name of the source marketplace
	EnvKeyMarketplaceName = "MARKETPLACE_NAME"
	// EnvKeyPortworxHTTPProxy env var to use http proxy
	EnvKeyPortworxHTTPProxy = "PX_HTTP_PROXY"
	// EnvKeyPortworxHTTPSProxy env var to use https proxy
	EnvKeyPortworxHTTPSProxy = "PX_HTTPS_PROXY"

	// SecurityPXSystemSecretsSecretName is the secret name for PX security system secrets
	SecurityPXSystemSecretsSecretName = "px-system-secrets"
	// SecurityPXSharedSecretSecretName is the secret name for the PX Security shared secret
	SecurityPXSharedSecretSecretName = "px-shared-secret"
	// SecuritySharedSecretKey is the key for accessing the jwt shared secret
	SecuritySharedSecretKey = "shared-secret"
	// SecuritySystemSecretKey is the key for accessing the system secret auth key
	SecuritySystemSecretKey = "system-secret"
	// SecurityAppsSecretKey is the secret key for the apps issuer
	SecurityAppsSecretKey = "apps-secret"
	// SecurityAuthTokenKey is the key for accessing a PX auth token in a k8s secret
	SecurityAuthTokenKey = "auth-token"
	// SecurityPXAdminTokenSecretName is the secret name for storing an auto-generated admin token
	SecurityPXAdminTokenSecretName = "px-admin-token"
	// SecurityPXUserTokenSecretName is the secret name for storing an auto-generated user token
	SecurityPXUserTokenSecretName = "px-user-token"
	// SecurityPortworxAppsIssuer is the issuer for portworx apps to communicate with the PX SDK
	SecurityPortworxAppsIssuer = "apps.portworx.io"
	// SecurityPortworxStorkIssuer is the issuer for stork to communicate with the PX SDK pre-2.6
	SecurityPortworxStorkIssuer = "stork.openstorage.io"

	// ErrMsgGrpcConnection error message if failed to connect to GRPC server
	ErrMsgGrpcConnection = "error connecting to GRPC server"
	// ImageNamePause is the container image to use for the pause container
	ImageNamePause = k8sutil.DefaultK8SRegistryPath + "/pause:3.1"

	// userVolumeNamePrefix prefix used for user volume names to avoid name conflicts with existing volumes
	userVolumeNamePrefix = "user-"
	pxAnnotationPrefix   = "portworx.io"
	labelKeyName         = "name"
	defaultSDKPort       = 9020

	// InternalEtcdConfigMapPrefix is prefix of the internal kvdb configmap.
	InternalEtcdConfigMapPrefix = "px-bootstrap-"
	// CloudDriveConfigMapPrefix is prefix of the cloud drive configmap.
	CloudDriveConfigMapPrefix = "px-cloud-drive-"

	// VsphereInstallModeLocal env value for Vsphere 'local' install
	VsphereInstallModeLocal = "local"

	// NdoeLabelPortworxVersion is the label key in the node labels that has the
	// Portworx version of that node.
	NodeLabelPortworxVersion = "PX Version"
)
const (
	// pxEntriesKey is key which holds all the bootstrap entries
	PxEntriesKey = "px-entries"
)
const (
	BootstrapCloudDriveNamespace = "kube-system"
)

// TLS related constants
const (
	// DefaultTLSCACertMountPath is the fixed location on the runc container where the CA cert will be mounted
	DefaultTLSCACertMountPath = "/api-tls-certs/ca-cert/"
	// DefaultTLSServerCertMountPath is the fixed location on the runc container where the server cert will be mounted
	DefaultTLSServerCertMountPath = "/api-tls-certs/server-cert/"
	// DefaultTLSServerKeyMountPath is the fixed location on the runc container where the server key will be mounted
	DefaultTLSServerKeyMountPath = "/api-tls-certs/server-key/"

	// EnvKeyCASecretName env var for the name of the k8s secret containing the CA cert needed to connect to portworx when TLS is enabled
	EnvKeyCASecretName = "PX_CA_CERT_SECRET"
	// EnvKeyCASecretKey env var for the name of the key in the k8s secret which will retrieve the CA cert needed to connect to portworx when TLS is enabled
	EnvKeyCASecretKey = "PX_CA_CERT_SECRET_KEY"
	// DefaultCASecretName is the default value for EnvKeyCASecretName
	DefaultCASecretName = "px-api-root-ca"
	// DefaultCASecretKey is the default value for EnvKeyCASecretKey
	DefaultCASecretKey = "root-ca"

	// EnvKeyPortworxEnableTLS is a flag for enabling operator TLS with PX
	EnvKeyPortworxEnableTLS  = "PX_ENABLE_TLS"
	EnvKeyPortworxEnforceTLS = "PX_ENFORCE_TLS"

	// TelemetryCertName is name of the telemetry cert.
	TelemetryCertName = "pure-telemetry-certs"
	// HttpProtocolPrefix is the prefix for HTTP protocol
	HttpProtocolPrefix = "http://"
	// HttpsProtocolPrefix is the prefix for HTTPS protocol
	HttpsProtocolPrefix = "https://"
)

var (
	// SpecsBaseDir functions returns the base directory for specs. This is extracted as
	// variable for testing. DO NOT change the value of the function unless for testing.
	SpecsBaseDir = getSpecsBaseDir

	// MinimumSupportedK8sVersion minimum k8s version PX supports
	MinimumSupportedK8sVersion, _ = version.NewVersion("v1.12.0")
	// MinimumPxVersionCCM minimum PX version to install ccm
	MinimumPxVersionCCM, _ = version.NewVersion("2.8")
	// MinimumPxVersionCCMGO minimum PX version to install ccm-go
	MinimumPxVersionCCMGO, _ = version.NewVersion("2.12")
	// MinimumPxVersionMetricsCollector minimum PX version to install metrics collector
	MinimumPxVersionMetricsCollector, _ = version.NewVersion("2.9.1")
	// MinimumPxVersionAutoTLS is a minimal PX version that supports "auto-TLS" setup
	MinimumPxVersionAutoTLS, _ = version.NewVersion("4.0.0")
<<<<<<< HEAD
	// MinimumPxVersionCO minimum PX version to use 'container orchestrator'
	MinimumPxVersionCO, _ = version.NewVersion("3.1")
=======
	// MinimumPxVersionQuorumFlag is a minimal PX version that introduces the quorum member
	// flag in the node object of the PX SDK response.
	MinimumPxVersionQuorumFlag, _ = version.NewVersion("3.1.0")
>>>>>>> 2dde9929

	// ConfigMapNameRegex regex of configMap.
	ConfigMapNameRegex = regexp.MustCompile("[^a-zA-Z0-9]+")
)

func getStrippedClusterName(cluster *corev1.StorageCluster) string {
	return strings.ToLower(ConfigMapNameRegex.ReplaceAllString(GetClusterID(cluster), ""))
}

// GetInternalEtcdConfigMapName gets name of internal etcd configMap.
func GetInternalEtcdConfigMapName(cluster *corev1.StorageCluster) string {
	return fmt.Sprintf("%s%s", InternalEtcdConfigMapPrefix, getStrippedClusterName(cluster))
}

// GetCloudDriveConfigMapName gets name of cloud drive configMap.
func GetCloudDriveConfigMapName(cluster *corev1.StorageCluster) string {
	return fmt.Sprintf("%s%s", CloudDriveConfigMapPrefix, getStrippedClusterName(cluster))
}

// IsPortworxEnabled returns true if portworx is not explicitly disabled using the annotation
func IsPortworxEnabled(cluster *corev1.StorageCluster) bool {
	disabled, err := strconv.ParseBool(cluster.Annotations[constants.AnnotationDisableStorage])
	return err != nil || !disabled
}

// IsCSIEnabled returns true if CSI is not disabled by the feature flag
func IsCSIEnabled(cluster *corev1.StorageCluster) bool {
	return IsPortworxEnabled(cluster) && cluster.Spec.CSI != nil && cluster.Spec.CSI.Enabled
}

// IsPKS returns true if the annotation has a PKS annotation and is true value
func IsPKS(cluster *corev1.StorageCluster) bool {
	enabled, err := strconv.ParseBool(cluster.Annotations[AnnotationIsPKS])
	return err == nil && enabled
}

// IsGKE returns true if the annotation has a GKE annotation and is true value
func IsGKE(cluster *corev1.StorageCluster) bool {
	enabled, err := strconv.ParseBool(cluster.Annotations[AnnotationIsGKE])
	return err == nil && enabled
}

// IsOKE returns true if the annotation has a OKE annotation and is true value
func IsOKE(cluster *corev1.StorageCluster) bool {
	enabled, err := strconv.ParseBool(cluster.Annotations[AnnotationIsOKE])
	return err == nil && enabled
}

// IsAKS returns true if the annotation has an AKS annotation and is true value
func IsAKS(cluster *corev1.StorageCluster) bool {
	enabled, err := strconv.ParseBool(cluster.Annotations[AnnotationIsAKS])
	return err == nil && enabled
}

// IsEKS returns true if the annotation has an EKS annotation and is true value
func IsEKS(cluster *corev1.StorageCluster) bool {
	// TODO: use cloud provider to determine EKS
	enabled, err := strconv.ParseBool(cluster.Annotations[AnnotationIsEKS])
	return err == nil && enabled
}

// IsIKS returns true if the annotation has an IKS annotation and is true value
func IsIKS(cluster *corev1.StorageCluster) bool {
	enabled, err := strconv.ParseBool(cluster.Annotations[AnnotationIsIKS])
	return err == nil && enabled
}

// IsOpenshift returns true if the annotation has an OpenShift annotation and is true value
func IsOpenshift(cluster *corev1.StorageCluster) bool {
	enabled, err := strconv.ParseBool(cluster.Annotations[AnnotationIsOpenshift])
	return err == nil && enabled
}

// GetClusterEnvValue helper routine to get the env value from cluster spec.
func GetClusterEnvValue(cluster *corev1.StorageCluster, envName string) (string, bool) {
	for _, env := range cluster.Spec.Env {
		if env.Name == envName {
			return env.Value, true
		}
	}
	return "", false
}

// IsVsphere returns true if VSPHERE_VCENTER is present in the spec
func IsVsphere(cluster *corev1.StorageCluster) bool {
	envValue, exists := GetClusterEnvValue(cluster, "VSPHERE_VCENTER")
	if exists && len(envValue) > 0 {
		return true
	}
	return false
}

// IsPure true if PURE_FLASHARRAY_SAN_TYPE is present in the spec
func IsPure(cluster *corev1.StorageCluster) bool {
	envValue, exists := GetClusterEnvValue(cluster, "PURE_FLASHARRAY_SAN_TYPE")
	if exists && len(envValue) > 0 {
		return true
	}
	return false
}

// IsPrivileged returns true "privileged" annotation is MISSING, or NOT set to FALSE
func IsPrivileged(cluster *corev1.StorageCluster) bool {
	enabled, err := strconv.ParseBool(cluster.Annotations[AnnotationIsPrivileged])
	return err != nil || enabled
}

// GetCloudProvider returns the cloud provider string
func GetCloudProvider(cluster *corev1.StorageCluster) string {
	if IsVsphere(cluster) {
		return cloudops.Vsphere
	}

	if IsPure(cluster) {
		return cloudops.Pure
	}

	// TODO: implement conditions for other providers
	return ""
}

// IsHostPidEnabled returns if hostPid should be set to true for portworx pod.
func IsHostPidEnabled(cluster *corev1.StorageCluster) bool {
	enabled, err := strconv.ParseBool(cluster.Annotations[AnnotationHostPid])
	return err == nil && enabled
}

// RunOnMaster returns true if the annotation has truth value for running on master
func RunOnMaster(cluster *corev1.StorageCluster) bool {
	enabled, err := strconv.ParseBool(cluster.Annotations[AnnotationRunOnMaster])
	return err == nil && enabled
}

// StorageClassEnabled returns true if default portworx storage classes are disabled
func StorageClassEnabled(cluster *corev1.StorageCluster) bool {
	disabled, err := strconv.ParseBool(cluster.Annotations[AnnotationDisableStorageClass])
	return err != nil || !disabled
}

// PodDisruptionBudgetEnabled returns true if the annotation is absent, or does not
// have a false value. By default we always create PDBs.
func PodDisruptionBudgetEnabled(cluster *corev1.StorageCluster) bool {
	enabled, err := strconv.ParseBool(cluster.Annotations[AnnotationPodDisruptionBudget])
	return err != nil || enabled
}

// PodSecurityPolicyEnabled returns true if the PSP annotation is present and has true value
func PodSecurityPolicyEnabled(cluster *corev1.StorageCluster) bool {
	enabled, err := strconv.ParseBool(cluster.Annotations[AnnotationPodSecurityPolicy])
	return err == nil && enabled
}

// CSRAutoApprovalEnabled returns true if CSR auto-approval is not explicitly disabled
func CSRAutoApprovalEnabled(cluster *corev1.StorageCluster) bool {
	disabled, err := strconv.ParseBool(cluster.Annotations[AnnotationDisableCSRAutoApprove])
	return err != nil || !disabled
}

// ServiceType returns the k8s service type from cluster annotations if present
// 1. backward compatible format: "LoadBalancer", "ClusterIP" or "NodePort"
// 2. control different services: "portworx-service:LoadBalancer;portworx-api:ClusterIP;portworx-kvdb-service:NodePort"
func ServiceType(cluster *corev1.StorageCluster, serviceName string) v1.ServiceType {
	var serviceType v1.ServiceType
	val, exist := cluster.Annotations[AnnotationServiceType]
	if !exist || val == "" {
		return serviceType
	}

	valParts := strings.Split(val, ";")
	for _, p := range valParts {
		annotationParts := strings.Split(p, ":")
		if len(annotationParts) == 1 {
			// No ":" found, so we expect this to be the backward compatible case
			serviceType = v1.ServiceType(annotationParts[0])
			break
		} else if (len(annotationParts) == 2) && (annotationParts[0] == serviceName) {
			serviceType = v1.ServiceType(annotationParts[1])
			break
		}
	}

	if serviceType == v1.ServiceTypeClusterIP ||
		serviceType == v1.ServiceTypeNodePort ||
		serviceType == v1.ServiceTypeLoadBalancer ||
		serviceType == v1.ServiceTypeExternalName {
		return serviceType
	}

	return ""
}

// MiscArgs returns the miscellaneous arguments from the cluster's annotations
func MiscArgs(cluster *corev1.StorageCluster) ([]string, error) {
	if cluster.Annotations[AnnotationMiscArgs] != "" {
		return shlex.Split(cluster.Annotations[AnnotationMiscArgs])
	}
	return nil, nil
}

// ImagePullPolicy returns the image pull policy from the cluster spec if present,
// else returns v1.PullAlways
func ImagePullPolicy(cluster *corev1.StorageCluster) v1.PullPolicy {
	imagePullPolicy := v1.PullAlways
	if cluster.Spec.ImagePullPolicy == v1.PullNever ||
		cluster.Spec.ImagePullPolicy == v1.PullIfNotPresent {
		imagePullPolicy = cluster.Spec.ImagePullPolicy
	}
	return imagePullPolicy
}

// IsStorkEnabled returns true is Stork scheduler is enabled in StorageCluster
func IsStorkEnabled(cluster *corev1.StorageCluster) bool {
	return cluster.Spec.Stork != nil &&
		cluster.Spec.Stork.Enabled
}

// StartPort returns the start from the cluster if present,
// else return the default start port
func StartPort(cluster *corev1.StorageCluster) int {
	startPort := DefaultStartPort
	if cluster.Spec.StartPort != nil {
		startPort = int(*cluster.Spec.StartPort)
	} else if IsOpenshift(cluster) {
		startPort = DefaultOpenshiftStartPort
	}
	return startPort
}

// KubeletPath returns the kubelet path
func KubeletPath(cluster *corev1.StorageCluster) string {
	for _, env := range cluster.Spec.Env {
		if env.Name == EnvKeyKubeletDir && len(env.Value) > 0 {
			return env.Value
		}
	}

	if IsPKS(cluster) {
		return "/var/vcap/data/kubelet"
	}

	return "/var/lib/kubelet"
}

// PortworxServiceAccountName returns name of the portworx service account
func PortworxServiceAccountName(cluster *corev1.StorageCluster) string {
	for _, env := range cluster.Spec.Env {
		if env.Name == EnvKeyPortworxServiceAccount && len(env.Value) > 0 {
			return env.Value
		}
	}
	return DefaultPortworxServiceAccountName
}

// UseDeprecatedCSIDriverName returns true if the cluster env variables has
// an override, else returns false.
func UseDeprecatedCSIDriverName(cluster *corev1.StorageCluster) bool {
	for _, env := range cluster.Spec.Env {
		if env.Name == EnvKeyDeprecatedCSIDriverName {
			value, err := strconv.ParseBool(env.Value)
			return err == nil && value
		}
	}
	return false
}

// DisableCSIAlpha returns true if the cluster env variables has a variable to disable
// CSI alpha features, else returns false.
func DisableCSIAlpha(cluster *corev1.StorageCluster) bool {
	for _, env := range cluster.Spec.Env {
		if env.Name == EnvKeyDisableCSIAlpha {
			value, err := strconv.ParseBool(env.Value)
			return err == nil && value
		}
	}
	return false
}

// IncludeCSISnapshotController determines if the end user has indicated
// whether or not to include the CSI snapshot-controller
func IncludeCSISnapshotController(cluster *corev1.StorageCluster) bool {
	return cluster.Spec.CSI != nil && cluster.Spec.CSI.InstallSnapshotController != nil && *cluster.Spec.CSI.InstallSnapshotController
}

// GetPortworxVersion returns the Portworx version based on the Spec data provided.
// We first try to extract the image from the PX_IMAGE env variable if specified,
// If not specified then we use Spec.Image, if the version extraction fails for any
// reason, we look for annotation portworx.io/px-version if that fails or does not exist.
// Then we try to extract the version from PX_RELEASE_MANIFEST_URL env variable, else
// we return int max as the version.
func GetPortworxVersion(cluster *corev1.StorageCluster) *version.Version {
	var (
		err         error
		pxVersion   *version.Version
		manifestURL string
	)

	pxImage := strings.TrimSpace(cluster.Spec.Image)

	for _, env := range cluster.Spec.Env {
		if env.Name == EnvKeyPXImage {
			pxImage = env.Value
		} else if env.Name == EnvKeyPXReleaseManifestURL {
			manifestURL = env.Value
		}
	}

	parts := strings.Split(pxImage, ":")
	if len(parts) >= 2 {
		pxVersionStr := parts[len(parts)-1]
		pxVersion, err = version.NewSemver(pxVersionStr)
		if err == nil {
			logrus.Infof("Using version extracted from image name: %s", pxVersionStr)
			return pxVersion
		}
		logrus.Warnf("Invalid PX version %s extracted from image name: %v", pxVersionStr, err)
		pxVersion = nil
	}

	if pxVersion == nil {
		if pxVersionStr, exists := cluster.Annotations[AnnotationPXVersion]; exists {
			pxVersion, err = version.NewSemver(pxVersionStr)
			if err == nil {
				logrus.Infof("Using version extracted from annotation: %s", pxVersionStr)
				return pxVersion
			}
			logrus.Warnf("Invalid PX version %s extracted from annotation: %v", pxVersionStr, err)
			pxVersion = nil
		}
	}

	if len(manifestURL) > 0 && pxVersion == nil {
		pxVersionStr := getPortworxVersionFromManifestURL(manifestURL)
		pxVersion, err = version.NewSemver(pxVersionStr)
		if err == nil {
			logrus.Infof("Using version extracted from manifest url: %s", pxVersionStr)
			return pxVersion
		}
		logrus.Warnf("Invalid PX version %s extracted from release manifest url: %v", pxVersionStr, err)
	}

	if pxVersion == nil {
		pxVersion, _ = version.NewVersion(strconv.FormatInt(math.MaxInt64, 10))
		logrus.Infof("Using default max version")
	}
	return pxVersion
}

func getPortworxVersionFromManifestURL(url string) string {
	regex := regexp.MustCompile(`.*portworx\.com\/(.*)\/version`)
	version := regex.FindStringSubmatch(url)
	if len(version) >= 2 {
		return version[1]
	}
	return ""
}

// GetStorkVersion returns the stork version based on the image provided.
// We first look at spec.Stork.Image. If that is not present or invalid semvar, then we fallback to an
// annotation portworx.io/stork-version; else we return int max as the version.
func GetStorkVersion(cluster *corev1.StorageCluster) *version.Version {
	defaultVersion, _ := version.NewVersion(strconv.FormatInt(math.MaxInt64, 10))
	if cluster.Spec.Stork == nil || !cluster.Spec.Stork.Enabled {
		logrus.Warnf("could not find stork version from cluster spec")
		return defaultVersion
	}

	// get correct stork image to check
	var storkImage = cluster.Spec.Stork.Image
	if storkImage == "" {
		storkImage = cluster.Status.DesiredImages.Stork
	}

	// parse storkImage
	var storkVersion *version.Version
	var err error
	parts := strings.Split(storkImage, ":")
	if len(parts) >= 2 {
		storkVersionStr := parts[len(parts)-1]
		storkVersion, err = version.NewSemver(storkVersionStr)
		if err != nil {
			logrus.Warnf("Invalid Stork version %s extracted from image name: %v", storkVersionStr, err)
			if storkVersionStr, exists := cluster.Annotations[AnnotationStorkVersion]; exists {
				storkVersion, err = version.NewSemver(storkVersionStr)
				if err != nil {
					logrus.Warnf("Invalid Stork version %s extracted from annotation: %v", storkVersionStr, err)
				}
			}
		}
	} else {
		logrus.Warnf("could not find stork version from cluster spec")
		return defaultVersion
	}

	if storkVersion == nil {
		return defaultVersion
	}

	return storkVersion
}

// GetImageTag returns the tag of the image
func GetImageTag(image string) string {
	if parts := strings.Split(image, ":"); len(parts) >= 2 {
		return parts[len(parts)-1]
	}
	return ""
}

// SelectorLabels returns the labels that are used to select Portworx pods
func SelectorLabels() map[string]string {
	return map[string]string{
		labelKeyName: DriverName,
	}
}

// StorageClusterKind returns the GroupVersionKind for StorageCluster
func StorageClusterKind() schema.GroupVersionKind {
	return corev1.SchemeGroupVersion.WithKind("StorageCluster")
}

// GetClusterEnvVarValue returns the environment variable value for a cluster.
// Note: This strictly gets the Value, not ValueFrom
func GetClusterEnvVarValue(ctx context.Context, cluster *corev1.StorageCluster, envKey string) string {
	for _, envVar := range cluster.Spec.Env {
		if envVar.Name == envKey {
			return envVar.Value
		}
	}

	return ""
}

// GetPxProxyEnvVarValue returns the PX_HTTP(S)_PROXY environment variable value for a cluster.
// Note: we only expect one proxy for the telemetry CCM container but we prefer https over http if both are specified
func GetPxProxyEnvVarValue(cluster *corev1.StorageCluster) (string, string) {
	httpProxy := ""
	for _, env := range cluster.Spec.Env {
		key, val := env.Name, env.Value
		if key == EnvKeyPortworxHTTPSProxy {
			return EnvKeyPortworxHTTPSProxy, val
		} else if key == EnvKeyPortworxHTTPProxy {
			httpProxy = val
		}
	}
	if httpProxy != "" {
		return EnvKeyPortworxHTTPProxy, httpProxy
	}
	return "", ""
}

var (
	authHeader string
)

// ParsePxProxy trims protocol prefix then splits the proxy address of the form "host:port" with possible basic authentication credential
func ParsePxProxyURL(proxy string) (string, string, string, error) {
	if strings.Contains(proxy, "@") {
		proxyUrl, err := url.Parse(proxy)
		if err != nil {
			return "", "", "", fmt.Errorf("failed to parse px proxy url %s", proxy)
		}
		username := proxyUrl.User.Username()
		password, _ := proxyUrl.User.Password()
		encodedAuth := base64.StdEncoding.EncodeToString([]byte(username + ":" + password))
		authHeader = fmt.Sprintf("Basic %s", encodedAuth)
		host, port, err := net.SplitHostPort(proxyUrl.Host)
		if err != nil {
			return "", "", "", err
		} else if host == "" || port == "" || encodedAuth == "" {
			return "", "", "", fmt.Errorf("failed to split px proxy to get host and port %s", proxy)
		}
		return host, port, authHeader, nil
	} else {
		proxy = strings.TrimPrefix(proxy, HttpProtocolPrefix)
		proxy = strings.TrimPrefix(proxy, HttpsProtocolPrefix) // treat https proxy as http proxy if no credential provided
		host, port, err := net.SplitHostPort(proxy)
		if err != nil {
			return "", "", "", err
		} else if host == "" || port == "" {
			return "", "", "", fmt.Errorf("failed to split px proxy to get host and port %s", proxy)
		}
		return host, port, authHeader, nil
	}
}

func getSpecsBaseDir() string {
	return PortworxSpecsDir
}
func GetStorageNodes(
	cluster *corev1.StorageCluster, k8sClient client.Client, sdkConn *grpc.ClientConn) (*grpc.ClientConn, []*api.StorageNode, error) {

	sdkConn, err := GetPortworxConn(sdkConn, k8sClient, cluster.Namespace)
	if err != nil {
		if IsFreshInstall(cluster) && strings.HasPrefix(err.Error(), ErrMsgGrpcConnection) {
			// Don't return grpc connection error during initialization,
			// as SDK server won't be up anyway
			logrus.Warn(err)
			return nil, []*api.StorageNode{}, nil
		}
		return sdkConn, nil, err
	}

	nodeClient := api.NewOpenStorageNodeClient(sdkConn)
	ctx, err := SetupContextWithToken(context.Background(), cluster, k8sClient)
	if err != nil {
		return sdkConn, nil, err
	}
	nodeEnumerateResponse, err := nodeClient.EnumerateWithFilters(
		ctx,
		&api.SdkNodeEnumerateWithFiltersRequest{},
	)
	if err != nil {
		return sdkConn, nil, err
	}
	return sdkConn, nodeEnumerateResponse.Nodes, nil
}

// GetPortworxConn returns a new Portworx SDK client
func GetPortworxConn(sdkConn *grpc.ClientConn, k8sClient client.Client, namespace string) (*grpc.ClientConn, error) {
	if sdkConn != nil {
		return sdkConn, nil
	}

	pxService := &v1.Service{}
	err := k8sClient.Get(
		context.TODO(),
		types.NamespacedName{
			Name:      PortworxServiceName,
			Namespace: namespace,
		},
		pxService,
	)
	if err != nil {
		return nil, fmt.Errorf("failed to get k8s service spec: %v", err)
	} else if len(pxService.Spec.ClusterIP) == 0 {
		return nil, fmt.Errorf("failed to get endpoint for portworx volume driver")
	}

	// note, using symbolic name for the `endpoint`, as SSL certificates won't have K8s service IP
	endpoint := PortworxServiceName + "." + namespace + ".svc.cluster.local"
	sdkPort := defaultSDKPort

	// Get the ports from service
	for _, pxServicePort := range pxService.Spec.Ports {
		if pxServicePort.Name == PortworxSDKPortName && pxServicePort.Port != 0 {
			sdkPort = int(pxServicePort.Port)
		}
	}

	endpoint = net.JoinHostPort(endpoint, strconv.Itoa(sdkPort))
	return GetGrpcConn(endpoint)
}

// GetGrpcConn creates a new gRPC connection to a given endpoint
func GetGrpcConn(endpoint string) (*grpc.ClientConn, error) {
	dialOptions, err := GetDialOptions(IsTLSEnabled())
	if err != nil {
		return nil, err
	}
	sdkConn, err := grpcserver.ConnectWithTimeout(endpoint, dialOptions, 5*time.Second)
	if err != nil {
		return nil, fmt.Errorf("%s [%s]: %v", ErrMsgGrpcConnection, endpoint, err)
	}
	return sdkConn, nil
}

// GetDialOptions is a gRPC utility to get dial options for a connection
func GetDialOptions(tls bool) ([]grpc.DialOption, error) {
	if !tls {
		return []grpc.DialOption{grpc.WithInsecure()}, nil
	}
	capool, err := x509.SystemCertPool()
	if err != nil {
		return nil, fmt.Errorf("failed to load CA system certs: %v", err)
	} else if capool == nil {
		capool = x509.NewCertPool()
	}
	// add K8s CA if cert available
	content, err := os.ReadFile("/var/run/secrets/kubernetes.io/serviceaccount/ca.crt")
	if err == nil && len(content) > 0 {
		if capool.AppendCertsFromPEM(content) {
			logrus.Tracef("> GetDialOptions() - added K8s CA into CA-pool")
		}
	}
	return []grpc.DialOption{grpc.WithTransportCredentials(
		credentials.NewClientTLSFromCert(capool, ""),
	)}, nil
}

// IsTLSEnabled checks if TLS is enabled for the operator
func IsTLSEnabled() bool {
	enabled, err := strconv.ParseBool(os.Getenv(EnvKeyPortworxEnableTLS))
	logrus.WithError(err).Tracef("> IsTLSEnabled() RET %v  [%q]", err == nil && enabled, os.Getenv(EnvKeyPortworxEnableTLS))

	return err == nil && enabled
}

// IsTLSEnabledOnCluster checks if TLS is enabled on the StorageCluster spec
func IsTLSEnabledOnCluster(spec *corev1.StorageClusterSpec) bool {
	// tls is disabled by default, so we don't break existing customers who
	//   have already enabled security and expect only RBAC
	//   TODO: This should change in the future when we can autogenerate tls certificates and
	//   enabling tls without user preparation won't break any apps
	// tls is enabled iff spec.security.enabled == true && spec.security.tls.enabled == true
	if spec.Security != nil && spec.Security.TLS != nil && spec.Security.TLS.Enabled != nil {
		return spec.Security.Enabled && *spec.Security.TLS.Enabled
	}
	return false
}

// AppendTLSEnv checks if tls is enabled. If yes, appends the needed env variables to envMap
func AppendTLSEnv(clusterSpec *corev1.StorageClusterSpec, envMap map[string]*v1.EnvVar) {

	// If tls is enabled, add env for autopilot and all apps using openstorage client:
	// (see vendor/github.com/libopenstorage/openstorage/volume/drivers/pwx/connection.go)
	// CaCertSecretEnv:             "PX_CA_CERT_SECRET",
	// CaCertSecretKeyEnv:          "PX_CA_CERT_SECRET_KEY",
	// assumption: user has already uploaded CA cert to the specified k8s secret
	// Also set PX_ENABLE_TLS
	if IsTLSEnabledOnCluster(clusterSpec) {
		// Set:
		//	  env:
		//    - name: PX_CA_CERT_SECRET
		//      value: <default>
		//    - name: PX_CA_CERT_SECRET_KEY
		//      value: <default>
		//    - name: PX_ENABLE_TLS
		//	    value: "true"
		if clusterSpec.Security.TLS != nil && !IsEmptyOrNilCertLocation(clusterSpec.Security.TLS.RootCA) {
			// if no Root CA is specified, we assume server certs are signed by a well known cert authority. Do not need a CA

			// if the user specified a CA cert though k8s secret in spec.tls.rootCA.secretRef, use that
			if !IsEmptyOrNilSecretReference(clusterSpec.Security.TLS.RootCA.SecretRef) {
				rootCASecret := clusterSpec.Security.TLS.RootCA.SecretRef
				logrus.Infof("Reference secret name containing CA cert: %v", rootCASecret.SecretName)
				envMap[EnvKeyCASecretName] = &v1.EnvVar{
					Name:  EnvKeyCASecretName,
					Value: rootCASecret.SecretName,
				}
				envMap[EnvKeyCASecretKey] = &v1.EnvVar{
					Name:  EnvKeyCASecretKey,
					Value: rootCASecret.SecretKey,
				}
			} else {
				// The user installed a CA cert on the host file system. We assume that user has also uploaded it to the default k8s secret with the default key
				logrus.Infof("Default secret name containing CA cert: %v", DefaultCASecretName)
				envMap[EnvKeyCASecretName] = &v1.EnvVar{
					Name:  EnvKeyCASecretName,
					Value: DefaultCASecretName,
				}
				envMap[EnvKeyCASecretKey] = &v1.EnvVar{
					Name:  EnvKeyCASecretKey,
					Value: DefaultCASecretKey,
				}
			}
		}
		envMap[EnvKeyPortworxEnableTLS] = &v1.EnvVar{
			Name:  EnvKeyPortworxEnableTLS,
			Value: "true",
		}
	}
}

// GetOciMonArgumentsForTLS constructs tls related arguments for oci-mon
func GetOciMonArgumentsForTLS(cluster *corev1.StorageCluster) ([]string, error) {
	if cluster.Spec.Security == nil || cluster.Spec.Security.TLS == nil {
		// no security setup configured, yet this func got called
		return nil, fmt.Errorf("spec.security.tls is required")
	}

	tls := cluster.Spec.Security.TLS

	// with px-3.0.0, we'll auto-generate SSL/TLS certs if they were not provided
	if tls.ServerCert == nil && tls.ServerKey == nil &&
		GetPortworxVersion(cluster).GreaterThanOrEqual(MinimumPxVersionAutoTLS) {
		return []string{"--auto-tls"}, nil
	}
	// else -- individual SSL certs need to be provided, and checked...

	if IsEmptyOrNilCertLocation(tls.ServerCert) {
		return nil, fmt.Errorf("spec.security.tls.serverCert is required")
	}
	if IsEmptyOrNilCertLocation(tls.ServerKey) {
		return nil, fmt.Errorf("spec.security.tls.serverKey is required")
	}

	apicert, apikey := "", ""
	if !IsEmptyOrNilSecretReference(tls.ServerCert.SecretRef) {
		apicert = path.Join(DefaultTLSServerCertMountPath, tls.ServerCert.SecretRef.SecretKey)
	} else {
		apicert = *tls.ServerCert.FileName
	}
	if !IsEmptyOrNilSecretReference(tls.ServerKey.SecretRef) {
		apikey = path.Join(DefaultTLSServerKeyMountPath, tls.ServerKey.SecretRef.SecretKey)
	} else {
		apikey = *tls.ServerKey.FileName
	}

	args := []string{
		"-apicert", apicert,
		"-apikey", apikey,
		"-apidisclientauth",
	}
	if !IsEmptyOrNilCertLocation(tls.RootCA) {
		if !IsEmptyOrNilSecretReference(tls.RootCA.SecretRef) {
			args = append(args, "-apirootca", path.Join(DefaultTLSCACertMountPath, tls.RootCA.SecretRef.SecretKey))
		} else if !IsEmptyOrNilStringPtr(tls.RootCA.FileName) {
			args = append(args, "-apirootca", *tls.RootCA.FileName)
		}
	} else {
		logrus.Tracef("No RootCA specified, skipping -apirootca oci-mon argument")
	}

	return args, nil
}

// IsEmptyOrNilCertLocation is a helper function that checks whether a CertLocation is empty
func IsEmptyOrNilCertLocation(certLocation *corev1.CertLocation) bool {
	if certLocation == nil {
		return true
	}
	if IsEmptyOrNilStringPtr(certLocation.FileName) && IsEmptyOrNilSecretReference(certLocation.SecretRef) {
		return true
	}

	return false
}

// IsEmptyOrNilSecretReference is a helper function that checks whether a SecretRef is empty
func IsEmptyOrNilSecretReference(sref *corev1.SecretRef) bool {
	if sref == nil || len(sref.SecretName) == 0 || len(sref.SecretKey) == 0 {
		return true
	}
	return false
}

// IsEmptyOrNilStringPtr is a helper function that checks whether a string pointer is pointing to a non-empty string
func IsEmptyOrNilStringPtr(sptr *string) bool {
	if sptr == nil || *sptr == "" {
		return true
	}
	return false
}

// GenerateToken generates an auth token given a secret key
func GenerateToken(
	cluster *corev1.StorageCluster,
	secretkey string,
	claims *auth.Claims,
	duration time.Duration,
) (string, error) {
	signature, err := auth.NewSignatureSharedSecret(secretkey)
	if err != nil {
		return "", err
	}
	token, err := auth.Token(claims, signature, &auth.Options{
		Expiration: time.Now().
			Add(duration).Unix(),
	})
	if err != nil {
		return "", err
	}

	return token, nil
}

// GetSecretKeyValue gets any key value from a k8s secret
func GetSecretKeyValue(
	cluster *corev1.StorageCluster,
	secret *v1.Secret,
	secretKey string,
) (string, error) {
	// check for secretName
	value, ok := secret.Data[secretKey]
	if !ok || len(value) <= 0 {
		return "", fmt.Errorf("failed to get key %s inside secret %s/%s", secretKey, cluster.Namespace, secret.Name)
	}

	return string(value), nil
}

// GetSecretValue gets any secret key value from k8s and decodes to a string value
func GetSecretValue(
	ctx context.Context,
	cluster *corev1.StorageCluster,
	k8sClient client.Client,
	secretName,
	secretKey string,
) (string, error) {
	// check for secretName
	secret := v1.Secret{}
	err := k8sClient.Get(ctx,
		types.NamespacedName{
			Name:      secretName,
			Namespace: cluster.Namespace,
		},
		&secret,
	)
	if err != nil {
		return "", err
	}

	return GetSecretKeyValue(cluster, &secret, secretKey)
}

// AuthEnabled checks if the auth is set for a cluster
func AuthEnabled(spec *corev1.StorageClusterSpec) bool {
	// auth is enabled iff:
	// spec.security.enabled		spec.security.auth.enabled
	// true							nil/true
	if spec.Security != nil && spec.Security.Enabled {
		if spec.Security.Auth != nil && spec.Security.Auth.Enabled != nil {
			return *spec.Security.Auth.Enabled // override value exists, use override value
		}
		logrus.Debugf("auth.enabled flag not supplied, auth is enabled because security.enabled = %v", spec.Security.Enabled)
		return true // auth is enabled by default if security is enabled
	}
	return false
}

// SetupContextWithToken Gets token or from secret for authenticating with the SDK server
func SetupContextWithToken(ctx context.Context, cluster *corev1.StorageCluster, k8sClient client.Client) (context.Context, error) {
	// auth not declared in cluster spec
	if !AuthEnabled(&cluster.Spec) {
		return ctx, nil
	}

	pxAppsSecret, err := GetSecretValue(ctx, cluster, k8sClient, SecurityPXSystemSecretsSecretName, SecurityAppsSecretKey)
	if err != nil {
		return ctx, fmt.Errorf("failed to get portworx apps secret: %v", err.Error())
	}
	if pxAppsSecret == "" {
		return ctx, nil
	}

	// Generate token and add to metadata.
	name := "operator"
	pxAppsIssuerVersion, err := version.NewVersion("2.6.0")
	if err != nil {
		return ctx, err
	}
	pxVersion := GetPortworxVersion(cluster)
	issuer := SecurityPortworxAppsIssuer
	if !pxVersion.GreaterThanOrEqual(pxAppsIssuerVersion) {
		issuer = SecurityPortworxStorkIssuer
	}
	token, err := GenerateToken(cluster, pxAppsSecret, &auth.Claims{
		Issuer:  issuer,
		Subject: fmt.Sprintf("%s@%s", name, issuer),
		Name:    name,
		Email:   fmt.Sprintf("%s@%s", name, issuer),
		Roles:   []string{"system.admin"},
		Groups:  []string{"*"},
	}, 24*time.Hour)
	if err != nil {
		return ctx, fmt.Errorf("failed to generate token: %v", err.Error())
	}

	md := metadata.New(map[string]string{
		"authorization": "bearer " + token,
	})
	return metadata.NewOutgoingContext(ctx, md), nil
}

// EncodeBase64 encode a given src byte slice.
func EncodeBase64(src []byte) []byte {
	encoded := make([]byte, base64.StdEncoding.EncodedLen(len(src)))
	base64.StdEncoding.Encode(encoded, src)

	return encoded
}

// EssentialsEnabled returns true if the env var has an override
// to deploy an PX Essentials cluster
func EssentialsEnabled() bool {
	enabled, err := strconv.ParseBool(os.Getenv(EnvKeyPortworxEssentials))
	return err == nil && enabled
}

// ParseExtendedDuration returns the duration associated with a string
// This function supports seconds, minutes, hours, days, and years.
// i.e. 5s, 5m, 5h, 5d, and 5y
func ParseExtendedDuration(s string) (time.Duration, error) {
	return auth.ParseToDuration(s)
}

// UserVolumeName returns modified volume name for the user given volume name
func UserVolumeName(name string) string {
	return userVolumeNamePrefix + name
}

// IsTelemetryEnabled returns true is telemetry is enabled
func IsTelemetryEnabled(spec corev1.StorageClusterSpec) bool {
	return spec.Monitoring != nil &&
		spec.Monitoring.Telemetry != nil &&
		spec.Monitoring.Telemetry.Enabled
}

// IsCCMGoSupported returns true if px version is higher than 2.12
func IsCCMGoSupported(pxVersion *version.Version) bool {
	return pxVersion.GreaterThanOrEqual(MinimumPxVersionCCMGO)
}

// IsCOSupported returns true if px version is higher than MinimumPxVersionCO
func IsCOSupported(pxVersion *version.Version) bool {
	return pxVersion.GreaterThanOrEqual(MinimumPxVersionCO)
}

// IsPxRepoEnabled returns true is pxRepo is enabled
func IsPxRepoEnabled(spec corev1.StorageClusterSpec) bool {
	return spec.PxRepo != nil &&
		spec.PxRepo.Enabled
}

// IsMetricsCollectorSupported returns true if px version is higher than 2.9.1
func IsMetricsCollectorSupported(pxVersion *version.Version) bool {
	return pxVersion.GreaterThanOrEqual(MinimumPxVersionMetricsCollector)
}

// ApplyStorageClusterSettingsToPodSpec applies settings from StorageCluster to pod spec of any component
// Which includes:
//   - custom image registry for images
//   - ImagePullPolicy
//   - ImagePullSecret
//   - affinity
//   - toleration
func ApplyStorageClusterSettingsToPodSpec(cluster *corev1.StorageCluster, podSpec *v1.PodSpec) {
	var containers []*v1.Container
	for i := 0; i < len(podSpec.Containers); i++ {
		containers = append(containers, &podSpec.Containers[i])
	}
	for i := 0; i < len(podSpec.InitContainers); i++ {
		containers = append(containers, &podSpec.InitContainers[i])
	}
	for _, container := range containers {
		// Change image to custom repository if it has not been done
		if !strings.HasPrefix(container.Image, strings.TrimSuffix(cluster.Spec.CustomImageRegistry, "/")) {
			container.Image = util.GetImageURN(cluster, container.Image)
		}
		container.ImagePullPolicy = ImagePullPolicy(cluster)

		// Check PX version to update the env for registration pod to use the "container orchestrator"
		if container.Name == "registration" && IsCOSupported(GetPortworxVersion(cluster)) {
			refreshTokenEnv := "REFRESH_TOKEN"
			_, exists := GetClusterEnvValue(cluster, refreshTokenEnv)
			if !exists {
				container.Env = append(container.Env,
					v1.EnvVar{
						Name:  refreshTokenEnv,
						Value: "",
					})
			}
		}
	}

	if cluster.Spec.ImagePullSecret != nil && *cluster.Spec.ImagePullSecret != "" {
		podSpec.ImagePullSecrets = append(
			[]v1.LocalObjectReference{},
			v1.LocalObjectReference{
				Name: *cluster.Spec.ImagePullSecret,
			},
		)
	}

	if cluster.Spec.Placement != nil {
		if cluster.Spec.Placement.NodeAffinity != nil {
			podSpec.Affinity = &v1.Affinity{
				NodeAffinity: cluster.Spec.Placement.NodeAffinity.DeepCopy(),
			}
		}

		if len(cluster.Spec.Placement.Tolerations) > 0 {
			podSpec.Tolerations = make([]v1.Toleration, 0)
			for _, toleration := range cluster.Spec.Placement.Tolerations {
				podSpec.Tolerations = append(
					podSpec.Tolerations,
					*(toleration.DeepCopy()),
				)
			}
		}
	}
}

func ApplyWindowsSettingsToPodSpec(podSpec *v1.PodSpec) {
	for _, nodeselector := range podSpec.Affinity.NodeAffinity.RequiredDuringSchedulingIgnoredDuringExecution.NodeSelectorTerms {
		for i := range nodeselector.MatchExpressions {
			if nodeselector.MatchExpressions[i].Key == v1.LabelOSStable {
				nodeselector.MatchExpressions[i].Values = []string{WindowsOsName}
			}
		}
	}

	toleration := v1.Toleration{
		Key:   "os",
		Value: WindowsOsName,
	}

	podSpec.Tolerations = append(podSpec.Tolerations, toleration)
}

// GetClusterID returns portworx instance cluster ID
func GetClusterID(cluster *corev1.StorageCluster) string {
	if cluster.Annotations[AnnotationClusterID] != "" {
		return cluster.Annotations[AnnotationClusterID]
	}
	return cluster.Name
}

func MinAvailableForStoragePDB(cluster *corev1.StorageCluster) (int, error) {
	if cluster.Annotations[AnnotationStoragePodDisruptionBudget] != "" {
		return strconv.Atoi(cluster.Annotations[AnnotationStoragePodDisruptionBudget])
	}
	return -1, nil
}

// CountStorageNodes counts how many px storage node are there on given k8s cluster,
// use this to count number of storage pods as well
func CountStorageNodes(
	cluster *corev1.StorageCluster,
	sdkConn *grpc.ClientConn,
	k8sClient client.Client,
) (int, error) {
	nodeClient := api.NewOpenStorageNodeClient(sdkConn)
	ctx, err := SetupContextWithToken(context.Background(), cluster, k8sClient)
	if err != nil {
		return -1, err
	}

	nodeEnumerateResponse, err := nodeClient.EnumerateWithFilters(
		ctx,
		&api.SdkNodeEnumerateWithFiltersRequest{},
	)
	if err != nil {
		return -1, fmt.Errorf("failed to enumerate nodes: %v", err)
	}

	k8sNodeList := &v1.NodeList{}
	err = k8sClient.List(context.TODO(), k8sNodeList)
	if err != nil {
		return -1, err
	}
	k8sNodesStoragePodCouldRun := make(map[string]bool)
	for _, node := range k8sNodeList.Items {
		shouldRun, shouldContinueRunning, err := k8sutil.CheckPredicatesForStoragePod(&node, cluster, nil)
		if err != nil {
			return -1, err
		}
		if shouldRun || shouldContinueRunning {
			k8sNodesStoragePodCouldRun[node.Name] = true
		}
	}

	// Use the quorum member flag from the node enumerate response if all the nodes are upgraded to the
	// newer version. The Enumerate response could be coming from any node and we want to make sure that
	// we are not talking to an old node when enumerating.
	useQuorumFlag := true
	for _, node := range nodeEnumerateResponse.Nodes {
		if node.Status == api.Status_STATUS_DECOMMISSION {
			continue
		}
		v := node.NodeLabels[NodeLabelPortworxVersion]
		nodeVersion, err := version.NewVersion(v)
		if err != nil {
			logrus.Warnf("Failed to parse node version %s for node %s: %v", v, node.Id, err)
			useQuorumFlag = false
			break
		}
		if nodeVersion.LessThan(MinimumPxVersionQuorumFlag) {
			logrus.Tracef("Node %s is older than %s. Not using quorum member flag", node.Id, MinimumPxVersionQuorumFlag.String())
			useQuorumFlag = false
			break
		}
	}

	storageNodesCount := 0
	for _, node := range nodeEnumerateResponse.Nodes {
		if node.SchedulerNodeName == "" {
			k8sNode, err := coreops.Instance().SearchNodeByAddresses(
				[]string{node.DataIp, node.MgmtIp, node.Hostname},
			)
			if err != nil {
				// In Metro-DR setup, this could be expected.
				logrus.Infof("Unable to find kubernetes node name for nodeID %v: %v", node.Id, err)
				continue
			}
			node.SchedulerNodeName = k8sNode.Name
		}

		var isQuorumMember bool
		if useQuorumFlag {
			isQuorumMember = !node.NonQuorumMember
		} else {
			// Older version of Portworx doesn't not have the quorum flag in the node response.
			// So we rely on the pools to determine whether the node contributes to quorum. All
			// storage nodes contribute to quorum of the cluster.
			isQuorumMember = len(node.Pools) > 0 && node.Pools[0] != nil
		}

		if isQuorumMember {
			if _, ok := k8sNodesStoragePodCouldRun[node.SchedulerNodeName]; ok {
				storageNodesCount++
			} else {
				logrus.Debugf("node %s should not run portworx", node.SchedulerNodeName)
			}
		} else {
			logrus.Debugf("node %s is not a quorum member, node: %+v", node.Id, node)
		}
	}

	logrus.Debugf("storageNodesCount: %d, k8sNodesStoragePodCouldRun: %d", storageNodesCount, len(k8sNodesStoragePodCouldRun))
	return storageNodesCount, nil
}

func getStorageNodeMappingFromRPC(
	cluster *corev1.StorageCluster,
	sdkConn *grpc.ClientConn,
	k8sClient client.Client,
) (map[string]string, map[string]string, error) {
	nodeClient := api.NewOpenStorageNodeClient(sdkConn)
	ctx, err := SetupContextWithToken(context.Background(), cluster, k8sClient)
	if err != nil {
		return nil, nil, err
	}

	nodeEnumerateResponse, err := nodeClient.EnumerateWithFilters(
		ctx,
		&api.SdkNodeEnumerateWithFiltersRequest{},
	)
	if err != nil {
		return nil, nil, fmt.Errorf("failed to enumerate nodes: %v", err)
	}

	nodeNameToNodeID := map[string]string{}
	nodeIDToNodeName := map[string]string{}

	// Loop through all storage nodes
	for _, n := range nodeEnumerateResponse.Nodes {
		if n.SchedulerNodeName == "" {
			continue
		}

		nodeNameToNodeID[n.SchedulerNodeName] = n.Id
		nodeIDToNodeName[n.Id] = n.SchedulerNodeName
	}

	return nodeNameToNodeID, nodeIDToNodeName, nil
}

func getStorageNodeMappingFromK8s(
	cluster *corev1.StorageCluster,
	k8sClient client.Client,
) (map[string]string, map[string]string, error) {
	nodes := &corev1.StorageNodeList{}
	err := k8sClient.List(context.TODO(), nodes, &client.ListOptions{Namespace: cluster.Namespace})
	if err != nil {
		return nil, nil, fmt.Errorf("failed to list StorageNodes: %v", err)
	}

	nodeNameToNodeID := map[string]string{}
	nodeIDToNodeName := map[string]string{}

	// Loop through all storage nodes
	for _, n := range nodes.Items {
		if n.Status.NodeUID == "" {
			continue
		}

		nodeNameToNodeID[n.Name] = n.Status.NodeUID
		nodeIDToNodeName[n.Status.NodeUID] = n.Name
	}

	return nodeNameToNodeID, nodeIDToNodeName, nil
}

// GetStorageNodeMapping returns a mapping of node name to node ID, as well as the inverse mapping.
// If sdkConn is nil, it will fall back to k8s API which may not be up to date.
// If both fail then the error will be returned.
func GetStorageNodeMapping(
	cluster *corev1.StorageCluster,
	sdkConn *grpc.ClientConn,
	k8sClient client.Client,
) (map[string]string, map[string]string, error) {
	var nodeNameToNodeID, nodeIDToNodeName map[string]string
	var rpcErr, k8sErr error

	if sdkConn != nil {
		nodeNameToNodeID, nodeIDToNodeName, rpcErr = getStorageNodeMappingFromRPC(cluster, sdkConn, k8sClient)
		if rpcErr == nil {
			return nodeNameToNodeID, nodeIDToNodeName, nil
		}
		logrus.WithError(rpcErr).Warn("Failed to get storage node mapping from RPC, falling back to k8s API which may not be up to date")
	}

	nodeNameToNodeID, nodeIDToNodeName, k8sErr = getStorageNodeMappingFromK8s(cluster, k8sClient)
	if k8sErr != nil {
		return nil, nil, fmt.Errorf("failed to get storage node mapping from both RPC and k8s. RPC err: %v. k8s err: %v", rpcErr, k8sErr)
	}
	return nodeNameToNodeID, nodeIDToNodeName, nil
}

func CleanupObject(obj client.Object) {
	obj.SetGenerateName("")
	obj.SetUID("")
	obj.SetResourceVersion("")
	obj.SetGeneration(0)
	obj.SetSelfLink("")
	obj.SetCreationTimestamp(metav1.Time{})
	obj.SetFinalizers(nil)
	obj.SetOwnerReferences(nil)
	obj.SetManagedFields(nil)
}

// IsFreshInstall checks whether it's a fresh Portworx install
func IsFreshInstall(cluster *corev1.StorageCluster) bool {
	// To handle failures during fresh install e.g. validation failures,
	// extra check for px runtime states is added here to avoid unexpected behaviors
	return cluster.Status.Phase == "" ||
		cluster.Status.Phase == string(corev1.ClusterStateInit) ||
		(cluster.Status.Phase == string(corev1.ClusterStateDegraded) &&
			util.GetStorageClusterCondition(cluster, PortworxComponentName, corev1.ClusterConditionTypeRuntimeState) == nil)
}

func SetTelemetryCertOwnerRef(
	cluster *corev1.StorageCluster,
	ownerRef *metav1.OwnerReference,
	k8sClient client.Client,
) error {
	secret := &v1.Secret{}
	err := k8sClient.Get(
		context.TODO(),
		types.NamespacedName{
			Name:      TelemetryCertName,
			Namespace: cluster.Namespace,
		},
		secret,
	)

	// The cert is created after ccm container starts, so we may not have it for a while.
	if errors.IsNotFound(err) {
		logrus.Infof("telemetry cert %s/%s not found", cluster.Namespace, TelemetryCertName)
		return nil
	} else if err != nil {
		return err
	}

	// Only delete the secret when delete strategy is UninstallAndWipe
	deleteCert := cluster.Spec.DeleteStrategy != nil &&
		cluster.Spec.DeleteStrategy.Type == corev1.UninstallAndWipeStorageClusterStrategyType

	referenceMap := make(map[types.UID]*metav1.OwnerReference)
	for _, ref := range secret.OwnerReferences {
		referenceMap[ref.UID] = &ref
	}

	_, ownerSet := referenceMap[ownerRef.UID]
	if deleteCert && !ownerSet {
		referenceMap[ownerRef.UID] = ownerRef
	} else if !deleteCert && ownerSet {
		delete(referenceMap, ownerRef.UID)
	} else {
		return nil
	}

	var references []metav1.OwnerReference
	for _, v := range referenceMap {
		references = append(references, *v)
	}
	secret.OwnerReferences = references

	return k8sClient.Update(context.TODO(), secret)
}

// GetTLSMinVersion gets requested TLS version and validates it
func GetTLSMinVersion(cluster *corev1.StorageCluster) (string, error) {
	req := cluster.Annotations[AnnotationServerTLSMinVersion]
	if req == "" {
		return "", nil
	}
	req = strings.Trim(req, " \t")

	switch strings.ToUpper(req) {
	case "VERSIONTLS10":
		return "VersionTLS10", nil
	case "VERSIONTLS11":
		return "VersionTLS11", nil
	case "VERSIONTLS12":
		return "VersionTLS12", nil
	case "VERSIONTLS13":
		return "VersionTLS13", nil
	}

	return "", fmt.Errorf("invalid TLS version: expected one of VersionTLS1{0..3}, got %s", req)
}

// GetTLSCipherSuites gets requested TLS ciphers suites and validates it
// - RETURN: the normalized comma-separated list of cipher suites, or error if requested unknown cipher
func GetTLSCipherSuites(cluster *corev1.StorageCluster) (string, error) {
	req := cluster.Annotations[AnnotationServerTLSCipherSuites]
	if req == "" {
		return "", nil
	}

	csMap := make(map[string]bool)
	for _, c := range tls.CipherSuites() {
		csMap[c.Name] = true
	}
	icsMap := make(map[string]bool)
	for _, c := range tls.InsecureCipherSuites() {
		icsMap[c.Name] = true
	}

	req = strings.ToUpper(req)
	parts := strings.FieldsFunc(req, func(r rune) bool {
		return r == ' ' || r == '\t' || r == ':' || r == ';' || r == ','
	})
	outList := make([]string, 0, len(parts))

	for _, p := range parts {
		if p == "" {
			// nop..
		} else if _, has := csMap[p]; has {
			outList = append(outList, p)
		} else if _, has = icsMap[p]; has {
			logrus.Warnf("Requested insecure cipher suite %s", p)
			outList = append(outList, p)
		} else {
			return "", fmt.Errorf("unknown cipher suite %s", p)
		}
	}
	return strings.Join(outList, ","), nil
}
func GetKvdbMap(k8sClient client.Client,
	cluster *corev1.StorageCluster,
) map[string]*kvdb_api.BootstrapEntry {
	// If cluster is running internal kvdb, get current bootstrap nodes
	kvdbNodeMap := make(map[string]*kvdb_api.BootstrapEntry)
	if cluster.Spec.Kvdb != nil && cluster.Spec.Kvdb.Internal {
		clusterID := GetClusterID(cluster)
		strippedClusterName := strings.ToLower(ConfigMapNameRegex.ReplaceAllString(clusterID, ""))
		cmName := fmt.Sprintf("%s%s", InternalEtcdConfigMapPrefix, strippedClusterName)

		cm := &v1.ConfigMap{}
		err := k8sClient.Get(context.TODO(), types.NamespacedName{
			Name:      cmName,
			Namespace: BootstrapCloudDriveNamespace,
		}, cm)
		if err != nil {
			logrus.Warnf("failed to get internal kvdb bootstrap config map: %v", err)
		}

		// Get the bootstrap entries
		entriesBlob, ok := cm.Data[PxEntriesKey]
		if ok {
			kvdbNodeMap, err = blobToBootstrapEntries([]byte(entriesBlob))
			if err != nil {
				logrus.Warnf("failed to get internal kvdb bootstrap config map: %v", err)
			}
		}
	}
	return kvdbNodeMap
}
func blobToBootstrapEntries(
	entriesBlob []byte,
) (map[string]*kvdb_api.BootstrapEntry, error) {

	var bEntries []*kvdb_api.BootstrapEntry
	if err := json.Unmarshal(entriesBlob, &bEntries); err != nil {
		return nil, err
	}

	// return as a map by ID to facilitate callers
	retMap := make(map[string]*kvdb_api.BootstrapEntry)
	for _, e := range bEntries {
		retMap[e.ID] = e
	}
	return retMap, nil
}<|MERGE_RESOLUTION|>--- conflicted
+++ resolved
@@ -308,14 +308,11 @@
 	MinimumPxVersionMetricsCollector, _ = version.NewVersion("2.9.1")
 	// MinimumPxVersionAutoTLS is a minimal PX version that supports "auto-TLS" setup
 	MinimumPxVersionAutoTLS, _ = version.NewVersion("4.0.0")
-<<<<<<< HEAD
 	// MinimumPxVersionCO minimum PX version to use 'container orchestrator'
 	MinimumPxVersionCO, _ = version.NewVersion("3.1")
-=======
 	// MinimumPxVersionQuorumFlag is a minimal PX version that introduces the quorum member
 	// flag in the node object of the PX SDK response.
 	MinimumPxVersionQuorumFlag, _ = version.NewVersion("3.1.0")
->>>>>>> 2dde9929
 
 	// ConfigMapNameRegex regex of configMap.
 	ConfigMapNameRegex = regexp.MustCompile("[^a-zA-Z0-9]+")
