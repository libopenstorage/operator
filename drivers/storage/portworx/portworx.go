--- conflicted
+++ resolved
@@ -108,31 +108,10 @@
 		logrus.Debugf("pre-flight: container already running...")
 	}
 
-<<<<<<< HEAD
 	condition := &corev1.ClusterCondition{
 		Source: pxutil.PortworxComponentName,
 		Type:   corev1.ClusterConditionTypePreflight,
 	}
-=======
-	defer func() {
-		// Clean up the pre-flight pods
-		logrus.Infof("pre-flight: cleaning pre-flight ds...")
-		if derr := preFlighter.DeletePreFlight(); derr != nil {
-			logrus.Errorf("pre-flight: error deleting pre-flight: %v", derr)
-		}
-	}()
-
-	cnt := 0
-	//  Wait for all the pre-flight pods to finish
-	for {
-		time.Sleep(3 * time.Second) // Pause before status check
-		completed, inProgress, total, err := preFlighter.GetPreFlightStatus()
-		if err != nil {
-			logrus.Errorf("pre-flight: error getting pre-flight status: %v", err)
-			return err
-		}
-		logrus.Infof("pre-flight: Completed [%v] In Progress [%v] Total [%v]", completed, inProgress, total)
->>>>>>> d7861c07
 
 	completed, inProgress, total, age, err := preFlighter.GetPreFlightStatus()
 	if err != nil {
