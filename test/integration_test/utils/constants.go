package utils

import (
	"time"

	"github.com/hashicorp/go-version"
)

// Global test parameters that are set at the beginning of the run
var (
	//PxDockerUsername docker user name for internal repo
	PxDockerUsername string
	// PxDockerPassword docker credential for internal repo
	PxDockerPassword string

	// PxSpecGenURL spec url to get component images
	PxSpecGenURL string
	// PxImageOverride overrides the spec gen url passed in
	PxImageOverride string
	// PxSpecImages contains images parsed from spec gen url
	PxSpecImages map[string]string

	// PxUpgradeHopsURLList urls for upgrade test
	PxUpgradeHopsURLList []string

<<<<<<< HEAD
	// K8sVersion is a K8s version from cluster server side
	K8sVersion string
=======
	// PxOperatorVersion is the version of installed px operator found
	PxOperatorVersion *version.Version
>>>>>>> 6e582b2f
)

const (
	// DefaultValidateDeployTimeout is a default timeout for deployment validation
	DefaultValidateDeployTimeout = 15 * time.Minute
	// DefaultValidateDeployRetryInterval is a default retry interval for deployment validation
	DefaultValidateDeployRetryInterval = 20 * time.Second
	// DefaultValidateUpgradeTimeout is a default timeout for upgrade validation
	DefaultValidateUpgradeTimeout = 25 * time.Minute
	// DefaultValidateUpgradeRetryInterval is a default retry interval for upgrade validation
	DefaultValidateUpgradeRetryInterval = 20 * time.Second
	// DefaultValidateUpdateTimeout is a default timeout for update validation
	DefaultValidateUpdateTimeout = 20 * time.Minute
	// DefaultValidateUpdateRetryInterval is a default retry interval for update validation
	DefaultValidateUpdateRetryInterval = 20 * time.Second
	// DefaultValidateUninstallTimeout is a default timeout for uninstall validation
	DefaultValidateUninstallTimeout = 15 * time.Minute
	// DefaultValidateUninstallRetryInterval is a default retry interval for uninstall validation
	DefaultValidateUninstallRetryInterval = 20 * time.Second
	// DefaultValidateStorkTimeout is a default timeout for stork validation
	DefaultValidateStorkTimeout = 10 * time.Minute
	// DefaultValidateStorkRetryInterval is a default retry interval for stork validation
	DefaultValidateStorkRetryInterval = 5 * time.Second

	// LabelValueTrue value "true" for a label
	LabelValueTrue = "true"
	// LabelValueFalse value "false" for a label
	LabelValueFalse = "false"

	// SourceConfigSecretName is the name of the secret that contains the superset of all credentials
	// we may select from for these tests.
	SourceConfigSecretName = "px-pure-secret-source"
	// OutputSecretName is the name of the secret we will output chosen credential subsets to.
	OutputSecretName = "px-pure-secret"

	// NodeReplacePrefix is used for replacing node name during the test
	NodeReplacePrefix = "replaceWithNodeNumber"

	// PxNamespace is a default namespace for StorageCluster
	PxNamespace = "kube-system"
	// PortworxOperatorDeploymentName name of portworx operator deployment
	PortworxOperatorDeploymentName = "portworx-operator"
	// PortworxOperatorContainerName name of portworx operator container
	PortworxOperatorContainerName = "portworx-operator"
)<|MERGE_RESOLUTION|>--- conflicted
+++ resolved
@@ -23,13 +23,11 @@
 	// PxUpgradeHopsURLList urls for upgrade test
 	PxUpgradeHopsURLList []string
 
-<<<<<<< HEAD
 	// K8sVersion is a K8s version from cluster server side
 	K8sVersion string
-=======
+
 	// PxOperatorVersion is the version of installed px operator found
 	PxOperatorVersion *version.Version
->>>>>>> 6e582b2f
 )
 
 const (
