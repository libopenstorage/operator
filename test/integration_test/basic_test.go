// +build integrationtest

package integrationtest

import (
	"testing"
	"time"

	"github.com/hashicorp/go-version"
	"github.com/sirupsen/logrus"
	"github.com/stretchr/testify/require"
	v1 "k8s.io/api/core/v1"
	"k8s.io/apimachinery/pkg/api/errors"
	meta "k8s.io/apimachinery/pkg/apis/meta/v1"

	"github.com/libopenstorage/operator/drivers/storage/portworx/component"
	corev1 "github.com/libopenstorage/operator/pkg/apis/core/v1"
	k8sutil "github.com/libopenstorage/operator/pkg/util/k8s"
	testutil "github.com/libopenstorage/operator/pkg/util/test"
	"github.com/libopenstorage/operator/test/integration_test/types"
	ci_utils "github.com/libopenstorage/operator/test/integration_test/utils"
	coreops "github.com/portworx/sched-ops/k8s/core"
)

const (
	labelKeySkipPX = "skip/px"
	labelValueTrue = "true"
)

var (
	pxVer2_9, _ = version.NewVersion("2.9")
)

var testStorageClusterBasicCases = []types.TestCase{
	{
		TestName:        "InstallWithAllDefaults",
		TestrailCaseIDs: []string{},
		TestSpec: ci_utils.CreateStorageClusterTestSpecFunc(&corev1.StorageCluster{
			ObjectMeta: meta.ObjectMeta{Name: "simple-install"},
		}),
		TestFunc: BasicInstall,
	},
	{
		TestName:        "NodeAffinityLabels",
		TestrailCaseIDs: []string{},
		TestSpec: ci_utils.CreateStorageClusterTestSpecFunc(&corev1.StorageCluster{
			ObjectMeta: meta.ObjectMeta{Name: "node-affinity-labels"},
			Spec: corev1.StorageClusterSpec{
				Placement: &corev1.PlacementSpec{
					NodeAffinity: &v1.NodeAffinity{
						RequiredDuringSchedulingIgnoredDuringExecution: &v1.NodeSelector{
							NodeSelectorTerms: []v1.NodeSelectorTerm{
								{
									MatchExpressions: []v1.NodeSelectorRequirement{
										{
											Key:      labelKeySkipPX,
											Operator: v1.NodeSelectorOpNotIn,
											Values:   []string{labelValueTrue},
										},
									},
								},
							},
						},
					},
				},
			},
		}),
		TestFunc: BasicInstallWithNodeAffinity,
	},
	{
		TestName:        "Upgrade",
		TestrailCaseIDs: []string{},
		TestSpec: func(t *testing.T) interface{} {
			return &corev1.StorageCluster{
				ObjectMeta: meta.ObjectMeta{Name: "upgrade-test"},
			}
		},
		ShouldSkip: func() bool {
			k8sVersion, _ := k8sutil.GetVersion()
			pxVersion := ci_utils.GetPxVersionFromSpecGenURL(ci_utils.PxUpgradeHopsURLList[0])
			return k8sVersion.GreaterThanOrEqual(k8sutil.K8sVer1_22) && pxVersion.LessThan(pxVer2_9)
		},
		TestFunc: BasicUpgrade,
	},
	{
		TestName:        "InstallWithTelemetry",
		TestrailCaseIDs: []string{},
		TestSpec: func(t *testing.T) interface{} {
			cluster := &corev1.StorageCluster{}
			cluster.Name = "telemetry-test"
			err := ci_utils.ConstructStorageCluster(cluster, ci_utils.PxSpecGenURL, ci_utils.PxSpecImages)
			require.NoError(t, err)
			cluster.Spec.Monitoring = &corev1.MonitoringSpec{
				Telemetry: &corev1.TelemetrySpec{
					Enabled: true,
				},
			}
			return cluster
		},
		ShouldSkip: func() bool { return false },
		TestFunc:   InstallWithTelemetry,
	},
	{
		TestName:        "InstallWithCSI",
		TestrailCaseIDs: []string{},
		TestSpec: func(t *testing.T) interface{} {
			cluster := &op_corev1.StorageCluster{}
			cluster.Name = "csi-test"
			err := constructStorageCluster(cluster, pxSpecGenURL, pxSpecImages)
			require.NoError(t, err)
			cluster.Spec.FeatureGates = map[string]string{"CSI": "true"}
			return cluster
		},
		ShouldSkip: func() bool { return false },
		TestFunc:   BasicCsiRegression,
	},
}

func TestStorageClusterBasic(t *testing.T) {
	for _, testCase := range testStorageClusterBasicCases {
		testCase.RunTest(t)
	}
}

func BasicInstall(tc *types.TestCase) func(*testing.T) {
	return func(t *testing.T) {
		if tc.ShouldSkip() {
			t.Skip()
		}

		testSpec := tc.TestSpec(t)
		cluster, ok := testSpec.(*corev1.StorageCluster)
		require.True(t, ok)

		cluster = ci_utils.DeployAndValidateStorageCluster(cluster, ci_utils.PxSpecImages, t)

		ci_utils.UninstallAndValidateStorageCluster(cluster, t)
	}
}

func BasicInstallWithNodeAffinity(tc *types.TestCase) func(*testing.T) {
	return func(t *testing.T) {
		if tc.ShouldSkip() {
			t.Skip()
		}

		// Get K8S nodes
		nodeList, err := coreops.Instance().GetNodes()
		require.NoError(t, err)

		// Set Node Affinity label one of the K8S nodes
		var nodeNameWithLabel string
		for _, node := range nodeList.Items {
			if coreops.Instance().IsNodeMaster(node) {
				continue // Skip master node, we don't need to label it
			}
			logrus.Infof("Label node %s with %s=%s", node.Name, labelKeySkipPX, labelValueTrue)
			if err := coreops.Instance().AddLabelOnNode(node.Name, labelKeySkipPX, labelValueTrue); err != nil {
				require.NoError(t, err)
			}
			nodeNameWithLabel = node.Name
			break
		}

		// Run basic install test and validation
		BasicInstall(tc)(t)

		// Remove Node Affinity label from the node
		logrus.Infof("Remove label %s from node %s", nodeNameWithLabel, labelKeySkipPX)
		if err := coreops.Instance().RemoveLabelOnNode(nodeNameWithLabel, labelKeySkipPX); err != nil {
			require.NoError(t, err)
		}
	}
}

func BasicUpgrade(tc *types.TestCase) func(*testing.T) {
	return func(t *testing.T) {
		if tc.ShouldSkip() {
			t.Skip()
		}

		// Get the storage cluster to start with
		testSpec := tc.TestSpec(t)
		cluster, ok := testSpec.(*corev1.StorageCluster)
		require.True(t, ok)

		var lastHopURL string
		for i, hopURL := range ci_utils.PxUpgradeHopsURLList {
			// Get versions from URL
			logrus.Infof("Get component images from version URL")
			specImages, err := testutil.GetImagesFromVersionURL(hopURL)
			require.NoError(t, err)
			if i == 0 {
				// Deploy cluster
				logrus.Infof("Deploying starting cluster using %s", hopURL)
				err := ci_utils.ConstructStorageCluster(cluster, hopURL, specImages)
				require.NoError(t, err)
				cluster = ci_utils.DeployAndValidateStorageCluster(cluster, specImages, t)
			} else {
				logrus.Infof("Upgrading from %s to %s", lastHopURL, hopURL)
<<<<<<< HEAD
				// Get live StorageCluster
				cluster, err := getStorageCluster(cluster.Name, cluster.Namespace)
				require.NoError(t, err)

				// Set Portworx Image
				cluster.Spec.Image = specImages["version"]

				// Populate default Env Vars
				err = populateDefaultEnvVars(cluster, hopURL)
				require.NoError(t, err)

				// Update live StorageCluster
				cluster, err = updateStorageCluster(cluster)
=======
				cluster, err = ci_utils.UpdateStorageCluster(cluster, hopURL, specImages)
				require.NoError(t, err)
				logrus.Infof("Validate upgraded StorageCluster %s", cluster.Name)
				err = testutil.ValidateStorageCluster(specImages, cluster, ci_utils.DefaultValidateUpgradeTimeout, ci_utils.DefaultValidateUpgradeRetryInterval, true, "")
>>>>>>> fcc72e38
				require.NoError(t, err)
			}
			lastHopURL = hopURL
		}

		// Delete and validate the deletion
		ci_utils.UninstallAndValidateStorageCluster(cluster, t)
	}
}

func InstallWithTelemetry(tc *types.TestCase) func(*testing.T) {
	return func(t *testing.T) {
		if tc.ShouldSkip() {
			t.Skip()
		}

		testSpec := tc.TestSpec(t)
		cluster, ok := testSpec.(*corev1.StorageCluster)
		require.True(t, ok)

		testInstallWithTelemetry(t, cluster)
	}
}

func testInstallWithTelemetry(t *testing.T, cluster *corev1.StorageCluster) {
	secret := testutil.GetExpectedSecret(t, "pure-telemetry-cert.yaml")
	require.NotNil(t, secret)

	_, err := coreops.Instance().GetSecret(component.TelemetryCertName, "kube-system")
	require.True(t, err == nil || errors.IsNotFound(err))

	if errors.IsNotFound(err) {
		secret, err = coreops.Instance().CreateSecret(secret)
		require.NoError(t, err)
	} else {
		secret, err = coreops.Instance().UpdateSecret(secret)
		require.NoError(t, err)
	}

	// Deploy portworx with telemetry set to true
	cluster, err = ci_utils.CreateStorageCluster(cluster)
	require.NoError(t, err)

	err = testutil.ValidateTelemetry(
		ci_utils.PxSpecImages,
		cluster,
		ci_utils.DefaultValidateDeployTimeout,
		ci_utils.DefaultValidateDeployRetryInterval)
	require.NoError(t, err)

	// Delete and validate the deletion
	ci_utils.UninstallAndValidateStorageCluster(cluster, t)

	err = coreops.Instance().DeleteSecret(secret.Name, secret.Namespace)
	require.NoError(t, err)
}

// BasicCsiRegression test includes the following steps:
// 1. Deploy PX with CSI enabled and validate CSI components and images
// 2. Delete "px-csi-ext" pods and validate they get re-deployed
// 3. Disable CSI and validate CSI components got successfully removed
// 4. Enabled CSI and validate CSI components and images
// 5. Delete "portworx" pods and validate they get re-deployed
// 6. Delete "px-csi-ext" pods and validate they get re-deployed
// 7. Delete StorageCluster and validate it got successfully removed
func BasicCsiRegression(tc *TestCase) func(*testing.T) {
	return func(t *testing.T) {
		if tc.ShouldSkip() {
			t.Skip()
		}

		var err error
		testSpec := tc.TestSpec(t)
		cluster, ok := testSpec.(*op_corev1.StorageCluster)
		require.True(t, ok)

		// Deploy cluster
		cluster, err = createStorageCluster(cluster)
		require.NoError(t, err)

		// Validate cluster deployment
		logrus.Infof("Validate StorageCluster %s", cluster.Name)
		err = testutil.ValidateStorageCluster(pxSpecImages, cluster, defaultValidateDeployTimeout, defaultValidateDeployRetryInterval, true, "")
		require.NoError(t, err)

		// Delete px-csi-ext pods and validate they get redeploymed
		logrus.Info("Delete px-csi-ext pods and validate they get re-deployed")
		err = testutil.DeletePodsByDeployment("px-csi-ext", cluster.Namespace)
		require.NoError(t, err)
		err = testutil.ValidateStorageCluster(pxSpecImages, cluster, defaultValidateDeployTimeout, defaultValidateDeployRetryInterval, true, "")
		require.NoError(t, err)

		// Disable CSI and update live StorageCluster
		logrus.Info("Disable CSI and validate StorageCluster")
		cluster, err = getStorageCluster(cluster.Name, cluster.Namespace)
		require.NoError(t, err)
		cluster.Spec.FeatureGates = map[string]string{"CSI": "false"}
		cluster, err = updateStorageCluster(cluster)
		require.NoError(t, err)

		// Sleep for 20 seconds to let operator start the update process
		logrus.Debug("Sleeping for 20 seconds...")
		time.Sleep(20 * time.Second)

		// Validate cluster deployment
		logrus.Infof("Validate StorageCluster %s", cluster.Name)
		err = testutil.ValidateStorageCluster(pxSpecImages, cluster, defaultValidateDeployTimeout, defaultValidateDeployRetryInterval, true, "")
		require.NoError(t, err)

		// Disable CSI and update live StorageCluster
		logrus.Info("Enable CSI")
		cluster, err = getStorageCluster(cluster.Name, cluster.Namespace)
		require.NoError(t, err)
		cluster.Spec.FeatureGates = map[string]string{"CSI": "true"}
		cluster, err = updateStorageCluster(cluster)
		require.NoError(t, err)

		// Sleep for 20 seconds to let operator start the update process
		logrus.Debug("Sleeping for 20 seconds...")
		time.Sleep(20 * time.Second)

		// Validate cluster deployment
		logrus.Infof("Validate StorageCluster %s", cluster.Name)
		err = testutil.ValidateStorageCluster(pxSpecImages, cluster, defaultValidateDeployTimeout, defaultValidateDeployRetryInterval, true, "")
		require.NoError(t, err)

		// Delete portworx oci-mon pods and validate they get redeploymed
		logrus.Info("Delete portworx pods and validate they get re-deployed")
		err = testutil.DeletePodsByLabel(cluster.Namespace, "name", "portworx")
		require.NoError(t, err)
		err = testutil.ValidateStorageCluster(pxSpecImages, cluster, defaultValidateDeployTimeout, defaultValidateDeployRetryInterval, true, "")
		require.NoError(t, err)

		// Delete px-csi-ext pods and validate they get redeploymed
		logrus.Info("Delete px-csi-ext pods and validate they get re-deployed")
		err = testutil.DeletePodsByDeployment("px-csi-ext", cluster.Namespace)
		require.NoError(t, err)
		err = testutil.ValidateStorageCluster(pxSpecImages, cluster, defaultValidateDeployTimeout, defaultValidateDeployRetryInterval, true, "")
		require.NoError(t, err)

		// Delete cluster
		logrus.Infof("Delete StorageCluster %s", cluster.Name)
		err = testutil.UninstallStorageCluster(cluster)
		require.NoError(t, err)

		// Validate cluster deletion
		logrus.Infof("Validate StorageCluster %s deletion", cluster.Name)
		err = testutil.ValidateUninstallStorageCluster(cluster, defaultValidateUninstallTimeout, defaultValidateUninstallRetryInterval)
		require.NoError(t, err)
	}
}<|MERGE_RESOLUTION|>--- conflicted
+++ resolved
@@ -20,6 +20,7 @@
 	"github.com/libopenstorage/operator/test/integration_test/types"
 	ci_utils "github.com/libopenstorage/operator/test/integration_test/utils"
 	coreops "github.com/portworx/sched-ops/k8s/core"
+	"github.com/portworx/sched-ops/k8s/operator"
 )
 
 const (
@@ -198,26 +199,18 @@
 				cluster = ci_utils.DeployAndValidateStorageCluster(cluster, specImages, t)
 			} else {
 				logrus.Infof("Upgrading from %s to %s", lastHopURL, hopURL)
-<<<<<<< HEAD
 				// Get live StorageCluster
-				cluster, err := getStorageCluster(cluster.Name, cluster.Namespace)
+				cluster, err := operator.Instance().GetStorageCluster(cluster.Name, cluster.Namespace)
 				require.NoError(t, err)
 
 				// Set Portworx Image
 				cluster.Spec.Image = specImages["version"]
 
-				// Populate default Env Vars
-				err = populateDefaultEnvVars(cluster, hopURL)
-				require.NoError(t, err)
-
 				// Update live StorageCluster
-				cluster, err = updateStorageCluster(cluster)
-=======
-				cluster, err = ci_utils.UpdateStorageCluster(cluster, hopURL, specImages)
+				cluster, err = ci_utils.UpdateStorageCluster(cluster, hopURL)
 				require.NoError(t, err)
 				logrus.Infof("Validate upgraded StorageCluster %s", cluster.Name)
 				err = testutil.ValidateStorageCluster(specImages, cluster, ci_utils.DefaultValidateUpgradeTimeout, ci_utils.DefaultValidateUpgradeRetryInterval, true, "")
->>>>>>> fcc72e38
 				require.NoError(t, err)
 			}
 			lastHopURL = hopURL
