--- conflicted
+++ resolved
@@ -105,18 +105,12 @@
 		},
 	},
 	{
-<<<<<<< HEAD
 		TestName:        "BasicCsiRegression",
 		TestrailCaseIDs: []string{"C55919", "C51020", "C51025", "C51026", "C54701", "C54706", "C58194", "C58195"},
-=======
-		TestName:        "InstallWithCSI",
-		TestrailCaseIDs: []string{"C51020"},
->>>>>>> 6e582b2f
 		TestSpec: ci_utils.CreateStorageClusterTestSpecFunc(&corev1.StorageCluster{
 			ObjectMeta: meta.ObjectMeta{Name: "csi-regression-test"},
 		}),
 		TestFunc: BasicCsiRegression,
-<<<<<<< HEAD
 	},
 	{
 		TestName:        "BasicStorkRegression",
@@ -125,8 +119,6 @@
 			ObjectMeta: meta.ObjectMeta{Name: "stork-regression-test"},
 		}),
 		TestFunc: BasicStorkRegression,
-=======
->>>>>>> 6e582b2f
 	},
 }
 
@@ -316,10 +308,6 @@
 // 15. Delete StorageCluster and validate it got successfully removed
 func BasicStorkRegression(tc *types.TestCase) func(*testing.T) {
 	return func(t *testing.T) {
-		if tc.ShouldSkip() {
-			t.Skip()
-		}
-
 		var err error
 		testSpec := tc.TestSpec(t)
 		cluster, ok := testSpec.(*corev1.StorageCluster)
@@ -335,7 +323,7 @@
 		require.Empty(t, cluster.Spec.Stork.Args["webhook-controller"], "failed to validate webhook-controller, it shouldn't exist by default, but it is set to %s", cluster.Spec.Stork.Args["webhook-controller"])
 
 		// Validate HostNetwork is <nil> by default
-		require.Nil(t, cluster.Spec.Stork.HostNetwork, "failed to validate HostNetwork, it should be nil by default, but it is set to %v", icluster.Spec.Stork.HostNetwork)
+		require.Nil(t, cluster.Spec.Stork.HostNetwork, "failed to validate HostNetwork, it should be nil by default, but it is set to %v", cluster.Spec.Stork.HostNetwork)
 
 		logrus.Info("Delete stork pods and validate they get re-deployed")
 		err = appsops.Instance().DeleteDeploymentPods("stork", cluster.Namespace, 120*time.Second)
